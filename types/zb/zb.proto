--- conflicted
+++ resolved
@@ -297,10 +297,6 @@
     PlayerActionType currentAction = 2;
 }
 
-message MatchList {
-    repeated Match matches = 1;
-}
-
 message Match {
     int64 id = 1;
     repeated string topics = 2;
@@ -350,7 +346,6 @@
     Match match    = 5;
 }
 
-<<<<<<< HEAD
 message PendingMatchList {
     repeated Match matches = 1;
 }
@@ -363,9 +358,6 @@
     int64 currentId = 1;
 }
 
-=======
-//////////// Request Response /////////////
->>>>>>> 713dbfff
 message FindMatchRequest {
     string userId = 1;
 }
