--- conflicted
+++ resolved
@@ -394,13 +394,8 @@
 
 message GameReplay {
     repeated PlayerActionEvent events = 1;
-<<<<<<< HEAD
-    string replayVersion = 3;
-    int64 randomSeed = 4;
-=======
     string replayVersion = 2;
     int64 randomSeed = 3;
->>>>>>> 6abf6ef5
 }
 
 message PlayersInMatchmakingList {
