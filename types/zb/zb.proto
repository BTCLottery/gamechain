--- conflicted
+++ resolved
@@ -708,15 +708,11 @@
     enum Enum {
         None = 0;
         ShammannArrival = 1;
-<<<<<<< HEAD
         ZVirusArrival = 2;
-=======
-        ZVirusArrival = 2; 
         ChernoBillArrival = 3;
         CerberusArrival = 4;
         ZeuzArrival = 5;
         TzunamyArrival = 6;
->>>>>>> 82d9ea7a
     }
 }
 
