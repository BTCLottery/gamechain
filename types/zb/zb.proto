syntax = "proto3";

option csharp_namespace = "Loom.ZombieBattleground.Protobuf";

import "github.com/loomnetwork/go-loom/types/types.proto";

message Account {
    string user_id             = 1;
    bool phone_number_verified = 2;
    bool reward_redeemed       = 3;
    bool is_kickstarter        = 4;
    string image               = 5;
    bool email_notification    = 6;
    int64 elo_score            = 7;
    int32 current_tier         = 8;
    int32 game_membership_tier = 9;
    bytes owner                = 10;
}

message Deck {
   int64 id = 1;
   string name = 2;
   int64 hero_id = 3;
   repeated CardCollection cards = 4;
}

message Card {
    int64 id                    = 1;
    string kind                 = 2;
    string set                  = 3;
    string name                 = 4;
    string description          = 5;
    string flavor_text          = 6;
    string picture              = 7;
    string rank                 = 8;
    string type                 = 9;
    string rarity               = 10;
    string frame                = 11;
    int32 damage                = 12;
    int32 health                = 13;
    int32 cost                  = 14;
    string ability              = 15;
    CardViewInfo card_view_info = 16;
    repeated Effect effects     = 17;
    repeated Ability abilities  = 18;
}

message CardViewInfo {
    Coordinates position   = 1;
    Coordinates scale      = 2;
}

message Coordinates {
    float x = 1;
    float y = 2;
    float z = 3;
}

message Effect {
    string trigger  = 1;
    string effect   = 2;
    string duration = 3;
    string target   = 4;
    string limit    = 5;
}

message Ability {
    string type          = 1;
    string activity_type = 2;
    string call_type     = 3;
    string target_type   = 4;
    string stat_type     = 5;
    string set_type      = 6;
    int32 value          = 7;
    string buff_type     = 8;
    string effect_type   = 9;
    string unit_type     = 10;
    int32 count          = 11;
    string name          = 12;
    int32 turns          = 13;
    int32 delay          = 14;
    string unit_status   = 15;
    string card_type     = 16;
    int32 health         = 17;
    int32 damage         = 18;
    string attack_info   = 19;
}

message CardList {
    repeated Card cards = 1;
}

message CardCollection {
    string card_name  = 1;
    int64 amount      = 2;
}

message CardSet {
    string name         = 1;
    repeated Card cards = 2;
}

message CardLibrary {
    repeated CardSet sets = 1;
}

message Hero {
    int64 hero_id = 1;

    string icon = 2;
    string name = 3;
    string short_description = 4;
    string long_description = 5;
    string element = 6;

    int64 experience = 7;
    int64 level = 8;
    repeated Skill skills = 9;

    int32 primary_skill = 10;
    int32 secondary_skill = 11;
}

message ListHeroesRequest {
    string user_id = 1;
}

message ListHeroesResponse {
    repeated Hero heroes  = 1;
}

message AddHeroExperienceRequest {
    string user_id = 1;
    int64 hero_id = 2;
    int64 experience = 3;
}

message AddHeroExperienceResponse {
    int64 hero_id = 1;
    int64 experience = 2;
}

message GetHeroRequest {
    string user_id = 1;
    int64 hero_id = 2;
}

message GetHeroResponse {
    Hero hero = 1;
}

message GetHeroSkillsRequest {
    string user_id = 1;
    int64 hero_id = 2;
}

message GetHeroSkillsResponse {
    int64 hero_id = 1;
    repeated Skill skills = 2;
}

message Skill {
    enum SkillTargetType {
         NONE = 0;
         PLAYER = 1;
         PLAYER_CARD = 2;
         PLAYER_ALL_CARDS = 3;
         OPPONENT = 4;
         OPPONENT_CARD = 5;
         OPPONENT_ALL_CARDS = 6;
         ALL_CARDS = 7;
    }

    string title = 1;
    string skill = 2;
    string icon_path = 3;
    string description = 4;
    string skill_targets = 5;
    string element_targets = 6;
    int32 value = 7;

    int32 cooldown = 8;
    int32 initial_cooldown = 9;

    int32 attack = 10;
    int32 health = 11;
}

message HeroList {
    repeated Hero heroes = 1;
}

message CardCollectionList {
    repeated CardCollection cards = 1;
}

message DeckList {
    repeated Deck decks = 1;
    int64 last_modification_timestamp = 2;
}

// Request and Response

message InitRequest {
    repeated Deck default_decks                = 1;
    repeated CardCollection default_collection = 2;
    repeated Card cards                        = 3;
    repeated Hero heroes                       = 4;
<<<<<<< HEAD
    Oracle   oracle                            = 5;
}

message Oracle {
    string  chain_id = 1;
    Address local    = 2;
}

message UpdateOracle {
    Address new_oracle = 1;
    Address old_oracle = 2;
=======
    string version = 5;
}

message UpdateInitRequest {
    repeated Deck default_decks                = 1;
    repeated CardCollection default_collection = 2;
    repeated Card cards                        = 3;
    repeated Hero heroes                       = 4;
    string version = 5;
>>>>>>> 9483d39e
}

message UpsertAccountRequest {
    string user_id             = 1;
    bool phone_number_verified = 2;
    bool reward_redeemed       = 3;
    bool is_kickstarter        = 4;
    string image               = 5;
    bool email_notification    = 6;
    int64 elo_score            = 7;
    int32 current_tier         = 8;
    int32 game_membership_tier = 9;
    string version = 10;
}

message GetAccountRequest {
    string user_id = 1;
}

message GetDeckRequest {
    string user_id = 1;
    int64 deck_id = 2;
}

message GetDeckResponse {
    Deck deck = 2;
}

message CreateDeckRequest {
    string user_id = 1;
    Deck deck = 2;
    int64 last_modification_timestamp = 3;
}

message CreateDeckResponse {
    int64 deck_id = 1;
}

message DeleteDeckRequest {
    string user_id = 1;
    int64 deck_id = 2;
    int64 last_modification_timestamp = 3;
}

message EditDeckRequest {
    string user_id = 1;
    Deck deck      = 2;
    int64 last_modification_timestamp = 3;
}

message DecksResponse {
    string user_id = 1;
    repeated Deck decks = 2;
}

message ListDecksRequest {
    string user_id = 1;
}

message ListDecksResponse {
    repeated Deck decks = 1;
    int64 last_modification_timestamp = 3;
}

message ListCardLibraryRequest {
    string version = 1;
}

message ListCardLibraryResponse {
    repeated CardSet sets = 1;
}

message ListHeroLibraryRequest {
    string version = 1;
}

message ListHeroLibraryResponse {
    repeated Hero heroes  = 1;
}

message GetCollectionRequest {
    string user_id = 1;
}

message GetCollectionResponse {
    repeated CardCollection cards = 1;
}


//////////// Match Making /////////////

message PlayerState {
    string id = 1;
    PlayerActionType currentAction = 2;
    OverlordInstance overlordInstance = 3;
    repeated CardInstance cardsInHand = 4;
    repeated CardInstance cardsOnBoard = 5;
    repeated CardInstance cardsInDeck = 6;
    Deck deck  = 7;
    int32 hp   = 8;
    int32 mana = 9;
}

message Match {
    int64 id = 1;
    repeated string topics = 2;
    repeated PlayerState playerStates = 3;
    enum Status {
        Created      = 0;
        Matching     = 1;
        Started      = 2;
        PlayerLeft   = 3;
        Ended        = 4;
    }
    Status status = 4;
}

message MatchMakingInfoList {
    repeated MatchMakingInfo infos = 1;
}

message MatchMakingInfo {
    string userId = 1;
    Deck deck = 2;
}

enum PlayerActionType {
    NoneAction      = 0;
    FindMatch       = 1;
    AcceptMatch     = 2;
    RejectMatch     = 3;
    LeaveMatch      = 4;
    AllAcceptMatch  = 5;
    StartMatch      = 6;
    EndTurn         = 7;
    Mulligan        = 8;
    DrawCardPlayer  = 9;
    PlayCard        = 10;
    CardAttack      = 11;
    UseCardAbility  = 12;
    UseOverlordSkill = 13;
}

message PlayerAction {
    PlayerActionType actionType = 1;
    string playerId = 6;
    oneof action {
        PlayerActionCardAttack cardAttack = 2;
        PlayerActionDrawCard drawCard = 3;
        PlayerActionEndTurn endTurn = 4;
        PlayerActionMulligan mulligan = 5;
    };
}

message PlayerActionEvent {
    PlayerActionType playerActionType = 1;
    string userId  = 2;
    string message = 3;
    Match match    = 4;
    PlayerAction playerAction = 5;
}

message PlayersInMatchmakingList {
    repeated string userIDs = 1;
}

message PendingMatchList {
    repeated Match matches = 1;
}

message MatchList {
    repeated Match matches = 1;
}

message MatchCount {
    int64 currentId = 1;
}

message FindMatchRequest {
    string userId = 1;
    int64 deckId  = 2;
}

message FindMatchResponse {
    Match match = 1;
}

message LeaveMatchRequest {
    string userId = 1;
    int64 matchId = 2;
}

message LeaveMatchResponse {
}

message GetMatchRequest {
    int64 matchId = 1;
}

message GetMatchResponse {
    Match match         = 1;
    GameState gameState = 2;
}

message PlayerActionRequest {
    int64 matchId = 1;
    PlayerAction playerAction = 2;
}

message PlayerActionResponse {
}

// Game Modes

message GameMode {
    string name = 1;
    string description = 2;
    string version = 3;
    GameModeType game_mode_type = 4;
    Address address = 5;
    Address Owner = 6;
}

message GameModeList {
    repeated GameMode game_modes = 1;
}

enum GameModeType {
    Community = 0;
    Loom = 1;
}

message GameModeRequest {
    string name = 1;
    string description = 2;
    string version = 3;
    GameModeType game_mode_type = 4;
}

message ListGameModesRequest {
}

//////////////// GAME PLAY //////////////////

message GlobalState {
    int64 current_game_id = 1;
}

// C# interfaces converted

enum AllowedTarget {
    NoneAllowedTarget = 0;
    Player = 1;
    PlayerCard = 2;
    PlayerAllCards = 3;
    Opponent = 4;
    OpponentCard = 5;
    OpponentAllCards = 6;
    AllCards = 7;
    All = 8;
}

enum AttackRestriction {
    NoneAttackRestriction = 0;
    OnlyNotAttackedByThisUnitInThisTurn = 1;
}

enum CardAbilityActivityType {
    Passive = 0;
    Active = 1;
}

enum CardAbilityEffect {
    NoneCardAbilityEffect = 0;
    MassiveWaterWave = 1;
    MassiveFire = 2;
    MassiveLightning = 3;
    MassiveToxicAll = 4;
    TargetRock = 5;
    TargetFire = 6;
    TargetLife = 7;
    TargetToxic = 8;
    TargetWater = 9;
    TargetAdjustmentsBomb = 10;
    StunFreezes = 11;
    StunOrDamageFreezes = 12;
    TargetAdjustmentsAir = 13;
    HealDirectly = 14;
    HealCardAbilityEffect = 15;
}

enum CardAbilityTrigger {
    Turn = 0;
    Entry = 1;
    End = 2;
    Attack = 3;
    Death = 4;
    Permanent = 5;
    GotDamage = 6;
    AtDefence = 7;
    InHand = 8;
}

enum CardAbilityType {
    HealCardAbilityType = 0;
    ModificatorStats = 1;
    ChangeStat = 2;
    Stun = 3;
    StunOrDamageAdjustments = 4;
    Spurt = 5;
    AddGooVial = 6;
    AddGooCarrier = 7;
    Dot = 8;
    Summon = 9;
    SpellAttack = 10;
    MassiveDamage = 11;
    DamageTargetAdjustments = 12;
    DamageTarget = 13;
    CardReturn = 14;
    Weapon = 15;
    ChangeStatOfCreaturesByType = 16;
    AttackNumberOfTimesPerTurn = 17;
    DrawCardCardAbilityType = 18;
    DevourZombiesAndCombineStats = 19;
    DestroyUnitByType = 20;
    LowerCostOfCardInHand = 21;
    OverflowGoo = 22;
    LoseGoo = 23;
    DisableNextTurnGoo = 24;
    Rage = 25;
    FreezeUnits = 26;
    TakeDamageRandomEnemy = 27;
    TakeControlEnemyUnit = 28;
    Guard = 29;
    DestroyFrozenUnit = 30;
    UseAllGooToIncreaseStats = 31;
    FirstUnitInPlay = 32;
    AllyUnitsOfTypeInPlayGetStats = 33;
    DamageEnemyUnitsAndFreezeThem = 34;
    ReturnUnitsOnBoardToOwnersDecks = 35;
    TakeUnitTypeToAdjacentAllyUnits = 36;
    EnemyThatAttacksBecomeFrozen = 37;
    TakeUnitTypeToAllyUnit = 38;
    ReviveDiedUnitsOfTypeFromMatch = 39;
    ChangeStatUntillEndOfTurn = 40;
    AttackOverlord = 41;
    AdjacentUnitsGetHeavy = 42;
    FreezeNumberOfRandomAlly = 43;
    AddCardByNameToHand = 44;
    DealDamageToThisAndAdjacentUnits = 45;
    Swing = 46;
    TakeDefenceIfOverlordHasLessDefenceThan = 47;
    GainNumberOfLifeForEachDamageThisDeals = 48;
    AdditionalDamageToHeavyInAttack  = 49;
    UnitWeapon = 50;
    TakeDamageAtEndOfTurnToThis = 51;
    DelayedLoseHeavyGainAttack =  52;
    DelayedGainAttack = 53;
    ReanimateUnit = 54;
    PriorityAttack = 55;
    DestroyTargetUnitAfterAttack = 56;
    CostsLessIfCardTypeInHand = 57;
    ReturnUnitsOnBoardToOwnersHands = 58;
}

enum CardType {
    Creature = 0;
    Spell = 1;
}

enum CreatureRank {
    Minion = 0;
    Officer = 1;
    Commander = 2;
    General = 3;
}

enum CreatureType {
    Normal = 0;
    Walker = 1;
    Feral = 2;
    Heavy = 3;
}

enum ElementKind {
    Fire = 0;
    Water = 1;
    Earth = 2;
    Air = 3;
    Life = 4;
    Toxic = 5;
    Item = 6;
    Others = 7;
    NoneElementKind = 8;
}

message GameState {
    int64 id                            = 1;
    bool isEnded                        = 2;
    int32 currentPlayerIndex            = 3;
    repeated PlayerState playerStates   = 4;
    int64 currentActionIndex            = 5;
    repeated PlayerAction playerActions = 6;
}

message AbilityInstance {

}


message CardAbility {
    CardAbilityType abilityType = 1;
    CardAbilityActivityType abilityActivityType = 2;
    CardAbilityTrigger cardAbilityTrigger = 3;
    repeated AllowedTarget allowedTargets = 4;
    StatType abilityStatType = 5;
    ElementKind abilitySetType = 6;
    CardAbilityEffect cardAbilityEffect = 7;
    AttackRestriction attackRestriction = 8;
    CardType targetCardType = 9;
    UnitSpecialStatus targetUnitSpecialStatusType = 10;
    CardType targetUnitType = 11;
    int32 value = 12;
    int32 damage = 13;
    int32 health = 14;
    string attackInfo = 15;
    string name = 16;
    int32 turns = 17;
    int32 count = 18;
    int32 delay = 19;
}

message CardInstance {
    int32 instanceId = 1;
    CardPrototype prototype = 2;
    int32 defence = 3;
    int32 attack = 4;
}

message CardPrototype {
    int32 dataId = 1;
    ElementKind cardSetType = 2;
    string name = 3;
    int32 gooCost = 4;
    string description = 5;
    string flavorText = 6;
    string picture = 7;
    string frame = 8;
    int32 initialDamage = 9;
    int32 initialDefence = 10;
    string rank = 11;
    string type = 12;
    repeated CardAbility abilities = 13;
    CardViewInfo cardViewInfo = 14;
    CreatureRank creatureRank = 15;
    CreatureType creatureType = 16;
    CardType cardType = 17;
}

message DataIdOwner {
    int32 dataId = 1;
}

// (interface IDeck)
message CardDeck {
    repeated CardPrototype cards = 1;
}

message InstanceIdOwner {
    int32 instanceId = 1;
}

message OverlordInstance {
    int32 instanceId = 1;
    OverlordPrototype prototype = 2;
    OverlordSkillInstance firstSkill = 3;
    OverlordSkillInstance secondSkill = 4;
    int32 defence = 5;
    int32 goo = 6;
    int32 maxGoo = 7;
}

message OverlordPrototype {
    int32 heroId = 1;
    string icon = 2;
    string name = 3;
    string shortDescription = 4;
    string longDescription = 5;
    int32 experience = 6;
    int32 level = 7;
    ElementKind element = 8;
    repeated OverlordSkillPrototype skills = 9;
}

message OverlordSkillInstance {
    OverlordSkillPrototype prototype = 1;
    int32 cooldown = 2;
}

message OverlordSkillPrototype {
    string title = 1;
    string skill = 2;
    string iconPath = 3;
    string description = 4;
    int32 cooldown = 5;
    int32 initialCooldown = 6;
    int32 parameter = 7;
    int32 attack = 8;
    OverlordSkillKind overlordSkillKind = 9;
    repeated AllowedTarget skillTargetTypes = 10;
    repeated ElementKind elementTargetTypes = 11;
}

message PlayerActionCardAttack {
    string playerId = 1;
    CardInstance attacker = 2;
    CardInstance target = 3;
}

message PlayerActionDrawCard {
    string playerId = 1;
    CardInstance cardInstance = 2;
}

message PlayerActionEndTurn  {
    string playerId = 1;
}

message PlayerActionMulligan {
    string playerId = 1;
    repeated CardInstance mulliganedCards = 2;
}

message PlayerActionOutcome {
    string playerId = 1;
    GameState gameState = 2;
}

message PlayerActionUseCardAbility {
    string playerId = 1;
    CardInstance card = 2;
    Unit target = 3;
}

message PlayerActionUseOverlordSkill {
    int32 playerId = 1;
}


message StartGameAction {
    repeated PlayerState playerStates = 1;
}

message Unit {
    int32 instanceId = 1;
}

enum OverlordSkillKind {
    NoneOverlordSkillKind = 0;

    // AIR
    Push = 1;
    Draw = 2;
    WindShield = 3;
    WindWall = 4;
    Retreat = 5;

    // EARTH
    Harden = 6;
    StoneSkin = 7;
    Fortify = 8;
    Phalanx = 9;
    Fortress = 10;

    // FIRE
    FireBolt = 11;
    Rabies = 12;
    Fireball = 13;
    MassRabies = 14;
    MeteorShower = 15;

    // LIFE
    HealingTouch = 16;
    Mend = 17;
    Ressurect = 18;
    Enhance = 19;
    Reanimate = 20;

    // TOXIC
    PoisonDart = 21;
    ToxicPower = 22;
    Breakout = 23;
    Infect = 24;
    Epidemic = 25;

    // WATER
    Freeze = 26;
    IceBolt = 27;
    IceWall = 28;
    Shatter = 29;
    Blizzard = 30;
}

enum OverlordSkillSelectionType {
    Primary = 0;
    Secondary = 1;
}

enum StatType {
    NoneStatType = 0;
    Health = 1;
    Damage = 2;
}

enum UnitSpecialStatus {
    NoneUnitSpecialStatus = 0;
    Frozen = 1;
}<|MERGE_RESOLUTION|>--- conflicted
+++ resolved
@@ -206,8 +206,8 @@
     repeated CardCollection default_collection = 2;
     repeated Card cards                        = 3;
     repeated Hero heroes                       = 4;
-<<<<<<< HEAD
-    Oracle   oracle                            = 5;
+    string version                             = 5;
+    Oracle oracle                              = 6;
 }
 
 message Oracle {
@@ -218,8 +218,6 @@
 message UpdateOracle {
     Address new_oracle = 1;
     Address old_oracle = 2;
-=======
-    string version = 5;
 }
 
 message UpdateInitRequest {
@@ -227,8 +225,8 @@
     repeated CardCollection default_collection = 2;
     repeated Card cards                        = 3;
     repeated Hero heroes                       = 4;
-    string version = 5;
->>>>>>> 9483d39e
+    string version                             = 5;
+    Oracle oracle                              = 6;
 }
 
 message UpsertAccountRequest {
