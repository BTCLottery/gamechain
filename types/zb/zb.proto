syntax = "proto3";

option csharp_namespace = "Loom.ZombieBattleground.Protobuf";

import "github.com/gogo/protobuf/gogoproto/gogo.proto";
import "github.com/loomnetwork/go-loom/types/types.proto";

message Account {
    string user_id             = 1;
    bool phone_number_verified = 2;
    bool reward_redeemed       = 3;
    bool is_kickstarter        = 4;
    string image               = 5;
    bool email_notification    = 6;
    int64 elo_score            = 7;
    int32 current_tier         = 8;
    int32 game_membership_tier = 9;
    bytes owner                = 10;
}

message Deck {
    int64 id = 1;
    string name = 2;
    int64 hero_id = 3;
    repeated DeckCard cards = 4;
    int32 primary_skill = 5;
    int32 secondary_skill = 6;
}

message Card {
    int64 mouldId = 1 [json_name="id"];
    CardKind.Enum kind = 2;
    CardSetType.Enum set = 3;
    string name = 4;
    string description = 5;
    string flavor_text = 6;
    string picture = 7;
    CreatureRank.Enum rank = 8;
    CreatureType.Enum type = 9;
    string frame = 11;
    int32 attack = 12 [json_name="damage"];
    int32 defense = 13 [json_name="health"];
    int32 gooCost = 14 [json_name="cost"];
    CardViewInfo card_view_info = 16;
    repeated CardAbility abilities = 17;
}

message CardViewInfo {
    Vector3Float position   = 1;
    Vector3Float scale      = 2;
}

message Vector3Float {
    float x = 1;
    float y = 2;
    float z = 3;
}

message Vector2Int {
    int32 x = 1;
    int32 y = 2;
}

message Rect {
    Vector2Int position = 1;
    Vector2Int size = 2;
}

<<<<<<< HEAD
=======
message Effect {
    string trigger  = 1;
    string effect   = 2;
    string duration = 3;
    string target   = 4;
    string limit    = 5;
}

message Ability {
    string type          = 1;
    string activity_type = 2;
    string call_type     = 3;
    string target_type   = 4;
    string stat_type     = 5;
    string set_type      = 6;
    int32 value          = 7;
    string buff_type     = 8;
    string effect_type   = 9;
    string unit_type     = 10;
    int32 count          = 11;
    string name          = 12;
    int32 turns          = 13;
    int32 delay          = 14;
    string unit_status   = 15;
    string card_type     = 16;
    int32 health         = 17;
    int32 damage         = 18;
    string attack_info   = 19;
    string target_set    = 20;
    string sub_trigger   = 21;
    int32 defense        = 22;
    repeated VisualEffectInfo visual_effects_to_play = 23;
    int32 cost           = 24;
    repeated ChoosableAbility choosable_abilities = 25;
}

message ChoosableAbility {
    string description = 1;
    Ability ability_data = 2;
}

message VisualEffectInfo {
    string type = 1;
    string path = 2;
}

>>>>>>> c25693f0
message CardList {
    repeated Card cards = 1;
}

message CardCollectionCard {
    string card_name  = 1;
    int64 amount      = 2;
}

message DeckCard {
    string card_name  = 1;
    int64 amount      = 2;
}

message CardSet {
    CardSetType.Enum name = 1;
    repeated Card cards = 2;
}

message CardLibrary {
    repeated CardSet sets = 1;
}

message Hero {
    int64 hero_id = 1;

    string icon = 2;
    string name = 3;
    string short_description = 4;
    string long_description = 5;
    CardSetType.Enum element = 6;

    int64 experience = 7;
    int64 level = 8;
    repeated Skill skills = 9;

    int32 primary_skill = 10;
    int32 secondary_skill = 11;
}

message ListHeroesRequest {
    string user_id = 1;
}

message ListHeroesResponse {
    repeated Hero heroes  = 1;
}

message AddHeroExperienceRequest {
    string user_id = 1;
    int64 hero_id = 2;
    int64 experience = 3;
}

message AddHeroExperienceResponse {
    int64 hero_id = 1;
    int64 experience = 2;
}

message GetHeroRequest {
    string user_id = 1;
    int64 hero_id = 2;
}

message GetHeroResponse {
    Hero hero = 1;
}

message GetHeroSkillsRequest {
    string user_id = 1;
    int64 hero_id = 2;
}

message GetHeroSkillsResponse {
    int64 hero_id = 1;
    repeated Skill skills = 2;
}

message Skill {
    string title = 1;
    OverlordSkillKind.Enum skill = 2;
    string icon_path = 3;
    string description = 4;
    repeated OverlordAbilityTarget.Enum skill_targets = 5;
    UnitSpecialStatus.Enum targetUnitSpecialStatus = 6;
    repeated CardSetType.Enum element_targets = 7;
    int32 value = 8;

    int32 cooldown = 9;
    int32 initial_cooldown = 10;

    int32 attack = 11;
    int32 count = 12;
}

message HeroList {
    repeated Hero heroes = 1;
}

message CardCollectionList {
    repeated CardCollectionCard cards = 1;
}

message DeckList {
    repeated Deck decks = 1;
}

// Request and Response

message InitRequest {
    repeated Deck default_decks                = 1;
    repeated CardCollectionCard default_collection = 2;
    repeated Card cards                        = 3;
    repeated Hero heroes                       = 4;
    string version                             = 5;
    Address oracle                             = 6;
}

message UpdateOracle {
    Address new_oracle = 1;
    Address old_oracle = 2;
}

message UpdateInitRequest {
    repeated Deck default_decks                = 1;
    repeated CardCollectionCard default_collection = 2;
    repeated Card cards                        = 3;
    repeated Hero heroes                       = 4;
    string version                             = 5;
    Address oracle                             = 6;
    string oldVersion                          = 7;
}

message GetInitRequest {
    string version = 1;
}

message GetInitResponse {
    repeated Deck default_decks                = 1;
    repeated CardCollectionCard default_collection = 2;
    repeated Card cards                        = 3;
    repeated Hero heroes                       = 4;
    repeated Hero default_heroes               = 5;
    string version                             = 6;
    Address oracle                             = 7;
}

message UpdateCardListRequest {
    repeated Card cards = 1;
    string version = 2;
}

message GetCardListRequest {
    string version = 1;
}

message GetCardListResponse {
    repeated Card cards = 1;
}

message UpsertAccountRequest {
    string user_id             = 1;
    bool phone_number_verified = 2;
    bool reward_redeemed       = 3;
    bool is_kickstarter        = 4;
    string image               = 5;
    bool email_notification    = 6;
    int64 elo_score            = 7;
    int32 current_tier         = 8;
    int32 game_membership_tier = 9;
    string version = 10;
}

message GetAccountRequest {
    string user_id = 1;
}

message GetDeckRequest {
    string user_id = 1;
    int64 deck_id = 2;
}

message GetDeckResponse {
    Deck deck = 2;
}

message CreateDeckRequest {
    string user_id = 1;
    Deck deck = 2;
    string version = 4;
}

message CreateDeckResponse {
    int64 deck_id = 1;
}

message DeleteDeckRequest {
    string user_id = 1;
    int64 deck_id = 2;
}

message EditDeckRequest {
    string user_id = 1;
    Deck deck      = 2;
    string version = 4;
}

message DecksResponse {
    string user_id = 1;
    repeated Deck decks = 2;
}

message ListDecksRequest {
    string user_id = 1;
}

message ListDecksResponse {
    repeated Deck decks = 1;
}

message SetAIDecksRequest {
    string version = 1;
    repeated Deck decks = 2;
}

message GetAIDecksRequest {
    string version = 1;
}

message GetAIDecksResponse {
    repeated Deck decks = 1;
}

message ListCardLibraryRequest {
    string version = 1;
}

message ListCardLibraryResponse {
    repeated CardSet sets = 1;
}

message ListHeroLibraryRequest {
    string version = 1;
}

message ListHeroLibraryResponse {
    repeated Hero heroes  = 1;
}

message UpdateHeroLibraryRequest {
    string version = 1;
    repeated Hero heroes  = 2;
}

message UpdateHeroLibraryResponse {
}

message GetCollectionRequest {
    string user_id = 1;
}

message GetCollectionResponse {
    repeated CardCollectionCard cards = 1;
}

//////////// Match Making /////////////

message PlayerState {
    string id = 1;
    PlayerActionType.Enum currentAction = 2;
    OverlordInstance overlordInstance = 3;
    repeated CardInstance cardsInHand = 4;
    repeated CardInstance cardsInPlay = 5;
    repeated CardInstance cardsInDeck = 6;
    Deck deck  = 7;
    int32 defense   = 8;
    int32 currentGoo = 9;
    int32 gooVials = 10;
    bool hasDrawnCard = 11;
    repeated CardInstance cardsInGraveyard = 12;
    int32 initialCardsInHandCount = 13;
    int32 maxCardsInPlay = 14;
    int32 maxCardsInHand = 15;
    int32 maxGooVials = 16;
    int32 turnTime = 17;
}

message Match {
    int64 id = 1;
    repeated string topics = 2;
    repeated PlayerState playerStates = 3;
    enum Status {
        Created      = 0;
        Matching     = 1;
        Started      = 2;
        Playing      = 3;
        PlayerLeft   = 4;
        Ended        = 5;
        Timedout     = 6;
        Canceled     = 7;
    }
    Status status = 4;
    string version = 5;
    int64 randomSeed = 6;
}

message MatchMakingInfoList {
    repeated MatchMakingInfo infos = 1;
}

message MatchMakingInfo {
    string userId = 1;
    Deck deck = 2;
}

message PlayerActionType {
    enum Enum {
        None = 0;
        EndTurn = 1;
        Mulligan = 2;
        DrawCard = 3;
        CardPlay = 4;
        CardAttack = 5;
        CardAbilityUsed = 6;
        OverlordSkillUsed = 7;
        CoinToss = 8;
        InitHands = 9;
        LeaveMatch = 10;
        RankBuff = 11;
    }
}

message PlayerAction {
    PlayerActionType.Enum actionType = 1; // not sure we really need this
    string playerId = 2;
    oneof action {
        PlayerActionCardAttack cardAttack               = 3;
        PlayerActionDrawCard drawCard                   = 4;
        PlayerActionEndTurn endTurn                     = 5;
        PlayerActionMulligan mulligan                   = 6;
        PlayerActionCardPlay cardPlay                   = 7;
        PlayerActionCardAbilityUsed cardAbilityUsed     = 8;
        PlayerActionOverlordSkillUsed overlordSkillUsed = 9;
        PlayerActionLeaveMatch leaveMatch               = 12;
        PlayerActionRankBuff rankBuff                   = 13;
    };
    int64 createdAt = 15; // timestamp
}

message PlayerActionEvent {
    PlayerActionType.Enum playerActionType = 1;
    string userId  = 2;
    string message = 3;
    Match match    = 4;
    PlayerAction playerAction = 5;
    History block = 6;
}

message PlayerProfile {
    string userId = 1;
    int64 deckId  = 2;
    string version = 3;
    Address customGame = 5;
    int64 updatedAt = 6;
    repeated string tags = 7;
}

message PlayerPool {
    repeated PlayerProfile playerProfiles = 1;
}

message MatchCount {
    int64 currentId = 1;
}

message FindMatchRequest {
    string userId = 1;
    int64 deckId  = 2;
    string version = 3;
    int64 randomSeed = 4;
    Address customGame = 5;
    repeated string tags = 6;
}

message DebugFindMatchRequest {
    string userId = 1;
    int64 deckId  = 2;
    string version = 3;
    int64 randomSeed = 4;
    Address customGame = 5;
    Deck deck = 6;
    repeated string tags = 7;
}

message FindMatchResponse {
    Match match = 1;
}

message CancelFindMatchRequest {
    string userId = 1;
    int64 matchId = 2;
    repeated string tags = 3;
}

message CancelFindMatchResponse {
}

message GetMatchRequest {
    int64 matchId = 1;
}

message GetMatchResponse {
    Match match         = 1;
    GameState gameState = 2;
}

message SetMatchRequest {
    Match match         = 1;
}


message GetGameStateRequest {
    int64 matchId = 1;
}

message GetGameStateResponse {
    GameState gameState = 1;
}

message SetGameStateRequest {
    GameState gameState = 1;
}

message PlayerActionRequest {
    int64 matchId = 1;
    PlayerAction playerAction = 2;
}

message PlayerActionResponse {
    GameState gameState = 1;
    Match match = 2;
}

message BundlePlayerActionRequest {
    int64 matchId = 1;
    repeated PlayerAction playerActions = 2;
}

message BundlePlayerActionResponse {
    GameState gameState = 1;
    Match match = 2;
    repeated HistoryData history = 3;
}

message EndMatchRequest {
    int64 matchId   = 1;
    string userId   = 2;
    string winnerId = 3;
}

message EndMatchResponse {
    GameState gameState = 1;
}

message CheckGameStatusRequest {
    int64 matchId = 1;
}

message CheckGameStatusResponse {
}

// Game Modes

message GameMode {
    string ID = 1;
    string name = 2;
    string description = 3;
    string version = 4;
    GameModeType game_mode_type = 5;
    Address address = 6;
    Address Owner = 7;
}

message GameModeList {
    repeated GameMode game_modes = 1;
}

enum GameModeType {
    Community = 0;
    Loom = 1;
}

message GameModeRequest {
    string name = 1;
    string description = 2;
    string version = 3;
    string address = 4;
    GameModeType game_mode_type = 5;
    string oracle = 6;
}

message UpdateGameModeRequest {
    string ID = 1;
    string name = 2;
    string description = 3;
    string version = 4;
    string address = 5;
    GameModeType game_mode_type = 6;
    string oracle = 7;
}

message DeleteGameModeRequest {
    string ID = 1;
    string oracle = 2;
}

message GetGameModeRequest {
    string ID = 1;
}

message ListGameModesRequest {
}

message GetCustomGameModeCustomUiRequest {
    Address address = 1;
}

message GetCustomGameModeCustomUiResponse {
    repeated CustomGameModeCustomUiElement uiElements = 1;
}

message CallCustomGameModeFunctionRequest {
    Address address = 1;
    bytes callData = 2;
}

message StaticCallCustomGameModeFunctionResponse {
    bytes output = 1;
}

message CustomGameModeCustomUiLabel {
    string text = 1;
}

message CustomGameModeCustomUiButton {
    string title = 1;
    bytes callData = 2;
}

message CustomGameModeCustomUiElement {
    Rect rect = 1;
    oneof uiElement {
        CustomGameModeCustomUiLabel label = 2;
        CustomGameModeCustomUiButton button = 3;
    }
}

//////////////// GAME PLAY //////////////////

// C# interfaces converted

message CardAbilityTarget {
    enum Enum {
        NONE = 0 [(gogoproto.enumvalue_customname) = "None"];
        PLAYER = 1 [(gogoproto.enumvalue_customname) = "Player"];
        PLAYER_CARD = 2 [(gogoproto.enumvalue_customname) = "PlayerCard"];
        PLAYER_ALL_CARDS = 3 [(gogoproto.enumvalue_customname) = "PlayerAllCards"];
        OPPONENT = 4 [(gogoproto.enumvalue_customname) = "Opponent"];
        OPPONENT_CARD = 5 [(gogoproto.enumvalue_customname) = "OpponentCard"];
        OPPONENT_ALL_CARDS = 6 [(gogoproto.enumvalue_customname) = "OpponentAllCards"];
        ALL_CARDS = 7 [(gogoproto.enumvalue_customname) = "AllCards"];
        ALL = 8 [(gogoproto.enumvalue_customname) = "All"];
        ITSELF = 9 [(gogoproto.enumvalue_customname) = "Itself"];
    }
}

message OverlordAbilityTarget {
    enum Enum {
        NONE = 0 [(gogoproto.enumvalue_customname) = "None"];
        PLAYER = 1 [(gogoproto.enumvalue_customname) = "Player"];
        PLAYER_CARD = 2 [(gogoproto.enumvalue_customname) = "PlayerCard"];
        PLAYER_ALL_CARDS = 3 [(gogoproto.enumvalue_customname) = "PlayerAllCards"];
        OPPONENT = 4 [(gogoproto.enumvalue_customname) = "Opponent"];
        OPPONENT_CARD = 5 [(gogoproto.enumvalue_customname) = "OpponentCard"];
        OPPONENT_ALL_CARDS = 6 [(gogoproto.enumvalue_customname) = "OpponentAllCards"];
        ALL_CARDS = 7 [(gogoproto.enumvalue_customname) = "AllCards"];
    }
}

message GameMechanicDescriptionType
{
    enum Enum {
        BLANK = 0 [(gogoproto.enumvalue_customname) = "Blank"];
        ATTACK = 1 [(gogoproto.enumvalue_customname) = "Attack"];
        OVERFLOW = 2 [(gogoproto.enumvalue_customname) = "Overflow"];
        ENTRY = 3 [(gogoproto.enumvalue_customname) = "Entry"];
        SWING = 4 [(gogoproto.enumvalue_customname) = "SWING"];
        END = 5 [(gogoproto.enumvalue_customname) = "End"];
        DEATH = 6 [(gogoproto.enumvalue_customname) = "Death"];
        RAGE = 7 [(gogoproto.enumvalue_customname) = "Rage"];
        DEVOUR = 8 [(gogoproto.enumvalue_customname) = "Devour"];
        TURN = 9 [(gogoproto.enumvalue_customname) = "Turn"];
        GUARD = 10 [(gogoproto.enumvalue_customname) = "Guard"];
        DELAYED = 11 [(gogoproto.enumvalue_customname) = "Delayed"];
        PERMANENT = 12 [(gogoproto.enumvalue_customname) = "Permanent"];
        FLASH = 13 [(gogoproto.enumvalue_customname) = "Flash"];
        FREEZE = 14 [(gogoproto.enumvalue_customname) = "Freeze"];
        REANIMATE = 15 [(gogoproto.enumvalue_customname) = "Reanimate"];
        DESTROY = 16 [(gogoproto.enumvalue_customname) = "Destroy"];
        DISTRACT = 17 [(gogoproto.enumvalue_customname) = "Distract"];
        SHATTER = 18 [(gogoproto.enumvalue_customname) = "Shatter"];
        KILL_UNIT = 19 [(gogoproto.enumvalue_customname) = "KillUnit"];
    }
}

message AttackRestriction {
    enum Enum {
        ANY = 0 [(gogoproto.enumvalue_customname) = "ANY"];
        ONLY_DIFFERENT = 1 [(gogoproto.enumvalue_customname) = "OnlyNotAttackedByThisUnitInThisTurn"];
    }
}

message CardAbilityBuffType {
    enum Enum {
        NONE = 0 [(gogoproto.enumvalue_customname) = "None"];
        GUARD = 1 [(gogoproto.enumvalue_customname) = "Guard"];
        DEFENCE = 2 [(gogoproto.enumvalue_customname) = "Defence"];
        HEAVY = 3 [(gogoproto.enumvalue_customname) = "Heavy"];
        WEAPON = 4 [(gogoproto.enumvalue_customname) = "Weapon"];
        RUSH = 5 [(gogoproto.enumvalue_customname) = "Rush"];
        ATTACK = 6 [(gogoproto.enumvalue_customname) = "Attack"];
        FREEZE = 7 [(gogoproto.enumvalue_customname) = "Freeze"];
        DAMAGE = 8 [(gogoproto.enumvalue_customname) = "Damage"];
        HEAL_ALLY = 9 [(gogoproto.enumvalue_customname) = "HealAlly"];
        DESTROY = 10 [(gogoproto.enumvalue_customname) = "Destroy"];
        REANIMATE = 11 [(gogoproto.enumvalue_customname) = "Reanimate"];
    }
}

message CardAbilityActivityType {
    enum Enum {
        UNDEFINED = 0 [(gogoproto.enumvalue_customname) = "Undefined"];
        PASSIVE = 1 [(gogoproto.enumvalue_customname) = "Passive"];
        ACTIVE = 2 [(gogoproto.enumvalue_customname) = "Active"];
    }
}

message CardAbilityTrigger {
    enum Enum {
        UNDEFINED = 0 [(gogoproto.enumvalue_customname) = "Undefined"];
        TURN = 1 [(gogoproto.enumvalue_customname) = "Turn"];
        ENTRY = 2 [(gogoproto.enumvalue_customname) = "Entry"];
        END = 3 [(gogoproto.enumvalue_customname) = "End"];
        ATTACK = 4 [(gogoproto.enumvalue_customname) = "Attack"];
        DEATH = 5 [(gogoproto.enumvalue_customname) = "Death"];
        PERMANENT = 6 [(gogoproto.enumvalue_customname) = "Permanent"];
        GOT_DAMAGE = 7 [(gogoproto.enumvalue_customname) = "GotDamage"];
        AT_DEFENCE = 8 [(gogoproto.enumvalue_customname) = "AtDefence"];
        IN_HAND = 9 [(gogoproto.enumvalue_customname) = "InHand"];
        KILL_UNIT = 10 [(gogoproto.enumvalue_customname) = "KillUnit"];
    }
}

message CardAbilityEffect {
    enum Enum {
        NONE = 0 [(gogoproto.enumvalue_customname) = "None"];
        MASSIVE_WATER_WAVE = 1 [(gogoproto.enumvalue_customname) = "MassiveWaterWave"];
        MASSIVE_FIRE = 2 [(gogoproto.enumvalue_customname) = "MassiveFire"];
        MASSIVE_LIGHTNING = 3 [(gogoproto.enumvalue_customname) = "MassiveLightning"];
        MASSIVE_TOXIC_ALL = 4 [(gogoproto.enumvalue_customname) = "MassiveToxicAll"];
        TARGET_ROCK = 5 [(gogoproto.enumvalue_customname) = "TargetRock"];
        TARGET_FIRE = 6 [(gogoproto.enumvalue_customname) = "TargetFire"];
        TARGET_LIFE = 7 [(gogoproto.enumvalue_customname) = "TargetLife"];
        TARGET_TOXIC = 8 [(gogoproto.enumvalue_customname) = "TargetToxic"];
        TARGET_WATER = 9 [(gogoproto.enumvalue_customname) = "TargetWater"];
        TARGET_ADJUSTMENTS_BOMB = 10 [(gogoproto.enumvalue_customname) = "TargetAdjustmentsBomb"];
        STUN_FREEZES = 11 [(gogoproto.enumvalue_customname) = "StunFreezes"];
        STUN_OR_DAMAGE_FREEZES = 12 [(gogoproto.enumvalue_customname) = "StunOrDamageFreezes"];
        TARGET_ADJUSTMENTS_AIR = 13 [(gogoproto.enumvalue_customname) = "TargetAdjustmentsAir"];
        HEAL_DIRECTLY = 14 [(gogoproto.enumvalue_customname) = "HealDirectly"];
        HEAL = 15 [(gogoproto.enumvalue_customname) = "Heal"];
    }
}

message CardAbilityType {
    enum Enum {
        UNDEFINED = 0 [(gogoproto.enumvalue_customname) = "Undefined"];
        HEAL = 1 [(gogoproto.enumvalue_customname) = "Heal"];
        MODIFICATOR_STATS = 2 [(gogoproto.enumvalue_customname) = "ModificatorStats"];
        CHANGE_STAT = 3 [(gogoproto.enumvalue_customname) = "ChangeStat"];
        STUN = 4 [(gogoproto.enumvalue_customname) = "Stun"];
        STUN_OR_DAMAGE_ADJUSTMENTS = 5 [(gogoproto.enumvalue_customname) = "StunOrDamageAdjustments"];
        SPURT = 6 [(gogoproto.enumvalue_customname) = "Spurt"];
        ADD_GOO_VIAL = 7 [(gogoproto.enumvalue_customname) = "AddGooVial"];
        ADD_GOO_CARRIER = 8 [(gogoproto.enumvalue_customname) = "AddGooCarrier"];
        DOT = 9 [(gogoproto.enumvalue_customname) = "Dot"];
        SUMMON = 10 [(gogoproto.enumvalue_customname) = "Summon"];
        SPELL_ATTACK = 11 [(gogoproto.enumvalue_customname) = "SpellAttack"];
        MASSIVE_DAMAGE = 12 [(gogoproto.enumvalue_customname) = "MassiveDamage"];
        DAMAGE_TARGET_ADJUSTMENTS = 13 [(gogoproto.enumvalue_customname) = "DamageTargetAdjustments"];
        DAMAGE_TARGET = 14 [(gogoproto.enumvalue_customname) = "DamageTarget"];
        CARD_RETURN = 15 [(gogoproto.enumvalue_customname) = "CardReturn"];
        WEAPON = 16 [(gogoproto.enumvalue_customname) = "Weapon"];
        CHANGE_STAT_OF_CREATURES_BY_TYPE = 17 [(gogoproto.enumvalue_customname) = "ChangeStatOfCreaturesByType"];
        ATTACK_NUMBER_OF_TIMES_PER_TURN = 18 [(gogoproto.enumvalue_customname) = "AttackNumberOfTimesPerTurn"];
        DRAW_CARD = 19 [(gogoproto.enumvalue_customname) = "DrawCard"];
        DEVOUR_ZOMBIES_AND_COMBINE_STATS = 20 [(gogoproto.enumvalue_customname) = "DevourZombiesAndCombineStats"];
        DESTROY_UNIT_BY_TYPE = 21 [(gogoproto.enumvalue_customname) = "DestroyUnitByType"];
        LOWER_COST_OF_CARD_IN_HAND = 22 [(gogoproto.enumvalue_customname) = "LowerCostOfCardInHand"];
        OVERFLOW_GOO = 23 [(gogoproto.enumvalue_customname) = "OverflowGoo"];
        LOSE_GOO = 24 [(gogoproto.enumvalue_customname) = "LoseGoo"];
        DISABLE_NEXT_TURN_GOO = 25 [(gogoproto.enumvalue_customname) = "DisableNextTurnGoo"];
        RAGE = 26 [(gogoproto.enumvalue_customname) = "Rage"];
        FREEZE_UNITS = 27 [(gogoproto.enumvalue_customname) = "FreezeUnits"];
        TAKE_DAMAGE_RANDOM_ENEMY = 28 [(gogoproto.enumvalue_customname) = "TakeDamageRandomEnemy"];
        TAKE_CONTROL_ENEMY_UNIT = 29 [(gogoproto.enumvalue_customname) = "TakeControlEnemyUnit"];
        GUARD = 30 [(gogoproto.enumvalue_customname) = "Guard"];
        DESTROY_FROZEN_UNIT = 31 [(gogoproto.enumvalue_customname) = "DestroyFrozenUnit"];
        USE_ALL_GOO_TO_INCREASE_STATS = 32 [(gogoproto.enumvalue_customname) = "UseAllGooToIncreaseStats"];
        FIRST_UNIT_IN_PLAY = 33 [(gogoproto.enumvalue_customname) = "FirstUnitInPlay"];
        ALLY_UNITS_OF_TYPE_IN_PLAY_GET_STATS = 34 [(gogoproto.enumvalue_customname) = "AllyUnitsOfTypeInPlayGetStats"];
        DAMAGE_ENEMY_UNITS_AND_FREEZE_THEM = 35 [(gogoproto.enumvalue_customname) = "DamageEnemyUnitsAndFreezeThem"];
        RETURN_UNITS_ON_BOARD_TO_OWNERS_DECKS = 36 [(gogoproto.enumvalue_customname) = "ReturnUnitsOnBoardToOwnersDecks"];
        TAKE_UNIT_TYPE_TO_ADJACENT_ALLY_UNITS = 37 [(gogoproto.enumvalue_customname) = "TakeUnitTypeToAdjacentAllyUnits"];
        ENEMY_THAT_ATTACKS_BECOME_FROZEN = 38 [(gogoproto.enumvalue_customname) = "EnemyThatAttacksBecomeFrozen"];
        TAKE_UNIT_TYPE_TO_ALLY_UNIT = 39 [(gogoproto.enumvalue_customname) = "TakeUnitTypeToAllyUnit"];
        REVIVE_DIED_UNITS_OF_TYPE_FROM_MATCH = 40 [(gogoproto.enumvalue_customname) = "ReviveDiedUnitsOfTypeFromMatch"];
        CHANGE_STAT_UNTILL_END_OF_TURN = 41 [(gogoproto.enumvalue_customname) = "ChangeStatUntilEndOfTurn"];
        ATTACK_OVERLORD = 42 [(gogoproto.enumvalue_customname) = "AttackOverlord"];
        ADJACENT_UNITS_GET_HEAVY = 43 [(gogoproto.enumvalue_customname) = "AdjacentUnitsGetHeavy"];
        FREEZE_NUMBER_OF_RANDOM_ALLY = 44 [(gogoproto.enumvalue_customname) = "FreezeNumberOfRandomAlly"];
        ADD_CARD_BY_NAME_TO_HAND = 45 [(gogoproto.enumvalue_customname) = "AddCardByNameToHand"];
        DEAL_DAMAGE_TO_THIS_AND_ADJACENT_UNITS = 46 [(gogoproto.enumvalue_customname) = "DealDamageToThisAndAdjacentUnits"];
        SWING = 47 [(gogoproto.enumvalue_customname) = "Swing"];
        TAKE_DEFENSE_IF_OVERLORD_HAS_LESS_DEFENSE_THAN = 48 [(gogoproto.enumvalue_customname) = "TakeDefenseIfOverlordHasLessDefenseThan"];
        GAIN_NUMBER_OF_LIFE_FOR_EACH_DAMAGE_THIS_DEALS = 49 [(gogoproto.enumvalue_customname) = "GainNumberOfLifeForEachDamageThisDeals"];
        ADDITIONAL_DAMAGE_TO_HEAVY_IN_ATTACK = 50 [(gogoproto.enumvalue_customname) = "AdditionalDamageToHeavyInAttack"];
        UNIT_WEAPON = 51 [(gogoproto.enumvalue_customname) = "UnitWeapon"];
        TAKE_DAMAGE_AT_END_OF_TURN_TO_THIS = 52 [(gogoproto.enumvalue_customname) = "TakeDamageAtEndOfTurnToThis"];
        DELAYED_LOSE_HEAVY_GAIN_ATTACK = 53 [(gogoproto.enumvalue_customname) = "DelayedLoseHeavyGainAttack"];
        DELAYED_GAIN_ATTACK = 54 [(gogoproto.enumvalue_customname) = "DelayedGainAttack"];
        REANIMATE_UNIT = 55 [(gogoproto.enumvalue_customname) = "ReanimateUnit"];
        PRIORITY_ATTACK = 56 [(gogoproto.enumvalue_customname) = "PriorityAttack"];
        DESTROY_TARGET_UNIT_AFTER_ATTACK = 57 [(gogoproto.enumvalue_customname) = "DestroyTargetUnitAfterAttack"];
        COSTS_LESS_IF_CARD_TYPE_IN_HAND = 58 [(gogoproto.enumvalue_customname) = "CostsLessIfCardTypeInHand"];
        RETURN_UNITS_ON_BOARD_TO_OWNERS_HANDS = 59 [(gogoproto.enumvalue_customname) = "ReturnUnitsOnBoardToOwnersHands"];
        REPLACE_UNITS_WITH_TYPE_ON_STRONGER_ONES = 60 [(gogoproto.enumvalue_customname) = "ReplaceUnitsWithTypeOnStrongerOnes"];
        RESTORE_DEF_RANDOMLY_SPLIT = 61 [(gogoproto.enumvalue_customname) = "RestoreDefRandomlySplit"];
        ADJACENT_UNITS_GET_GUARD = 62 [(gogoproto.enumvalue_customname) = "AdjacentUnitsGetGuard"];
        SUMMON_UNIT_FROM_HAND = 63 [(gogoproto.enumvalue_customname) = "SummonUnitFromHand"];
        DAMAGE_AND_DISTRACT_TARGET = 64 [(gogoproto.enumvalue_customname) = "DamageAndDistractTarget"];
        DRAW_CARD_IF_DAMAGED_ZOMBIE_IN_PLAY = 65 [(gogoproto.enumvalue_customname) = "DrawCardIfDamagedZombieInPlay"];
        TAKE_STAT_IF_OVERLORD_HAS_LESS_DEFENSE_THAN = 66 [(gogoproto.enumvalue_customname) = "TakeStatIfOverlordHasLessDefenseThan"];
        DAMAGE_OVERLORD_ON_COUNT_ITEMS_PLAYED = 67 [(gogoproto.enumvalue_customname) = "DamageOverlordOnCountItemsPlayed"];
        SHUFFLE_THIS_CARD_TO_DECK = 68 [(gogoproto.enumvalue_customname) = "ShuffleThisCardToDeck"];
        TAKE_DEFENSE_TO_OVERLORD_WITH_DEFENSE = 69 [(gogoproto.enumvalue_customname) = "TakeDefenseToOverlordWithDefense"];
        PUT_RANDOM_UNIT_FROM_DECK_ON_BOARD = 70 [(gogoproto.enumvalue_customname) = "PutRandomUnitFromDeckOnBoard"];
        DISTRACT = 71 [(gogoproto.enumvalue_customname) = "Distract"];
        DAMAGE_TARGET_FREEZE_IT_IF_SURVIVES = 72 [(gogoproto.enumvalue_customname) = "DamageTargetFreezeItIfSurvives"];
        DESTROY_UNIT_BY_COST = 73 [(gogoproto.enumvalue_customname) = "DestroyUnitByCost"];
        DAMAGE_ENEMY_OR_RESTORE_DEFENSE_ALLY = 74 [(gogoproto.enumvalue_customname) = "DamageEnemyOrRestoreDefenseAlly"];
        TAKE_SWING_TO_UNITS = 75 [(gogoproto.enumvalue_customname) = "TakeSwingToUnits"];
        DELAYED_PLACE_COPIES_IN_PLAY_DESTROY_UNIT = 76 [(gogoproto.enumvalue_customname) = "DelayedPlaceCopiesInPlayDestroyUnit"];
        ADJACENT_UNITS_GET_STAT = 77 [(gogoproto.enumvalue_customname) = "AdjacentUnitsGetStat"];
        EXTRA_GOO_IF_UNIT_IN_PLAY = 78 [(gogoproto.enumvalue_customname) = "ExtraGooIfUnitInPlay"];
        DESTROY_UNITS = 79 [(gogoproto.enumvalue_customname) = "DestroyUnits"];
        DEAL_DAMAGE_TO_UNIT_AND_SWING = 80 [(gogoproto.enumvalue_customname) = "DealDamageToUnitAndSwing"];
        SET_ATTACK_AVAILABILITY = 81 [(gogoproto.enumvalue_customname) = "SetAttackAvailability"];
        CHOOSABLE_ABILITIES = 82 [(gogoproto.enumvalue_customname) = "ChoosableAbilities"];
    }
}

message CardAbilitySubTrigger
{
    enum Enum {
        None = 0;
        OnlyThisUnitInPlay = 1;
        AllOtherAllyUnitsInPlay = 2;
        AllAllyUnitsInPlay = 3;
        RandomUnit = 4;
        AllEnemyUnitsInPlay = 5;
        AllAllyUnitsByFactionInPlay = 6;
        ForEachFactionOfUnitInHand = 7;
        IfHasUnitsWithFactionInPlay = 8;
        AllyUnitsByFactionThatCost = 9;
        YourOverlord = 10;
    }
}

message CardKind {
    enum Enum {
        UNDEFINED = 0 [(gogoproto.enumvalue_customname) = "Undefined"];
        CREATURE = 1 [(gogoproto.enumvalue_customname) = "Creature"];
        SPELL    = 2 [(gogoproto.enumvalue_customname) = "Spell"];
    }
}

message AffectObjectType {
    enum Enum {
        NONE = 0 [(gogoproto.enumvalue_customname) = "None"];
        PLAYER = 1 [(gogoproto.enumvalue_customname) = "Player"];
        CHARACTER = 2 [(gogoproto.enumvalue_customname) = "Character"];
        CARD      = 3 [(gogoproto.enumvalue_customname) = "Card"];
    }
}

message CreatureRank {
    enum Enum {
        UNDEFINED = 0 [(gogoproto.enumvalue_customname) = "Undefined"];
        MINION = 1 [(gogoproto.enumvalue_customname) = "Minion"];
        OFFICER = 2 [(gogoproto.enumvalue_customname) = "Officer"];
        COMMANDER = 3 [(gogoproto.enumvalue_customname) = "Commander"];
        GENERAL = 4 [(gogoproto.enumvalue_customname) = "General"];
    }
}

message CreatureType {
    enum Enum {
        NONE = 0 [(gogoproto.enumvalue_customname) = "None"];
        WALKER = 1 [(gogoproto.enumvalue_customname) = "Walker"];
        FERAL = 2 [(gogoproto.enumvalue_customname) = "Feral"];
        HEAVY = 3 [(gogoproto.enumvalue_customname) = "Heavy"];
    }
}

message CardSetType {
    enum Enum {
        NONE = 0 [(gogoproto.enumvalue_customname) = "None"];
        FIRE = 1 [(gogoproto.enumvalue_customname) = "Fire"];
        WATER = 2 [(gogoproto.enumvalue_customname) = "Water"];
        EARTH = 3 [(gogoproto.enumvalue_customname) = "Earth"];
        AIR = 4 [(gogoproto.enumvalue_customname) = "Air"];
        LIFE = 5 [(gogoproto.enumvalue_customname) = "Life"];
        TOXIC = 6 [(gogoproto.enumvalue_customname) = "Toxic"];
        ITEM = 7 [(gogoproto.enumvalue_customname) = "Item"];
        OTHERS = 8 [(gogoproto.enumvalue_customname) = "Others"];
    }
}

message GameState {
    int64 id                            = 1;
    bool isEnded                        = 2;
    int32 currentPlayerIndex            = 3;
    repeated PlayerState playerStates   = 4;
    int64 currentActionIndex            = 5;
    repeated PlayerAction playerActions = 6;
    int64 randomSeed                    = 7;
    string winner                       = 8;
    string version                      = 9;
    int64 createdAt                     = 10;
}

message CardChoosableAbility {
    string description = 1;
    CardAbility ability_data = 2;
}

message CardAbility {
    CardAbilityType.Enum type = 1;
    CardAbilityActivityType.Enum activityType = 2 [json_name="activity_type"];
    CardAbilityTrigger.Enum trigger = 3 [json_name="call_type"];
    repeated CardAbilityTarget.Enum targetTypes = 4 [json_name = "target_type"];
    StatType.Enum stat = 5 [json_name="stat_type"];
    CardSetType.Enum set = 6 [json_name="set_type"];
    CardAbilityEffect.Enum effect = 7 [json_name="effect_type"];
    AttackRestriction.Enum attackRestriction = 8 [json_name="attack_restriction"];
    CreatureType.Enum targetCardType = 9 [json_name="card_type"];
    UnitSpecialStatus.Enum targetUnitSpecialStatus = 10 [json_name="unit_status"];
    CreatureType.Enum targetUnitType = 11 [json_name="unit_type"];
    int32 value = 12;
    int32 attack = 13 [json_name="damage"];
    int32 defense = 14 [json_name="health"]; // FIXME: Health in client code
    string name = 15;
    int32 turns = 16;
    int32 count = 17;
    int32 delay = 18;
    repeated VisualEffectInfo VisualEffectsToPlay = 19;
    GameMechanicDescriptionType.Enum gameMechanicDescriptionType = 20 [json_name = "mechanic_description_type"];
    CardSetType.Enum target_set = 21;
    CardAbilitySubTrigger.Enum sub_trigger = 22;
    repeated CardChoosableAbility choosable_abilities = 23;
    int32 defense2 = 24 [json_name="defense"]; // FIXME: Defense in client code
    int32 cost = 25;

    message VisualEffectInfo {
        enum VisualEffectType {
            Undefined = 0;
            Impact = 1;
            Moving = 2;
        }

        VisualEffectType Type = 1;
        string Path = 2;
    }
}

message CardInstance {
    Card prototype = 1;
    int32 instanceId = 2;
    Card instance = 3;
    string owner = 4;
}

message DataIdOwner {
    int32 dataId = 1;
}

// (interface IDeck)
message CardDeck {
    repeated Card cards = 1;
}

message InstanceIdOwner {
    int32 instanceId = 1;
}

message OverlordInstance {
    int32 instanceId = 1;
    OverlordPrototype prototype = 2;
    OverlordSkillInstance firstSkill = 3;
    OverlordSkillInstance secondSkill = 4;
    int32 defense = 5;
    int32 goo = 6;
    int32 maxGoo = 7;
}

message OverlordPrototype {
    int32 heroId = 1;
    string icon = 2;
    string name = 3;
    string shortDescription = 4;
    string longDescription = 5;
    int32 experience = 6;
    int32 level = 7;
    CardSetType.Enum element = 8;
    repeated OverlordSkillPrototype skills = 9;
}

message OverlordSkillInstance {
    OverlordSkillPrototype prototype = 1;
    int32 cooldown = 2;
}

message OverlordSkillPrototype {
    string title = 1;
    string skill = 2;
    string iconPath = 3;
    string description = 4;
    int32 cooldown = 5;
    int32 initialCooldown = 6;
    int32 parameter = 7;
    int32 attack = 8;
    OverlordSkillKind.Enum overlordSkillKind = 9;
    repeated OverlordAbilityTarget.Enum skillTargetTypes = 10;
    repeated CardSetType.Enum elementTargetTypes = 11;
}

message PlayerActionLeaveMatch {
}

message PlayerActionCardPlay {
    CardInstance card = 1;
    int32 position = 2;
}

message PlayerActionRankBuff {
    CardInstance card = 1;
    repeated Unit targets = 2;
}

message PlayerActionCardAttack {
    CardInstance attacker = 1;
    AffectObjectType.Enum affectObjectType = 2;
    Unit target = 3;
}

message PlayerActionCardAbilityUsed {
    CardInstance card = 1;
    CardKind.Enum cardKind = 2;
    repeated Unit targets = 3;
    string AbilityType = 4;
}

message PlayerActionOverlordSkillUsed {
    int64 SkillId = 1;
    AffectObjectType.Enum affectObjectType = 2;
    Unit target = 3;
}

message PlayerActionDrawCard {
    CardInstance cardInstance = 2;
}

message PlayerActionEndTurn  {
}

message PlayerActionMulligan {
    repeated CardInstance mulliganedCards = 1;
}

message PlayerActionOutcome {
    string playerId = 1;
    GameState gameState = 2;
}

message StartGameAction {
    repeated PlayerState playerStates = 1;
}

message Unit {
    int32 instanceId = 1;
    AffectObjectType.Enum affectObjectType = 2;
    Parameter Parameter = 3;
}

message Parameter {
    int32 Attack  = 1;
    int32 Defense = 2;
    string CardName = 3;
}

message OverlordSkillKind {
    enum Enum {
        NONE = 0 [(gogoproto.enumvalue_customname) = "None"];

        // AIR
        PUSH = 1 [(gogoproto.enumvalue_customname) = "Push"];
        DRAW = 2 [(gogoproto.enumvalue_customname) = "Draw"];
        WIND_SHIELD = 3 [(gogoproto.enumvalue_customname) = "WindShield"];
        LEVITATE = 4 [(gogoproto.enumvalue_customname) = "WindWall"];
        RETREAT = 5 [(gogoproto.enumvalue_customname) = "Retreat"];

        // EARTH
        HARDEN = 6 [(gogoproto.enumvalue_customname) = "Harden"];
        STONE_SKIN = 7 [(gogoproto.enumvalue_customname) = "StoneSkin"];
        FORTIFY = 8 [(gogoproto.enumvalue_customname) = "Fortify"];
        PHALANX = 9 [(gogoproto.enumvalue_customname) = "Phalanx"];
        FORTRESS = 10 [(gogoproto.enumvalue_customname) = "Fortress"];

        // FIRE
        FIRE_BOLT = 11 [(gogoproto.enumvalue_customname) = "FireBolt"];
        RABIES = 12 [(gogoproto.enumvalue_customname) = "Rabies"];
        FIREBALL = 13 [(gogoproto.enumvalue_customname) = "Fireball"];
        MASS_RABIES = 14 [(gogoproto.enumvalue_customname) = "MassRabies"];
        METEOR_SHOWER = 15 [(gogoproto.enumvalue_customname) = "MeteorShower"];

        // LIFE
        HEALING_TOUCH = 16 [(gogoproto.enumvalue_customname) = "HealingTouch"];
        MEND = 17 [(gogoproto.enumvalue_customname) = "Mend"];
        RESSURECT = 18 [(gogoproto.enumvalue_customname) = "Ressurect"];
        ENHANCE = 19 [(gogoproto.enumvalue_customname) = "Enhance"];
        REANIMATE = 20 [(gogoproto.enumvalue_customname) = "Reanimate"];

        // TOXIC
        POISON_DART = 21 [(gogoproto.enumvalue_customname) = "PoisonDart"];
        TOXIC_POWER = 22 [(gogoproto.enumvalue_customname) = "ToxicPower"];
        BREAKOUT = 23 [(gogoproto.enumvalue_customname) = "Breakout"];
        INFECT = 24 [(gogoproto.enumvalue_customname) = "Infect"];
        EPIDEMIC = 25 [(gogoproto.enumvalue_customname) = "Epidemic"];

        // WATER
        FREEZE = 26 [(gogoproto.enumvalue_customname) = "Freeze"];
        ICE_BOLT = 27 [(gogoproto.enumvalue_customname) = "IceBolt"];
        ICE_WALL = 28 [(gogoproto.enumvalue_customname) = "IceWall"];
        SHATTER = 29 [(gogoproto.enumvalue_customname) = "Shatter"];
        BLIZZARD = 30 [(gogoproto.enumvalue_customname) = "Blizzard"];
    }
}

enum OverlordSkillSelectionType {
    Primary = 0;
    Secondary = 1;
}

message StatType {
    enum Enum {
        UNDEFINED = 0 [(gogoproto.enumvalue_customname) = "Undefined"];
        HEALTH = 1 [(gogoproto.enumvalue_customname) = "Defense"];
        DAMAGE = 2 [(gogoproto.enumvalue_customname) = "Attack"];
    }
}

message UnitSpecialStatus {
    enum Enum {
        NONE = 0 [(gogoproto.enumvalue_customname) = "None"];
        FROZEN = 1 [(gogoproto.enumvalue_customname) = "Frozen"];
    }
}

// Replay

message GameReplay {
    repeated PlayerAction actions = 5;
    repeated HistoryData blocks   = 6;
}

message Player {
    string id = 1;
    Deck deck = 2; // TODO Change to card instance
}

message Zone {
    enum type {
        PLAY = 0;
        DECK = 1;
        HAND = 2;
        GRAVEYARD = 3;
        REMOVEFROMGAME = 4;
        SETASIDE = 5;
        SECRET = 6;
    }
}

message History {
    repeated HistoryData list = 1;
}

message HistoryData {
    oneof data {
        HistoryCreateGame createGame = 1;
        HistoryFullInstance fullInstance = 2;
        HistoryInstance showInstance = 3;
        HistoryHide hideInstance = 4;
        HistoryInstance changeInstance = 5;
        HistoryEndGame endGame = 6;
    }
}

message HistoryCreateGame {
    int64 gameId = 1;
    repeated Player players = 2;
    int64 randomSeed = 3;
    string version = 4;
}

message HistoryFullInstance {
    int32 instanceId = 1;
    int32 attack = 2;
    int32 defense = 3;
}

message HistoryInstance {
    int32 instanceId = 1;
    int32 value = 2;
    enum change {
        Attack = 0;
        Defense = 1;
    }
}

message HistoryHide {
    int32 instanceId = 1;
    Zone zone = 2;
}

message HistoryEndGame {
    int64 matchId   = 1;
    string userId   = 2;
    string winnerId = 3;
}<|MERGE_RESOLUTION|>--- conflicted
+++ resolved
@@ -66,55 +66,6 @@
     Vector2Int size = 2;
 }
 
-<<<<<<< HEAD
-=======
-message Effect {
-    string trigger  = 1;
-    string effect   = 2;
-    string duration = 3;
-    string target   = 4;
-    string limit    = 5;
-}
-
-message Ability {
-    string type          = 1;
-    string activity_type = 2;
-    string call_type     = 3;
-    string target_type   = 4;
-    string stat_type     = 5;
-    string set_type      = 6;
-    int32 value          = 7;
-    string buff_type     = 8;
-    string effect_type   = 9;
-    string unit_type     = 10;
-    int32 count          = 11;
-    string name          = 12;
-    int32 turns          = 13;
-    int32 delay          = 14;
-    string unit_status   = 15;
-    string card_type     = 16;
-    int32 health         = 17;
-    int32 damage         = 18;
-    string attack_info   = 19;
-    string target_set    = 20;
-    string sub_trigger   = 21;
-    int32 defense        = 22;
-    repeated VisualEffectInfo visual_effects_to_play = 23;
-    int32 cost           = 24;
-    repeated ChoosableAbility choosable_abilities = 25;
-}
-
-message ChoosableAbility {
-    string description = 1;
-    Ability ability_data = 2;
-}
-
-message VisualEffectInfo {
-    string type = 1;
-    string path = 2;
-}
-
->>>>>>> c25693f0
 message CardList {
     repeated Card cards = 1;
 }
