--- conflicted
+++ resolved
@@ -478,8 +478,6 @@
     repeated string tags = 6;
 }
 
-<<<<<<< HEAD
-=======
 message RegisterPlayerPoolResponse {
 }
 
@@ -508,7 +506,6 @@
     History block = 2;
 }
 
->>>>>>> c66b4dce
 message DebugFindMatchRequest {
     string userId = 1;
     int64 deckId  = 2;
@@ -517,10 +514,6 @@
     Address customGame = 5;
     Deck deck = 6;
     repeated string tags = 7;
-}
-
-message FindMatchResponse {
-    Match match = 1;
 }
 
 message CancelFindMatchRequest {
