--- conflicted
+++ resolved
@@ -459,6 +459,17 @@
 message PlayerActionResponse {
     GameState gameState = 1;
     Match match = 2;
+}
+
+message BundlePlayerActionRequest {
+    int64 matchId = 1;
+    repeated PlayerAction playerActions = 2;
+}
+
+message BundlePlayerActionResponse {
+    GameState gameState = 1;
+    Match match = 2;
+    repeated HistoryData history = 3;
 }
 
 message EndMatchRequest {
@@ -957,7 +968,7 @@
 message HistoryData {
     oneof data {
         HistoryCreateGame createGame = 1;
-        HistoryInstance fullInstance = 2;
+        HistoryFullInstance fullInstance = 2;
         HistoryInstance showInstance = 3;
         HistoryHide hideInstance = 4;
         HistoryInstance changeInstance = 5;
@@ -971,20 +982,21 @@
     string version = 4;
 }
 
+message HistoryFullInstance {
+    int32 instanceId = 1;
+    int32 attack = 2;
+    int32 defense = 3;
+    int32 health = 4;
+}
+
 message HistoryInstance {
     int32 instanceId = 1;
-<<<<<<< HEAD
     int32 value = 2;
     enum change {
         Health = 0;
         Attack = 1;
         Defence = 2;
-        // more changes needed
     }
-=======
-    int32 attack = 2;
-    int32 defense = 3;
->>>>>>> 4c078fbf
 }
 
 message HistoryHide {
