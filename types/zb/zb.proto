--- conflicted
+++ resolved
@@ -452,11 +452,8 @@
     int64 randomSeed = 6;
     Address customGameAddr = 7;
     int64 createdAt = 8;
-<<<<<<< HEAD
     bool useBackendGameLogic = 9;
-=======
-    repeated PlayerTimestamp playerLastSeens = 9;
->>>>>>> 242ff4ad
+    repeated PlayerTimestamp playerLastSeens = 10;
 }
 
 message MatchMakingInfoList {
@@ -653,7 +650,6 @@
 
 message KeepAliveResponse {
 }
-
 
 // Game Modes
 
