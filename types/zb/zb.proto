syntax = "proto3";

option csharp_namespace = "Loom.Unity3d.Zb";

message Account {
    string user_id             = 1;
    bool phone_number_verified = 2;
    bool reward_redeemed       = 3;
    bool is_kickstarter        = 4;
    string image               = 5;
    bool email_notification    = 6;
    int64 elo_score            = 7;
    int32 current_tier         = 8;
    int32 game_membership_tier = 9;
    bytes owner                = 10;
}

message Deck {
   string name = 1;
   int64 hero_id = 2;
   repeated CardCollectionList cards = 3;
}

<<<<<<< HEAD
message DeckList {
    repeated Deck decks = 1;
=======
message CardInCollection {
    int64 card_id = 1;
    int64 amount = 2;
}

message GetDeckRequest {
    string user_id = 1;
    string deck_id = 2;
}

message AddDeckRequest {
    string user_id = 1;
    ZBDeck deck = 2;
}

message EditDeckRequest {
    string user_id = 1;
    ZBDeck deck = 2;
}

message DeleteDeckRequest {
    string user_id = 1;
    string deck_id = 2;
}

message GetDecksResponse {
    repeated ZBDeck decks = 1;
}

message ZBCardCollection {
    repeated CardInCollection cards = 1;
}


message InitRequest {
    repeated ZBDeck default_decks       = 1;
    ZBCardCollection default_collection = 2;
    repeated Card cards                 = 3;
>>>>>>> 11f0a8ff
}

message Card {
    int64 id                   = 1;
    string kind                = 2;
    string element             = 3;
    string name                = 4;
    string description         = 5;
    string flavorText          = 6;
    string picture             = 7;
    string rank                = 8;
    string type                = 9;
    string rarity              = 10;
    int32 damage               = 11;
    int32 health               = 12;
    int32 cost                 = 13;
    string ability             = 14;
    repeated Effect effects    = 15;
    repeated Ability abilities = 16;
}

message Effect {
    string trigger  = 1;
    string effect   = 2;
    string duration = 3;
    string target   = 4;
    string limit    = 5;
}

message Ability {
    string type          = 1;
    string activity_type = 2;
    string call_type     = 3;
    string target_type   = 4;
    int32 value          = 5;
}

message CardList {
    repeated Card cards = 1;
}

message CardCollection {
    int64 card_id  = 1;
    int64 amount   = 2;
}

message CardCollectionList {
    repeated CardCollection cards = 1;
}

message CardSet {
    string name         = 1;
    repeated Card cards = 2;
}

message CardLibrary {
    repeated CardSet sets = 1;
}

message Hero {
    int64 hero_id = 1;
    string icon   = 2;
    string name   = 3;
    int32 element = 4;
    Skill skill   = 5;
}

message Skill {
    string title          = 1;
    int32 skillType       = 2;
    int32 skillTargetType = 3;
    int32 cost            = 4;
    int32 value           = 5;
}

message HeroList {
    repeated Hero heros = 1;
}

// Request and Response

message InitRequest {
    repeated Deck default_decks                = 1;
    repeated CardCollection default_collection = 2;
    repeated Card cards                        = 3;
    repeated Hero heros                        = 4;
}

message UpsertAccountRequest {
    string user_id             = 1;
    bool phone_number_verified = 2;
    bool reward_redeemed       = 3;
    bool is_kickstarter        = 4;
    string image               = 5;
    bool email_notification    = 6;
    int64 elo_score            = 7;
    int32 current_tier         = 8;
    int32 game_membership_tier = 9;
}

message GetAccountRequest {
    string user_id = 1;
}

message GetDecksRequest {
    string user_id = 1;
}

message GetDeckRequest {
    string user_id = 1;
    string deck_id = 2;
}

message AddDeckRequest {
    string user_id = 1;
    Deck deck = 2;
}

message DeleteDeckRequest {
    string user_id = 1;
    string deck_id = 2;
}

message GetDecksResponse {
    repeated Deck decks = 1;
}

message DecksResponse {
    string user_id = 1;
    repeated Deck decks = 2;
}

message ListCardLibraryRequest {
}

message ListCardLibraryResponse {
    repeated CardSet sets = 1;
}

message ListHeroRequest {
}

message ListHeroResponse {
    repeated Hero heros  = 1;
}<|MERGE_RESOLUTION|>--- conflicted
+++ resolved
@@ -21,49 +21,8 @@
    repeated CardCollectionList cards = 3;
 }
 
-<<<<<<< HEAD
 message DeckList {
     repeated Deck decks = 1;
-=======
-message CardInCollection {
-    int64 card_id = 1;
-    int64 amount = 2;
-}
-
-message GetDeckRequest {
-    string user_id = 1;
-    string deck_id = 2;
-}
-
-message AddDeckRequest {
-    string user_id = 1;
-    ZBDeck deck = 2;
-}
-
-message EditDeckRequest {
-    string user_id = 1;
-    ZBDeck deck = 2;
-}
-
-message DeleteDeckRequest {
-    string user_id = 1;
-    string deck_id = 2;
-}
-
-message GetDecksResponse {
-    repeated ZBDeck decks = 1;
-}
-
-message ZBCardCollection {
-    repeated CardInCollection cards = 1;
-}
-
-
-message InitRequest {
-    repeated ZBDeck default_decks       = 1;
-    ZBCardCollection default_collection = 2;
-    repeated Card cards                 = 3;
->>>>>>> 11f0a8ff
 }
 
 message Card {
@@ -187,6 +146,11 @@
     string deck_id = 2;
 }
 
+message EditDeckRequest {
+    string user_id = 1;
+    Deck deck      = 2;
+}
+
 message GetDecksResponse {
     repeated Deck decks = 1;
 }
