--- conflicted
+++ resolved
@@ -356,15 +356,10 @@
     repeated CardInstance cardsInPlay = 5;
     repeated CardInstance cardsInDeck = 6;
     Deck deck  = 7;
-<<<<<<< HEAD
     int32 defense   = 8;
     int32 currentGoo = 9;
     int32 gooVials = 10;
-=======
-    int32 hp   = 8;
-    int32 mana = 9;
-    bool hasDrawnCard = 10;
->>>>>>> 213f4f07
+    bool hasDrawnCard = 11;
 }
 
 message Match {
@@ -614,15 +609,15 @@
 
 message AllowedTarget {
     enum target {
-        NoneAllowedTarget = 0;
-        Player = 1;
-        PlayerCard = 2;
-        PlayerAllCards = 3;
-        Opponent = 4;
-        OpponentCard = 5;
-        OpponentAllCards = 6;
-        AllCards = 7;
-        All = 8;
+    NoneAllowedTarget = 0;
+    Player = 1;
+    PlayerCard = 2;
+    PlayerAllCards = 3;
+    Opponent = 4;
+    OpponentCard = 5;
+    OpponentAllCards = 6;
+    AllCards = 7;
+    All = 8;
     }
 }
 
