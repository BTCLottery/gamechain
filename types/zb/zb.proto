syntax = "proto3";

option csharp_namespace = "Loom.ZombieBattleground.Protobuf";

import "github.com/loomnetwork/go-loom/types/types.proto";
// C# namespace needs to be added to types.proto?
//import "github.com/loomnetwork/unity-sdk/UnityProject/Assets/LoomSDK/Source/Protobuf/proto/loom.proto";

message Account {
    string user_id             = 1;
    bool phone_number_verified = 2;
    bool reward_redeemed       = 3;
    bool is_kickstarter        = 4;
    string image               = 5;
    bool email_notification    = 6;
    int64 elo_score            = 7;
    int32 current_tier         = 8;
    int32 game_membership_tier = 9;
    bytes owner                = 10;
}

message Deck {
   int64 id = 1;
   string name = 2;
   int64 hero_id = 3;
   repeated CardCollection cards = 4;
}

message Card {
    int64 id                    = 1;
    string kind                 = 2;
    string set                  = 3;
    string name                 = 4;
    string description          = 5;
    string flavor_text          = 6;
    string picture              = 7;
    string rank                 = 8;
    string type                 = 9;
    string rarity               = 10;
    string frame                = 11;
    int32 damage                = 12;
    int32 health                = 13;
    int32 cost                  = 14;
    string ability              = 15;
    CardViewInfo card_view_info = 16;
    repeated Effect effects     = 17;
    repeated Ability abilities  = 18;
}

message CardViewInfo {
    Coordinates position   = 1;
    Coordinates scale      = 2;
}

message Coordinates {
    float x = 1;
    float y = 2;
    float z = 3;
}

message Vector2Int {
    int32 x = 1;
    int32 y = 2;
}

message Rect {
    Vector2Int position = 1;
    Vector2Int size = 2;
}

message Effect {
    string trigger  = 1;
    string effect   = 2;
    string duration = 3;
    string target   = 4;
    string limit    = 5;
}

message Ability {
    string type          = 1;
    string activity_type = 2;
    string call_type     = 3;
    string target_type   = 4;
    string stat_type     = 5;
    string set_type      = 6;
    int32 value          = 7;
    string buff_type     = 8;
    string effect_type   = 9;
    string unit_type     = 10;
    int32 count          = 11;
    string name          = 12;
    int32 turns          = 13;
    int32 delay          = 14;
    string unit_status   = 15;
    string card_type     = 16;
    int32 health         = 17;
    int32 damage         = 18;
    string attack_info   = 19;
}

message CardList {
    repeated Card cards = 1;
}

message CardCollection {
    string card_name  = 1;
    int64 amount      = 2;
}

message CardSet {
    string name         = 1;
    repeated Card cards = 2;
}

message CardLibrary {
    repeated CardSet sets = 1;
}

message Hero {
    int64 hero_id = 1;

    string icon = 2;
    string name = 3;
    string short_description = 4;
    string long_description = 5;
    string element = 6;

    int64 experience = 7;
    int64 level = 8;
    repeated Skill skills = 9;

    int32 primary_skill = 10;
    int32 secondary_skill = 11;
}

message ListHeroesRequest {
    string user_id = 1;
}

message ListHeroesResponse {
    repeated Hero heroes  = 1;
}

message AddHeroExperienceRequest {
    string user_id = 1;
    int64 hero_id = 2;
    int64 experience = 3;
}

message AddHeroExperienceResponse {
    int64 hero_id = 1;
    int64 experience = 2;
}

message GetHeroRequest {
    string user_id = 1;
    int64 hero_id = 2;
}

message GetHeroResponse {
    Hero hero = 1;
}

message GetHeroSkillsRequest {
    string user_id = 1;
    int64 hero_id = 2;
}

message GetHeroSkillsResponse {
    int64 hero_id = 1;
    repeated Skill skills = 2;
}

message Skill {
    enum SkillTargetType {
         NONE = 0;
         PLAYER = 1;
         PLAYER_CARD = 2;
         PLAYER_ALL_CARDS = 3;
         OPPONENT = 4;
         OPPONENT_CARD = 5;
         OPPONENT_ALL_CARDS = 6;
         ALL_CARDS = 7;
    }

    string title = 1;
    string skill = 2;
    string icon_path = 3;
    string description = 4;
    string skill_targets = 5;
    string element_targets = 6;
    int32 value = 7;

    int32 cooldown = 8;
    int32 initial_cooldown = 9;

    int32 attack = 10;
    int32 health = 11;
}

message HeroList {
    repeated Hero heroes = 1;
}

message CardCollectionList {
    repeated CardCollection cards = 1;
}

message DeckList {
    repeated Deck decks = 1;
    int64 last_modification_timestamp = 2;
}

// Request and Response

message InitRequest {
    repeated Deck default_decks                = 1;
    repeated CardCollection default_collection = 2;
    repeated Card cards                        = 3;
    repeated Hero heroes                       = 4;
    string version                             = 5;
    Address oracle                             = 6;
}

message UpdateOracle {
    Address new_oracle = 1;
    Address old_oracle = 2;
}

message UpdateInitRequest {
    repeated Deck default_decks                = 1;
    repeated CardCollection default_collection = 2;
    repeated Card cards                        = 3;
    repeated Hero heroes                       = 4;
    string version                             = 5;
    Address oracle                             = 6;
    string oldVersion                          = 7;
}

message GetInitRequest {
    string version = 1;
}

message GetInitResponse {
    repeated Deck default_decks                = 1;
    repeated CardCollection default_collection = 2;
    repeated Card cards                        = 3;
    repeated Hero heroes                       = 4;
    repeated Hero default_heroes               = 5;
    string version                             = 6;
    Address oracle                             = 7;
}

message UpdateCardListRequest {
    repeated Card cards = 1;
    string version = 2;
}

message GetCardListRequest {
    string version = 1;
}

message GetCardListResponse {
    repeated Card cards = 1;
}

message UpsertAccountRequest {
    string user_id             = 1;
    bool phone_number_verified = 2;
    bool reward_redeemed       = 3;
    bool is_kickstarter        = 4;
    string image               = 5;
    bool email_notification    = 6;
    int64 elo_score            = 7;
    int32 current_tier         = 8;
    int32 game_membership_tier = 9;
    string version = 10;
}

message GetAccountRequest {
    string user_id = 1;
}

message GetDeckRequest {
    string user_id = 1;
    int64 deck_id = 2;
}

message GetDeckResponse {
    Deck deck = 2;
}

message CreateDeckRequest {
    string user_id = 1;
    Deck deck = 2;
    int64 last_modification_timestamp = 3;
    string version = 4;
}

message CreateDeckResponse {
    int64 deck_id = 1;
}

message DeleteDeckRequest {
    string user_id = 1;
    int64 deck_id = 2;
    int64 last_modification_timestamp = 3;
}

message EditDeckRequest {
    string user_id = 1;
    Deck deck      = 2;
    int64 last_modification_timestamp = 3;
    string version = 4;
}

message DecksResponse {
    string user_id = 1;
    repeated Deck decks = 2;
}

message ListDecksRequest {
    string user_id = 1;
}

message ListDecksResponse {
    repeated Deck decks = 1;
    int64 last_modification_timestamp = 3;
}

message ListCardLibraryRequest {
    string version = 1;
}

message ListCardLibraryResponse {
    repeated CardSet sets = 1;
}

message ListHeroLibraryRequest {
    string version = 1;
}

message ListHeroLibraryResponse {
    repeated Hero heroes  = 1;
}

message UpdateHeroLibraryRequest {
    string version = 1;
    repeated Hero heroes  = 2;
}

message UpdateHeroLibraryResponse {
}

message GetCollectionRequest {
    string user_id = 1;
}

message GetCollectionResponse {
    repeated CardCollection cards = 1;
}


//////////// Match Making /////////////

message PlayerState {
    string id = 1;
    PlayerActionType currentAction = 2;
    OverlordInstance overlordInstance = 3;
    repeated CardInstance cardsInHand = 4;
    repeated CardInstance cardsInPlay = 5;
    repeated CardInstance cardsInDeck = 6;
    Deck deck  = 7;
    int32 defense   = 8;
    int32 currentGoo = 9;
    int32 gooVials = 10;
    bool hasDrawnCard = 11;
    repeated CardInstance cardsInGraveyard = 12;
    int32 initialCardsInHandCount = 13;
    int32 maxCardsInPlay = 14;
    int32 maxCardsInHand = 15;
    int32 maxGooVials = 16;
}

message Match {
    int64 id = 1;
    repeated string topics = 2;
    repeated PlayerState playerStates = 3;
    enum Status {
        Created      = 0;
        Matching     = 1;
        Started      = 2;
        Playing      = 3;
        PlayerLeft   = 4;
        Ended        = 5;
    }
    Status status = 4;
    string version = 5;
    int64 randomSeed = 6;
}

message MatchMakingInfoList {
    repeated MatchMakingInfo infos = 1;
}

message MatchMakingInfo {
    string userId = 1;
    Deck deck = 2;
}

enum PlayerActionType {
    NoneAction        = 0;
    EndTurn           = 1;
    Mulligan          = 2;
    DrawCard          = 3;
    CardPlay          = 4;
    CardAttack        = 5;
    CardAbilityUsed   = 6;
    OverlordSkillUsed = 7;
    CoinToss          = 8;
    InitHands         = 9;
    LeaveMatch        = 10;
    RankBuff          = 11;
}

message PlayerAction {
    PlayerActionType actionType = 1; // not sure we really need this
    string playerId = 2;
    oneof action {
        PlayerActionCardAttack cardAttack               = 3;
        PlayerActionDrawCard drawCard                   = 4;
        PlayerActionEndTurn endTurn                     = 5;
        PlayerActionMulligan mulligan                   = 6;
        PlayerActionCardPlay cardPlay                   = 7;
        PlayerActionCardAbilityUsed cardAbilityUsed     = 8;
        PlayerActionOverlordSkillUsed overlordSkillUsed = 9;
        PlayerActionLeaveMatch leaveMatch               = 12;
        PlayerActionRankBuff rankBuff                   = 13;
    };
}

message PlayerActionEvent {
    PlayerActionType playerActionType = 1;
    string userId  = 2;
    string message = 3;
    Match match    = 4;
    PlayerAction playerAction = 5;
    History block = 6;
}

message PlayersInMatchmakingList {
    repeated string userIDs = 1;
}

message PendingMatchList {
    repeated Match matches = 1;
}

message MatchList {
    repeated Match matches = 1;
}

message MatchCount {
    int64 currentId = 1;
}

message FindMatchRequest {
    string userId = 1;
    int64 deckId  = 2;
    string version = 3;
    int64 randomSeed = 4;
    Address customGame = 5;
}

message FindMatchResponse {
    Match match = 1;
}

message GetMatchRequest {
    int64 matchId = 1;
}

message GetMatchResponse {
    Match match         = 1;
    GameState gameState = 2;
}

message SetMatchRequest {
    Match match         = 1;
}


message GetGameStateRequest {
    int64 matchId = 1;
}

message GetGameStateResponse {
    GameState gameState = 1;
}

message SetGameStateRequest {
    GameState gameState = 1;
}

message PlayerActionRequest {
    int64 matchId = 1;
    PlayerAction playerAction = 2;
}

message PlayerActionResponse {
    GameState gameState = 1;
    Match match = 2;
}

message BundlePlayerActionRequest {
    int64 matchId = 1;
    repeated PlayerAction playerActions = 2;
}

message BundlePlayerActionResponse {
    GameState gameState = 1;
    Match match = 2;
    repeated HistoryData history = 3;
}

message EndMatchRequest {
    int64 matchId   = 1;
    string userId   = 2;
    string winnerId = 3;
}

message EndMatchResponse {
    GameState gameState = 1;
}

message MatchEndEvent {
    int64 matchId   = 1;
    string userId   = 2;
    string winnerId = 3;
}

<<<<<<< HEAD
message ClearMatchPoolRequest {

}

=======
>>>>>>> 6e97a4cb
// Game Modes

message GameMode {
    string ID = 1;
    string name = 2;
    string description = 3;
    string version = 4;
    GameModeType game_mode_type = 5;
    Address address = 6;
    Address Owner = 7;
}

message GameModeList {
    repeated GameMode game_modes = 1;
}

enum GameModeType {
    Community = 0;
    Loom = 1;
}

message GameModeRequest {
    string name = 1;
    string description = 2;
    string version = 3;
    string address = 4;
    GameModeType game_mode_type = 5;
    string oracle = 6;
}

message UpdateGameModeRequest {
    string ID = 1;
    string name = 2;
    string description = 3;
    string version = 4;
    string address = 5;
    GameModeType game_mode_type = 6;
    string oracle = 7;
}

message DeleteGameModeRequest {
    string ID = 1;
    string oracle = 2;
}

message GetGameModeRequest {
    string ID = 1;
}

message ListGameModesRequest {
}

message GetCustomGameModeCustomUiRequest {
     Address address = 1;
}

message GetCustomGameModeCustomUiResponse {
    repeated CustomGameModeCustomUiElement uiElements = 1;
}

message CallCustomGameModeFunctionRequest {
    Address address = 1;
    bytes callData = 2;
}

message StaticCallCustomGameModeFunctionResponse {
    bytes output = 1;
}

message CustomGameModeCustomUiLabel {
    string text = 1;
}

message CustomGameModeCustomUiButton {
    string title = 1;
    bytes callData = 2;
}

message CustomGameModeCustomUiElement {
    Rect rect = 1;
    oneof uiElement {
        CustomGameModeCustomUiLabel label = 2;
        CustomGameModeCustomUiButton button = 3;
    }
}

//////////////// GAME PLAY //////////////////

message GlobalState {
    int64 current_game_id = 1;
}

// C# interfaces converted

message AllowedTarget {
    enum target {
        NoneAllowedTarget = 0;
        Player = 1;
        PlayerCard = 2;
        PlayerAllCards = 3;
        Opponent = 4;
        OpponentCard = 5;
        OpponentAllCards = 6;
        AllCards = 7;
        All = 8;
    }
}

enum AttackRestriction {
    NoneAttackRestriction = 0;
    OnlyNotAttackedByThisUnitInThisTurn = 1;
}

enum CardAbilityActivityType {
    Passive = 0;
    Active = 1;
}

enum CardAbilityEffect {
    NoneCardAbilityEffect = 0;
    MassiveWaterWave = 1;
    MassiveFire = 2;
    MassiveLightning = 3;
    MassiveToxicAll = 4;
    TargetRock = 5;
    TargetFire = 6;
    TargetLife = 7;
    TargetToxic = 8;
    TargetWater = 9;
    TargetAdjustmentsBomb = 10;
    StunFreezes = 11;
    StunOrDamageFreezes = 12;
    TargetAdjustmentsAir = 13;
    HealDirectly = 14;
    HealCardAbilityEffect = 15;
}

enum CardAbilityTrigger {
    Turn = 0;
    Entry = 1;
    End = 2;
    Attack = 3;
    Death = 4;
    Permanent = 5;
    GotDamage = 6;
    AtDefence = 7;
    InHand = 8;
}

enum CardAbilityType {
    HealCardAbilityType = 0;
    ModificatorStats = 1;
    ChangeStat = 2;
    Stun = 3;
    StunOrDamageAdjustments = 4;
    Spurt = 5;
    AddGooVial = 6;
    AddGooCarrier = 7;
    Dot = 8;
    Summon = 9;
    SpellAttack = 10;
    MassiveDamage = 11;
    DamageTargetAdjustments = 12;
    DamageTarget = 13;
    CardReturn = 14;
    Weapon = 15;
    ChangeStatOfCreaturesByType = 16;
    AttackNumberOfTimesPerTurn = 17;
    DrawCardCardAbilityType = 18;
    DevourZombiesAndCombineStats = 19;
    DestroyUnitByType = 20;
    LowerCostOfCardInHand = 21;
    OverflowGoo = 22;
    LoseGoo = 23;
    DisableNextTurnGoo = 24;
    Rage = 25;
    FreezeUnits = 26;
    TakeDamageRandomEnemy = 27;
    TakeControlEnemyUnit = 28;
    Guard = 29;
    DestroyFrozenUnit = 30;
    UseAllGooToIncreaseStats = 31;
    FirstUnitInPlay = 32;
    AllyUnitsOfTypeInPlayGetStats = 33;
    DamageEnemyUnitsAndFreezeThem = 34;
    ReturnUnitsOnBoardToOwnersDecks = 35;
    TakeUnitTypeToAdjacentAllyUnits = 36;
    EnemyThatAttacksBecomeFrozen = 37;
    TakeUnitTypeToAllyUnit = 38;
    ReviveDiedUnitsOfTypeFromMatch = 39;
    ChangeStatUntillEndOfTurn = 40;
    AttackOverlord = 41;
    AdjacentUnitsGetHeavy = 42;
    FreezeNumberOfRandomAlly = 43;
    AddCardByNameToHand = 44;
    DealDamageToThisAndAdjacentUnits = 45;
    Swing = 46;
    TakeDefenceIfOverlordHasLessDefenceThan = 47;
    GainNumberOfLifeForEachDamageThisDeals = 48;
    AdditionalDamageToHeavyInAttack  = 49;
    UnitWeapon = 50;
    TakeDamageAtEndOfTurnToThis = 51;
    DelayedLoseHeavyGainAttack =  52;
    DelayedGainAttack = 53;
    ReanimateUnit = 54;
    PriorityAttack = 55;
    DestroyTargetUnitAfterAttack = 56;
    CostsLessIfCardTypeInHand = 57;
    ReturnUnitsOnBoardToOwnersHands = 58;
}

enum CardKind {
    SPELL    = 0;
    CREATURE = 1;
}

enum AffectObjectType {
    PLAYER    = 0;
    CHARACTER = 1;
    CARD      = 2;
}

enum CreatureRank {
    Minion = 0;
    Officer = 1;
    Commander = 2;
    General = 3;
}

enum CreatureType {
    Walker = 0;
    Feral = 1;
    Heavy = 2;
    None = 3;
}

enum ElementKind {
    Fire = 0;
    Water = 1;
    Earth = 2;
    Air = 3;
    Life = 4;
    Toxic = 5;
    Item = 6;
    Others = 7;
    NoneElementKind = 8;
}

message GameState {
    int64 id                            = 1;
    bool isEnded                        = 2;
    int32 currentPlayerIndex            = 3;
    repeated PlayerState playerStates   = 4;
    int64 currentActionIndex            = 5;
    repeated PlayerAction playerActions = 6;
    int64 randomseed                    = 7;
    string winner                       = 8;
    string version                      = 9;
}

message AbilityInstance {

}


message CardAbility {
    CardAbilityType abilityType = 1;
    CardAbilityActivityType abilityActivityType = 2;
    CardAbilityTrigger cardAbilityTrigger = 3;
    repeated AllowedTarget allowedTargets = 4;
    StatType abilityStatType = 5;
    ElementKind abilitySetType = 6;
    CardAbilityEffect cardAbilityEffect = 7;
    AttackRestriction attackRestriction = 8;
    CardKind targetCardType = 9;
    UnitSpecialStatus targetUnitSpecialStatusType = 10;
    CardKind targetUnitType = 11;
    int32 value = 12;
    int32 damage = 13;
    int32 health = 14;
    string attackInfo = 15;
    string name = 16;
    int32 turns = 17;
    int32 count = 18;
    int32 delay = 19;
}

message CardInstance {
    int32 instanceId = 1;
    CardPrototype prototype = 2;
    int32 defense = 3;
    int32 attack = 4;
    string owner = 5;
}

message CardPrototype {
    int32 dataId = 1;
    ElementKind cardSetType = 2;
    string name = 3;
    int32 gooCost = 4;
    string description = 5;
    string flavorText = 6;
    string picture = 7;
    string frame = 8;
    int32 initialDamage = 9;
    int32 initialDefence = 10;
    string rank = 11;
    string type = 12;
    repeated CardAbility abilities = 13;
    CardViewInfo cardViewInfo = 14;
    CreatureRank creatureRank = 15;
    CreatureType creatureType = 16;
    CardKind cardKind = 17;
    string kind = 18;
}

message DataIdOwner {
    int32 dataId = 1;
}

// (interface IDeck)
message CardDeck {
    repeated CardPrototype cards = 1;
}

message InstanceIdOwner {
    int32 instanceId = 1;
}

message OverlordInstance {
    int32 instanceId = 1;
    OverlordPrototype prototype = 2;
    OverlordSkillInstance firstSkill = 3;
    OverlordSkillInstance secondSkill = 4;
    int32 defense = 5;
    int32 goo = 6;
    int32 maxGoo = 7;
}

message OverlordPrototype {
    int32 heroId = 1;
    string icon = 2;
    string name = 3;
    string shortDescription = 4;
    string longDescription = 5;
    int32 experience = 6;
    int32 level = 7;
    ElementKind element = 8;
    repeated OverlordSkillPrototype skills = 9;
}

message OverlordSkillInstance {
    OverlordSkillPrototype prototype = 1;
    int32 cooldown = 2;
}

message OverlordSkillPrototype {
    string title = 1;
    string skill = 2;
    string iconPath = 3;
    string description = 4;
    int32 cooldown = 5;
    int32 initialCooldown = 6;
    int32 parameter = 7;
    int32 attack = 8;
    OverlordSkillKind overlordSkillKind = 9;
    repeated AllowedTarget skillTargetTypes = 10;
    repeated ElementKind elementTargetTypes = 11;
}

message PlayerActionLeaveMatch {
}

message PlayerActionCardPlay {
    CardInstance card = 1;
    int32 position = 2;
}

message PlayerActionRankBuff {
    CardInstance card = 1;
    repeated Unit targets = 2;
}

message PlayerActionCardAttack {
    CardInstance attacker = 1;
    AffectObjectType affectObjectType = 2;
    Unit target = 3;
}

message PlayerActionCardAbilityUsed {
    CardInstance card = 1;
    CardKind cardKind = 2;
    repeated Unit targets = 3;
    string AbilityType = 4;
}

message PlayerActionOverlordSkillUsed {
    int64 SkillId = 1;
    AffectObjectType affectObjectType = 2;
    Unit target = 3;
}

message PlayerActionDrawCard {
    CardInstance cardInstance = 2;
}

message PlayerActionEndTurn  {
}

message PlayerActionMulligan {
    repeated CardInstance mulliganedCards = 1;
}

message PlayerActionOutcome {
    string playerId = 1;
    GameState gameState = 2;
}

message StartGameAction {
    repeated PlayerState playerStates = 1;
}

message Unit {
    int32 instanceId = 1;
    AffectObjectType affectObjectType = 2;
}

enum OverlordSkillKind {
    NoneOverlordSkillKind = 0;

    // AIR
    Push = 1;
    Draw = 2;
    WindShield = 3;
    WindWall = 4;
    Retreat = 5;

    // EARTH
    Harden = 6;
    StoneSkin = 7;
    Fortify = 8;
    Phalanx = 9;
    Fortress = 10;

    // FIRE
    FireBolt = 11;
    Rabies = 12;
    Fireball = 13;
    MassRabies = 14;
    MeteorShower = 15;

    // LIFE
    HealingTouch = 16;
    Mend = 17;
    Ressurect = 18;
    Enhance = 19;
    Reanimate = 20;

    // TOXIC
    PoisonDart = 21;
    ToxicPower = 22;
    Breakout = 23;
    Infect = 24;
    Epidemic = 25;

    // WATER
    Freeze = 26;
    IceBolt = 27;
    IceWall = 28;
    Shatter = 29;
    Blizzard = 30;
}

enum OverlordSkillSelectionType {
    Primary = 0;
    Secondary = 1;
}

enum StatType {
    NoneStatType = 0;
    Health = 1;
    Damage = 2;
}

enum UnitSpecialStatus {
    NoneUnitSpecialStatus = 0;
    Frozen = 1;
}


// Replay

message GameReplay {
    repeated PlayerAction actions = 5;
    repeated HistoryData blocks   = 6;
}

message Player {
    string id = 1;
    Deck deck = 2; // TODO Change to card instance
}

message Zone {
    enum type {
        PLAY = 0;
        DECK = 1;
        HAND = 2;
        GRAVEYARD = 3;
        REMOVEFROMGAME = 4;
        SETASIDE = 5;
        SECRET = 6;
    }
}

message History {
    repeated HistoryData list = 1;
}

message HistoryData {
    oneof data {
        HistoryCreateGame createGame = 1;
        HistoryFullInstance fullInstance = 2;
        HistoryInstance showInstance = 3;
        HistoryHide hideInstance = 4;
        HistoryInstance changeInstance = 5;
    }
}

message HistoryCreateGame {
    int64 gameId = 1;
    repeated Player players = 2;
    int64 randomseed = 3;
    string version = 4;
}

message HistoryFullInstance {
    int32 instanceId = 1;
    int32 attack = 2;
    int32 defense = 3;
    int32 health = 4;
}

message HistoryInstance {
    int32 instanceId = 1;
    int32 value = 2;
    enum change {
        Health = 0;
        Attack = 1;
        Defense = 2;
    }
}

message HistoryHide {
    int32 instanceId = 1;
    Zone zone = 2;
}<|MERGE_RESOLUTION|>--- conflicted
+++ resolved
@@ -539,13 +539,10 @@
     string winnerId = 3;
 }
 
-<<<<<<< HEAD
 message ClearMatchPoolRequest {
 
 }
 
-=======
->>>>>>> 6e97a4cb
 // Game Modes
 
 message GameMode {
