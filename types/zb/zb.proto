--- conflicted
+++ resolved
@@ -708,13 +708,8 @@
     enum Enum {
         None = 0;
         ShammannArrival = 1;
-<<<<<<< HEAD
         ZVirusArrival = 2;
-        ChernoBillArrival = 3;
-=======
-        ZVirusArrival = 2; 
         ZeuzArrival = 3;
->>>>>>> afcbcdf2
         CerberusArrival = 4;
         TzunamyArrival = 5;
         ChernoBillArrival = 6;
