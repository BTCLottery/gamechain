syntax = "proto3";

option csharp_namespace = "Loom.ZombieBattleground.Protobuf";

import "github.com/gogo/protobuf/gogoproto/gogo.proto";
import "github.com/loomnetwork/go-loom/types/types.proto";

message Account {
    string user_id             = 1;
    bool phone_number_verified = 2;
    bool reward_redeemed       = 3;
    bool is_kickstarter        = 4;
    string image               = 5;
    bool email_notification    = 6;
    int64 elo_score            = 7;
    int32 current_tier         = 8;
    int32 game_membership_tier = 9;
    bytes owner                = 10;
}

message Deck {
   int64 id = 1;
   string name = 2;
   int64 hero_id = 3;
   repeated CardCollection cards = 4;
}

message Card {
    int64 mouldId               = 1;
    CardKind kind               = 2;
    CardSetType set             = 3;
    string name                 = 4;
    string description          = 5;
    string flavor_text          = 6;
    string picture              = 7;
    CreatureRank rank                 = 8;
    CreatureType type                 = 9;
    string frame                = 11;
    int32 attack                = 12;
    int32 defense               = 13;
    int32 gooCost                  = 14;
    CardViewInfo card_view_info = 16;
    repeated CardAbility abilities  = 18;
}

message CardViewInfo {
    Vector3Float position   = 1;
    Vector3Float scale      = 2;
}

message Vector3Float {
    float x = 1;
    float y = 2;
    float z = 3;
}

message Vector2Int {
    int32 x = 1;
    int32 y = 2;
}

message Rect {
    Vector2Int position = 1;
    Vector2Int size = 2;
}

<<<<<<< HEAD
=======
message Effect {
    string trigger  = 1;
    string effect   = 2;
    string duration = 3;
    string target   = 4;
    string limit    = 5;
}

message Ability {
    string type          = 1;
    string activity_type = 2;
    string call_type     = 3;
    string target_type   = 4;
    string stat_type     = 5;
    string set_type      = 6;
    int32 value          = 7;
    string buff_type     = 8;
    string effect_type   = 9;
    string unit_type     = 10;
    int32 count          = 11;
    string name          = 12;
    int32 turns          = 13;
    int32 delay          = 14;
    string unit_status   = 15;
    string card_type     = 16;
    int32 health         = 17;
    int32 damage         = 18;
    string attack_info   = 19;
    string target_set    = 20;
    string sub_trigger   = 21;
    int32 defense        = 22;
    repeated VisualEffectInfo visual_effects_to_play = 23;
    int32 cost           = 24;
    repeated ChoosableAbility choosable_abilities = 25;
}

message ChoosableAbility {
    string description = 1;
    Ability ability = 2;
}

message VisualEffectInfo {
    string type = 1;
    string path = 2;
}

>>>>>>> 7769ae90
message CardList {
    repeated Card cards = 1;
}

message CardCollection {
    string card_name  = 1;
    int64 amount      = 2;
}

message CardSet {
    CardSetType name = 1;
    repeated Card cards = 2;
}

message CardLibrary {
    repeated CardSet sets = 1;
}

message Hero {
    int64 hero_id = 1;

    string icon = 2;
    string name = 3;
    string short_description = 4;
    string long_description = 5;
    string element = 6;

    int64 experience = 7;
    int64 level = 8;
    repeated Skill skills = 9;

    int32 primary_skill = 10;
    int32 secondary_skill = 11;
}

message ListHeroesRequest {
    string user_id = 1;
}

message ListHeroesResponse {
    repeated Hero heroes  = 1;
}

message AddHeroExperienceRequest {
    string user_id = 1;
    int64 hero_id = 2;
    int64 experience = 3;
}

message AddHeroExperienceResponse {
    int64 hero_id = 1;
    int64 experience = 2;
}

message GetHeroRequest {
    string user_id = 1;
    int64 hero_id = 2;
}

message GetHeroResponse {
    Hero hero = 1;
}

message GetHeroSkillsRequest {
    string user_id = 1;
    int64 hero_id = 2;
}

message GetHeroSkillsResponse {
    int64 hero_id = 1;
    repeated Skill skills = 2;
}

message Skill {
    enum SkillTargetType {
         NONE = 0;
         PLAYER = 1;
         PLAYER_CARD = 2;
         PLAYER_ALL_CARDS = 3;
         OPPONENT = 4;
         OPPONENT_CARD = 5;
         OPPONENT_ALL_CARDS = 6;
         ALL_CARDS = 7;
    }

    string title = 1;
    string skill = 2;
    string icon_path = 3;
    string description = 4;
    string skill_targets = 5;
    string element_targets = 6;
    int32 value = 7;

    int32 cooldown = 8;
    int32 initial_cooldown = 9;

    int32 attack = 10;
    int32 defense = 11;
}

message HeroList {
    repeated Hero heroes = 1;
}

message CardCollectionList {
    repeated CardCollection cards = 1;
}

message DeckList {
    repeated Deck decks = 1;
    int64 last_modification_timestamp = 2;
}

// Request and Response

message InitRequest {
    repeated Deck default_decks                = 1;
    repeated CardCollection default_collection = 2;
    repeated Card cards                        = 3;
    repeated Hero heroes                       = 4;
    string version                             = 5;
    Address oracle                             = 6;
}

message UpdateOracle {
    Address new_oracle = 1;
    Address old_oracle = 2;
}

message UpdateInitRequest {
    repeated Deck default_decks                = 1;
    repeated CardCollection default_collection = 2;
    repeated Card cards                        = 3;
    repeated Hero heroes                       = 4;
    string version                             = 5;
    Address oracle                             = 6;
    string oldVersion                          = 7;
}

message GetInitRequest {
    string version = 1;
}

message GetInitResponse {
    repeated Deck default_decks                = 1;
    repeated CardCollection default_collection = 2;
    repeated Card cards                        = 3;
    repeated Hero heroes                       = 4;
    repeated Hero default_heroes               = 5;
    string version                             = 6;
    Address oracle                             = 7;
}

message UpdateCardListRequest {
    repeated Card cards = 1;
    string version = 2;
}

message GetCardListRequest {
    string version = 1;
}

message GetCardListResponse {
    repeated Card cards = 1;
}

message UpsertAccountRequest {
    string user_id             = 1;
    bool phone_number_verified = 2;
    bool reward_redeemed       = 3;
    bool is_kickstarter        = 4;
    string image               = 5;
    bool email_notification    = 6;
    int64 elo_score            = 7;
    int32 current_tier         = 8;
    int32 game_membership_tier = 9;
    string version = 10;
}

message GetAccountRequest {
    string user_id = 1;
}

message GetDeckRequest {
    string user_id = 1;
    int64 deck_id = 2;
}

message GetDeckResponse {
    Deck deck = 2;
}

message CreateDeckRequest {
    string user_id = 1;
    Deck deck = 2;
    int64 last_modification_timestamp = 3;
    string version = 4;
}

message CreateDeckResponse {
    int64 deck_id = 1;
}

message DeleteDeckRequest {
    string user_id = 1;
    int64 deck_id = 2;
    int64 last_modification_timestamp = 3;
}

message EditDeckRequest {
    string user_id = 1;
    Deck deck      = 2;
    int64 last_modification_timestamp = 3;
    string version = 4;
}

message DecksResponse {
    string user_id = 1;
    repeated Deck decks = 2;
}

message ListDecksRequest {
    string user_id = 1;
}

message ListDecksResponse {
    repeated Deck decks = 1;
    int64 last_modification_timestamp = 3;
}

message ListCardLibraryRequest {
    string version = 1;
}

message ListCardLibraryResponse {
    repeated CardSet sets = 1;
}

message ListHeroLibraryRequest {
    string version = 1;
}

message ListHeroLibraryResponse {
    repeated Hero heroes  = 1;
}

message UpdateHeroLibraryRequest {
    string version = 1;
    repeated Hero heroes  = 2;
}

message UpdateHeroLibraryResponse {
}

message GetCollectionRequest {
    string user_id = 1;
}

message GetCollectionResponse {
    repeated CardCollection cards = 1;
}


//////////// Match Making /////////////

message PlayerState {
    string id = 1;
    PlayerActionType currentAction = 2;
    OverlordInstance overlordInstance = 3;
    repeated CardInstance cardsInHand = 4;
    repeated CardInstance cardsInPlay = 5;
    repeated CardInstance cardsInDeck = 6;
    Deck deck  = 7;
    int32 defense   = 8;
    int32 currentGoo = 9;
    int32 gooVials = 10;
    bool hasDrawnCard = 11;
    repeated CardInstance cardsInGraveyard = 12;
    int32 initialCardsInHandCount = 13;
    int32 maxCardsInPlay = 14;
    int32 maxCardsInHand = 15;
    int32 maxGooVials = 16;
    int32 turnTime = 17;
}

message Match {
    int64 id = 1;
    repeated string topics = 2;
    repeated PlayerState playerStates = 3;
    enum Status {
        Created      = 0;
        Matching     = 1;
        Started      = 2;
        Playing      = 3;
        PlayerLeft   = 4;
        Ended        = 5;
        Timedout     = 6;
        Canceled     = 7;
    }
    Status status = 4;
    string version = 5;
    int64 randomSeed = 6;
}

message MatchMakingInfoList {
    repeated MatchMakingInfo infos = 1;
}

message MatchMakingInfo {
    string userId = 1;
    Deck deck = 2;
}

enum PlayerActionType {
    PlayerActionType_None        = 0 [(gogoproto.enumvalue_customname) = "NONE"];
    EndTurn           = 1;
    Mulligan          = 2;
    DrawCard          = 3;
    CardPlay          = 4;
    CardAttack        = 5;
    CardAbilityUsed   = 6;
    OverlordSkillUsed = 7;
    CoinToss          = 8;
    InitHands         = 9;
    LeaveMatch        = 10;
    RankBuff          = 11;
}

message PlayerAction {
    PlayerActionType actionType = 1; // not sure we really need this
    string playerId = 2;
    oneof action {
        PlayerActionCardAttack cardAttack               = 3;
        PlayerActionDrawCard drawCard                   = 4;
        PlayerActionEndTurn endTurn                     = 5;
        PlayerActionMulligan mulligan                   = 6;
        PlayerActionCardPlay cardPlay                   = 7;
        PlayerActionCardAbilityUsed cardAbilityUsed     = 8;
        PlayerActionOverlordSkillUsed overlordSkillUsed = 9;
        PlayerActionLeaveMatch leaveMatch               = 12;
        PlayerActionRankBuff rankBuff                   = 13;
    };
    int64 createdAt = 15; // timestamp
}

message PlayerActionEvent {
    PlayerActionType playerActionType = 1;
    string userId  = 2;
    string message = 3;
    Match match    = 4;
    PlayerAction playerAction = 5;
    History block = 6;
}

message PlayerProfile {
    string userId = 1;
    int64 deckId  = 2;
    string version = 3;
    Address customGame = 5;
    int64 updatedAt = 6;
    repeated string tags = 7;
}

message PlayerPool {
    repeated PlayerProfile playerProfiles = 1;
}

message MatchCount {
    int64 currentId = 1;
}

message FindMatchRequest {
    string userId = 1;
    int64 deckId  = 2;
    string version = 3;
    int64 randomSeed = 4;
    Address customGame = 5;
    repeated string tags = 6;
}

message FindMatchResponse {
    Match match = 1;
}

message DebugFindMatchRequest {
    string userId = 1;
    int64 deckId  = 2;
    string version = 3;
    int64 randomSeed = 4;
    Address customGame = 5;
    Deck deck = 6;
    repeated string tags = 7;
}

message CancelFindMatchRequest {
    string userId = 1;
    int64 matchId = 2;
    repeated string tags = 3;
}

message CancelFindMatchResponse {
}

message GetMatchRequest {
    int64 matchId = 1;
}

message GetMatchResponse {
    Match match         = 1;
    GameState gameState = 2;
}

message SetMatchRequest {
    Match match         = 1;
}


message GetGameStateRequest {
    int64 matchId = 1;
}

message GetGameStateResponse {
    GameState gameState = 1;
}

message SetGameStateRequest {
    GameState gameState = 1;
}

message PlayerActionRequest {
    int64 matchId = 1;
    PlayerAction playerAction = 2;
}

message PlayerActionResponse {
    GameState gameState = 1;
    Match match = 2;
}

message BundlePlayerActionRequest {
    int64 matchId = 1;
    repeated PlayerAction playerActions = 2;
}

message BundlePlayerActionResponse {
    GameState gameState = 1;
    Match match = 2;
    repeated HistoryData history = 3;
}

message EndMatchRequest {
    int64 matchId   = 1;
    string userId   = 2;
    string winnerId = 3;
}

message EndMatchResponse {
    GameState gameState = 1;
}

message CheckGameStatusRequest {
    int64 matchId = 1;
}

message CheckGameStatusResponse {
}

// Game Modes

message GameMode {
    string ID = 1;
    string name = 2;
    string description = 3;
    string version = 4;
    GameModeType game_mode_type = 5;
    Address address = 6;
    Address Owner = 7;
}

message GameModeList {
    repeated GameMode game_modes = 1;
}

enum GameModeType {
    Community = 0;
    Loom = 1;
}

message GameModeRequest {
    string name = 1;
    string description = 2;
    string version = 3;
    string address = 4;
    GameModeType game_mode_type = 5;
    string oracle = 6;
}

message UpdateGameModeRequest {
    string ID = 1;
    string name = 2;
    string description = 3;
    string version = 4;
    string address = 5;
    GameModeType game_mode_type = 6;
    string oracle = 7;
}

message DeleteGameModeRequest {
    string ID = 1;
    string oracle = 2;
}

message GetGameModeRequest {
    string ID = 1;
}

message ListGameModesRequest {
}

message GetCustomGameModeCustomUiRequest {
     Address address = 1;
}

message GetCustomGameModeCustomUiResponse {
    repeated CustomGameModeCustomUiElement uiElements = 1;
}

message CallCustomGameModeFunctionRequest {
    Address address = 1;
    bytes callData = 2;
}

message StaticCallCustomGameModeFunctionResponse {
    bytes output = 1;
}

message CustomGameModeCustomUiLabel {
    string text = 1;
}

message CustomGameModeCustomUiButton {
    string title = 1;
    bytes callData = 2;
}

message CustomGameModeCustomUiElement {
    Rect rect = 1;
    oneof uiElement {
        CustomGameModeCustomUiLabel label = 2;
        CustomGameModeCustomUiButton button = 3;
    }
}

//////////////// GAME PLAY //////////////////

// C# interfaces converted

enum AllowedTarget {
    AllowedTarget_NONE = 0 [(gogoproto.enumvalue_customname) = "NONE"];
    PLAYER = 1;
    PLAYER_CARD = 2;
    PLAYER_ALL_CARDS = 3;
    OPPONENT = 4;
    OPPONENT_CARD = 5;
    OPPONENT_ALL_CARDS = 6;
    ALL_CARDS = 7;
    ALL = 8;
}

enum AttackRestriction {
    AttackRestriction_None = 0[(gogoproto.enumvalue_customname) = "None"];
    OnlyNotAttackedByThisUnitInThisTurn = 1;
}

enum CardAbilityBuffType
{
    CardAbilityBuffType_NONE = 0[(gogoproto.enumvalue_customname) = "None"];
    CardAbilityBuffType_GUARD = 1;
    DEFENCE = 2;
    HEAVY = 3;
    CardAbilityBuffType_WEAPON = 4;
    RUSH = 5;
    CardAbilityBuffType_ATTACK = 6;
    FREEZE = 7;
    DAMAGE = 8;
    HEAL_ALLY = 9;
    DESTROY = 10;
    REANIMATE = 11;
}

enum CardAbilityActivityType {
    CardAbilityActivityType_UNDEFINED = 0 [(gogoproto.enumvalue_customname) = "UNDEFINED"];
    PASSIVE = 1;
    ACTIVE = 2;
}

enum CardAbilityTrigger {
    CardAbilityTriggerUndefined = 0;
    TURN = 1;
    ENTRY = 2;
    END = 3;
    ATTACK = 4;
    DEATH = 5;
    PERMANENT = 6;
    GOT_DAMAGE = 7;
    AT_DEFENCE = 8;
    IN_HAND = 9;
}

enum CardAbilityEffect {
    CardAbilityEffect_NONE = 0 [(gogoproto.enumvalue_customname) = "NONE"];
    MASSIVE_WATER_WAVE = 1;
    MASSIVE_FIRE = 2;
    MASSIVE_LIGHTNING = 3;
    MASSIVE_TOXIC_ALL = 4;
    TARGET_ROCK = 5;
    TARGET_FIRE = 6;
    TARGET_LIFE = 7;
    TARGET_TOXIC = 8;
    TARGET_WATER = 9;
    TARGET_ADJUSTMENTS_BOMB = 10;
    STUN_FREEZES = 11;
    STUN_OR_DAMAGE_FREEZES = 12;
    TARGET_ADJUSTMENTS_AIR = 13;
    HEAL_DIRECTLY = 14;
    HEAL = 15;
}

enum CardAbilityType {
    CardAbilityTypeUndefined = 0;
    HEAL_CardAbilityType = 1;
    MODIFICATOR_STATS = 2;
    CHANGE_STAT = 3;
    STUN = 4;
    STUN_OR_DAMAGE_ADJUSTMENTS = 5;
    SPURT = 6;
    ADD_GOO_VIAL = 7;
    ADD_GOO_CARRIER = 8;
    DOT = 9;
    SUMMON = 10;
    SPELL_ATTACK = 11;
    MASSIVE_DAMAGE = 12;
    DAMAGE_TARGET_ADJUSTMENTS = 13;
    DAMAGE_TARGET = 14;
    CARD_RETURN = 15;
    WEAPON = 16;
    CHANGE_STAT_OF_CREATURES_BY_TYPE = 17;
    ATTACK_NUMBER_OF_TIMES_PER_TURN = 18;
    DRAW_CARD = 19;
    DEVOUR_ZOMBIES_AND_COMBINE_STATS = 20;
    DESTROY_UNIT_BY_TYPE = 21;
    LOWER_COST_OF_CARD_IN_HAND = 22;
    OVERFLOW_GOO = 23;
    LOSE_GOO = 24;
    DISABLE_NEXT_TURN_GOO = 25;
    RAGE = 26;
    FREEZE_UNITS = 27;
    TAKE_DAMAGE_RANDOM_ENEMY = 28;
    TAKE_CONTROL_ENEMY_UNIT = 29;
    GUARD = 30;
    DESTROY_FROZEN_UNIT = 31;
    USE_ALL_GOO_TO_INCREASE_STATS = 32;
    FIRST_UNIT_IN_PLAY = 33;
    ALLY_UNITS_OF_TYPE_IN_PLAY_GET_STATS = 34;
    DAMAGE_ENEMY_UNITS_AND_FREEZE_THEM = 35;
    RETURN_UNITS_ON_BOARD_TO_OWNERS_DECKS = 36;
    TAKE_UNIT_TYPE_TO_ADJACENT_ALLY_UNITS = 37;
    ENEMY_THAT_ATTACKS_BECOME_FROZEN = 38;
    TAKE_UNIT_TYPE_TO_ALLY_UNIT = 39;
    REVIVE_DIED_UNITS_OF_TYPE_FROM_MATCH = 40;
    CHANGE_STAT_UNTILL_END_OF_TURN = 41;
    ATTACK_OVERLORD = 42;
    ADJACENT_UNITS_GET_HEAVY = 43;
    FREEZE_NUMBER_OF_RANDOM_ALLY = 44;
    ADD_CARD_BY_NAME_TO_HAND = 45;
    DEAL_DAMAGE_TO_THIS_AND_ADJACENT_UNITS = 46;
    SWING = 47;
    TAKE_DEFENSE_IF_OVERLORD_HAS_LESS_DEFENSE_THAN = 48;
    GAIN_NUMBER_OF_LIFE_FOR_EACH_DAMAGE_THIS_DEALS = 49;
    ADDITIONAL_DAMAGE_TO_HEAVY_IN_ATTACK = 50;
    UNIT_WEAPON = 51;
    TAKE_DAMAGE_AT_END_OF_TURN_TO_THIS = 52;
    DELAYED_LOSE_HEAVY_GAIN_ATTACK = 53;
    DELAYED_GAIN_ATTACK = 54;
    REANIMATE_UNIT = 55;
    PRIORITY_ATTACK = 56;
    DESTROY_TARGET_UNIT_AFTER_ATTACK = 57;
    COSTS_LESS_IF_CARD_TYPE_IN_HAND = 58;
    RETURN_UNITS_ON_BOARD_TO_OWNERS_HANDS = 59;
    REPLACE_UNITS_WITH_TYPE_ON_STRONGER_ONES = 60;
    RESTORE_DEF_RANDOMLY_SPLIT = 61;
    ADJACENT_UNITS_GET_GUARD = 62;
}

enum CardKind {
    SPELL    = 0;
    CREATURE = 1;
}

enum AffectObjectType {
    AffectObjectType_PLAYER = 0 [(gogoproto.enumvalue_customname) = "PLAYER"];
    CHARACTER = 1;
    CARD      = 2;
}

enum CreatureRank {
    option (gogoproto.goproto_enum_stringer) = false;

    Minion = 0;
    Officer = 1;
    Commander = 2;
    General = 3;
}

enum CreatureType {
    CreatureType_None = 0 [(gogoproto.enumvalue_customname) = "None"];
    Walker = 1;
    Feral = 2;
    Heavy = 3;
}

enum CardSetType {
    CardSetType_None = 0 [(gogoproto.enumvalue_customname) = "None"];
    Fire = 1;
    Water = 2;
    Earth = 3;
    Air = 4;
    Life = 5;
    Toxic = 6;
    Item = 7;
    Others = 8;
}

message GameState {
    int64 id                            = 1;
    bool isEnded                        = 2;
    int32 currentPlayerIndex            = 3;
    repeated PlayerState playerStates   = 4;
    int64 currentActionIndex            = 5;
    repeated PlayerAction playerActions = 6;
    int64 randomseed                    = 7;
    string winner                       = 8;
    string version                      = 9;
    int64 createdAt                     = 10;
}

<<<<<<< HEAD
=======
message AbilityInstance {

}

// TODO: Need to clean this up because it's duplucated with Ability
>>>>>>> 7769ae90
message CardAbility {
    CardAbilityBuffType buffType = 1;
    CardAbilityType type = 2;
    CardAbilityActivityType activityType = 3;
    CardAbilityTrigger trigger = 4 [json_name="call_type"];
    repeated AllowedTarget allowedTargetTypes = 5 [json_name="target_type"];
    StatType stat = 6;
    CardSetType set = 7;
    CardAbilityEffect effect = 8;
    AttackRestriction attackRestriction = 9 [json_name="attack_info"];
    CardKind targetCardType = 10;
    UnitSpecialStatus targetUnitStatusType = 11;
    CardKind targetUnitType = 12;
    int32 value = 13;
    int32 attack = 14;
    int32 defense = 15;
    string name = 16;
    int32 turns = 17;
    int32 count = 18;
    int32 delay = 19;
<<<<<<< HEAD
    repeated VisualEffectInfo VisualEffectsToPlay = 20;

    message VisualEffectInfo {
        enum VisualEffectType {
            Undefined = 0;
            Impact = 1;
            Moving = 2;
        }

        VisualEffectType Type = 1;
        string Path = 2;
    }
=======
    string targetSet = 20;
    string subTrigger = 21;
    int32 defense = 22;
    repeated VisualEffectInfo visualEffectsToPlay = 23;
}


message CardInstance {
    int32 instanceId = 1;
    CardPrototype prototype = 2;
    int32 defense = 3;
    int32 attack = 4;
    int32 gooCost = 6;
    string owner = 5;
>>>>>>> 7769ae90
}

message CardInstance {
    Card prototype = 1;
    int32 instanceId = 2;
    Card instance = 3;
    string owner = 4;
}

message DataIdOwner {
    int32 dataId = 1;
}

// (interface IDeck)
message CardDeck {
    repeated Card cards = 1;
}

message InstanceIdOwner {
    int32 instanceId = 1;
}

message OverlordInstance {
    int32 instanceId = 1;
    OverlordPrototype prototype = 2;
    OverlordSkillInstance firstSkill = 3;
    OverlordSkillInstance secondSkill = 4;
    int32 defense = 5;
    int32 goo = 6;
    int32 maxGoo = 7;
}

message OverlordPrototype {
    int32 heroId = 1;
    string icon = 2;
    string name = 3;
    string shortDescription = 4;
    string longDescription = 5;
    int32 experience = 6;
    int32 level = 7;
    CardSetType element = 8;
    repeated OverlordSkillPrototype skills = 9;
}

message OverlordSkillInstance {
    OverlordSkillPrototype prototype = 1;
    int32 cooldown = 2;
}

message OverlordSkillPrototype {
    string title = 1;
    string skill = 2;
    string iconPath = 3;
    string description = 4;
    int32 cooldown = 5;
    int32 initialCooldown = 6;
    int32 parameter = 7;
    int32 attack = 8;
    OverlordSkillKind overlordSkillKind = 9;
    repeated AllowedTarget skillTargetTypes = 10;
    repeated CardSetType elementTargetTypes = 11;
}

message PlayerActionLeaveMatch {
}

message PlayerActionCardPlay {
    CardInstance card = 1;
    int32 position = 2;
}

message PlayerActionRankBuff {
    CardInstance card = 1;
    repeated Unit targets = 2;
}

message PlayerActionCardAttack {
    CardInstance attacker = 1;
    AffectObjectType affectObjectType = 2;
    Unit target = 3;
}

message PlayerActionCardAbilityUsed {
    CardInstance card = 1;
    CardKind cardKind = 2;
    repeated Unit targets = 3;
    string AbilityType = 4;
}

message PlayerActionOverlordSkillUsed {
    int64 SkillId = 1;
    AffectObjectType affectObjectType = 2;
    Unit target = 3;
}

message PlayerActionDrawCard {
    CardInstance cardInstance = 2;
}

message PlayerActionEndTurn  {
}

message PlayerActionMulligan {
    repeated CardInstance mulliganedCards = 1;
}

message PlayerActionOutcome {
    string playerId = 1;
    GameState gameState = 2;
}

message StartGameAction {
    repeated PlayerState playerStates = 1;
}

message Unit {
    int32 instanceId = 1;
    AffectObjectType affectObjectType = 2;
    Parameter Parameter = 3;
}

message Parameter {
    int32 Attack  = 1;
    int32 Defense = 2;
    string CardName = 3;
}

enum OverlordSkillKind {
    OverlordSkillKind_None = 0 [(gogoproto.enumvalue_customname) = "NONE"];

    // AIR
    Push = 1;
    Draw = 2;
    WindShield = 3;
    WindWall = 4;
    Retreat = 5;

    // EARTH
    Harden = 6;
    StoneSkin = 7;
    Fortify = 8;
    Phalanx = 9;
    Fortress = 10;

    // FIRE
    FireBolt = 11;
    Rabies = 12;
    Fireball = 13;
    MassRabies = 14;
    MeteorShower = 15;

    // LIFE
    HealingTouch = 16;
    Mend = 17;
    Ressurect = 18;
    Enhance = 19;
    Reanimate = 20;

    // TOXIC
    PoisonDart = 21;
    ToxicPower = 22;
    Breakout = 23;
    Infect = 24;
    Epidemic = 25;

    // WATER
    Freeze = 26;
    IceBolt = 27;
    IceWall = 28;
    Shatter = 29;
    Blizzard = 30;
}

enum OverlordSkillSelectionType {
    Primary = 0;
    Secondary = 1;
}

enum StatType {
    StatType_Undefined = 0 [(gogoproto.enumvalue_customname) = "Undefined"];
    Defenese = 1;
    Damage = 2;
}

enum UnitSpecialStatus {
    UnitSpecialStatus_None = 0;
    Frozen = 1;
}

// Replay

message GameReplay {
    repeated PlayerAction actions = 5;
    repeated HistoryData blocks   = 6;
}

message Player {
    string id = 1;
    Deck deck = 2; // TODO Change to card instance
}

message Zone {
    enum type {
        PLAY = 0;
        DECK = 1;
        HAND = 2;
        GRAVEYARD = 3;
        REMOVEFROMGAME = 4;
        SETASIDE = 5;
        SECRET = 6;
    }
}

message History {
    repeated HistoryData list = 1;
}

message HistoryData {
    oneof data {
        HistoryCreateGame createGame = 1;
        HistoryFullInstance fullInstance = 2;
        HistoryInstance showInstance = 3;
        HistoryHide hideInstance = 4;
        HistoryInstance changeInstance = 5;
        HistoryEndGame endGame = 6;
    }
}

message HistoryCreateGame {
    int64 gameId = 1;
    repeated Player players = 2;
    int64 randomseed = 3;
    string version = 4;
}

message HistoryFullInstance {
    int32 instanceId = 1;
    int32 attack = 2;
    int32 defense = 3;
}

message HistoryInstance {
    int32 instanceId = 1;
    int32 value = 2;
    enum change {
        Attack = 0;
        Defense = 1;
    }
}

message HistoryHide {
    int32 instanceId = 1;
    Zone zone = 2;
}

message HistoryEndGame {
    int64 matchId   = 1;
    string userId   = 2;
    string winnerId = 3;
}<|MERGE_RESOLUTION|>--- conflicted
+++ resolved
@@ -19,10 +19,10 @@
 }
 
 message Deck {
-   int64 id = 1;
-   string name = 2;
-   int64 hero_id = 3;
-   repeated CardCollection cards = 4;
+    int64 id = 1;
+    string name = 2;
+    int64 hero_id = 3;
+    repeated CardCollection cards = 4;
 }
 
 message Card {
@@ -64,55 +64,6 @@
     Vector2Int size = 2;
 }
 
-<<<<<<< HEAD
-=======
-message Effect {
-    string trigger  = 1;
-    string effect   = 2;
-    string duration = 3;
-    string target   = 4;
-    string limit    = 5;
-}
-
-message Ability {
-    string type          = 1;
-    string activity_type = 2;
-    string call_type     = 3;
-    string target_type   = 4;
-    string stat_type     = 5;
-    string set_type      = 6;
-    int32 value          = 7;
-    string buff_type     = 8;
-    string effect_type   = 9;
-    string unit_type     = 10;
-    int32 count          = 11;
-    string name          = 12;
-    int32 turns          = 13;
-    int32 delay          = 14;
-    string unit_status   = 15;
-    string card_type     = 16;
-    int32 health         = 17;
-    int32 damage         = 18;
-    string attack_info   = 19;
-    string target_set    = 20;
-    string sub_trigger   = 21;
-    int32 defense        = 22;
-    repeated VisualEffectInfo visual_effects_to_play = 23;
-    int32 cost           = 24;
-    repeated ChoosableAbility choosable_abilities = 25;
-}
-
-message ChoosableAbility {
-    string description = 1;
-    Ability ability = 2;
-}
-
-message VisualEffectInfo {
-    string type = 1;
-    string path = 2;
-}
-
->>>>>>> 7769ae90
 message CardList {
     repeated Card cards = 1;
 }
@@ -188,14 +139,14 @@
 
 message Skill {
     enum SkillTargetType {
-         NONE = 0;
-         PLAYER = 1;
-         PLAYER_CARD = 2;
-         PLAYER_ALL_CARDS = 3;
-         OPPONENT = 4;
-         OPPONENT_CARD = 5;
-         OPPONENT_ALL_CARDS = 6;
-         ALL_CARDS = 7;
+        NONE = 0;
+        PLAYER = 1;
+        PLAYER_CARD = 2;
+        PLAYER_ALL_CARDS = 3;
+        OPPONENT = 4;
+        OPPONENT_CARD = 5;
+        OPPONENT_ALL_CARDS = 6;
+        ALL_CARDS = 7;
     }
 
     string title = 1;
@@ -493,10 +444,6 @@
     repeated string tags = 6;
 }
 
-message FindMatchResponse {
-    Match match = 1;
-}
-
 message DebugFindMatchRequest {
     string userId = 1;
     int64 deckId  = 2;
@@ -507,6 +454,10 @@
     repeated string tags = 7;
 }
 
+message FindMatchResponse {
+    Match match = 1;
+}
+
 message CancelFindMatchRequest {
     string userId = 1;
     int64 matchId = 2;
@@ -633,7 +584,7 @@
 }
 
 message GetCustomGameModeCustomUiRequest {
-     Address address = 1;
+    Address address = 1;
 }
 
 message GetCustomGameModeCustomUiResponse {
@@ -819,8 +770,6 @@
 }
 
 enum CreatureRank {
-    option (gogoproto.goproto_enum_stringer) = false;
-
     Minion = 0;
     Officer = 1;
     Commander = 2;
@@ -859,14 +808,6 @@
     int64 createdAt                     = 10;
 }
 
-<<<<<<< HEAD
-=======
-message AbilityInstance {
-
-}
-
-// TODO: Need to clean this up because it's duplucated with Ability
->>>>>>> 7769ae90
 message CardAbility {
     CardAbilityBuffType buffType = 1;
     CardAbilityType type = 2;
@@ -887,7 +828,6 @@
     int32 turns = 17;
     int32 count = 18;
     int32 delay = 19;
-<<<<<<< HEAD
     repeated VisualEffectInfo VisualEffectsToPlay = 20;
 
     message VisualEffectInfo {
@@ -900,22 +840,6 @@
         VisualEffectType Type = 1;
         string Path = 2;
     }
-=======
-    string targetSet = 20;
-    string subTrigger = 21;
-    int32 defense = 22;
-    repeated VisualEffectInfo visualEffectsToPlay = 23;
-}
-
-
-message CardInstance {
-    int32 instanceId = 1;
-    CardPrototype prototype = 2;
-    int32 defense = 3;
-    int32 attack = 4;
-    int32 gooCost = 6;
-    string owner = 5;
->>>>>>> 7769ae90
 }
 
 message CardInstance {
