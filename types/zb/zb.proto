--- conflicted
+++ resolved
@@ -487,11 +487,8 @@
     string version = 3;
     Address customGame = 5;
     int64 updatedAt = 6;
-<<<<<<< HEAD
-    int64 randomSeed = 7;
-=======
     repeated string tags = 7;
->>>>>>> c25693f0
+    int64 randomSeed = 8;
 }
 
 message PlayerPool {
@@ -506,9 +503,9 @@
     string userId = 1;
     int64 deckId  = 2;
     string version = 3;
-<<<<<<< HEAD
     Address customGame = 4;
     int64 randomSeed = 5;
+    repeated string tags = 6;
 }
 
 message RegisterPlayerPoolResponse {
@@ -522,18 +519,13 @@
 
 message FindMatchRequest {
     string userId = 1;
-=======
-    int64 randomSeed = 4;
-    Address customGame = 5;
-    repeated string tags = 6;
->>>>>>> c25693f0
+    repeated string tags = 2;
 }
 
 message FindMatchResponse {
     Match match = 1;
 }
 
-<<<<<<< HEAD
 message AcceptMatchRequest {
     string userId = 1;
     int64 matchId = 2;
@@ -542,7 +534,8 @@
 message AcceptMatchResponse {
     Match match = 1;
     History block = 2;
-=======
+}
+
 message DebugFindMatchRequest {
     string userId = 1;
     int64 deckId  = 2;
@@ -551,7 +544,6 @@
     Address customGame = 5;
     Deck deck = 6;
     repeated string tags = 7;
->>>>>>> c25693f0
 }
 
 message CancelFindMatchRequest {
