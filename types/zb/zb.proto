syntax = "proto3";

option csharp_namespace = "Loom.ZombieBattleground.Protobuf";

import "github.com/gogo/protobuf/gogoproto/gogo.proto";
import "github.com/loomnetwork/go-loom/types/types.proto";

message Account {
    string user_id             = 1;
    bool phone_number_verified = 2;
    bool reward_redeemed       = 3;
    bool is_kickstarter        = 4;
    string image               = 5;
    bool email_notification    = 6;
    int64 elo_score            = 7;
    int32 current_tier         = 8;
    int32 game_membership_tier = 9;
    bytes owner                = 10;
}

message Deck {
    int64 id = 1;
    string name = 2;
    int64 hero_id = 3;
    repeated DeckCard cards = 4;
    OverlordSkillKind.Enum primary_skill = 5;
    OverlordSkillKind.Enum secondary_skill = 6;
}

message Card {
    int64 mouldId = 1 [json_name="id"];
    CardKind.Enum kind = 2;
    CardSetType.Enum set = 3;
    string name = 4;
    string description = 5;
    string flavor_text = 6;
    string picture = 7;
    CreatureRank.Enum rank = 8;
    CreatureType.Enum type = 9;
    string frame = 11;
    int32 attack = 12 [json_name="damage"];
    int32 defense = 13 [json_name="health"];
    int32 gooCost = 14 [json_name="cost"];
    CardViewInfo card_view_info = 16;
    repeated CardAbility abilities = 17;
    UniqueAnimationType.Enum unique_animation_type     = 18;
    CardSetType.Enum hidden_set = 19;
}

message CardInstanceSpecificData {
    int32 attack = 1;
    int32 defense = 2;
    CreatureType.Enum type = 3;
    CardSetType.Enum set = 4;
    int32 gooCost = 5;
}

message CardViewInfo {
    Vector3Float position   = 1;
    Vector3Float scale      = 2;
}

message Vector3Float {
    float x = 1;
    float y = 2;
    float z = 3;
}

message Vector2Int {
    int32 x = 1;
    int32 y = 2;
}

message Rect {
    Vector2Int position = 1;
    Vector2Int size = 2;
}

message CardList {
    repeated Card cards = 1;
}

message CardCollectionCard {
    string card_name  = 1;
    int64 amount      = 2;
}

message DeckCard {
    string card_name  = 1;
    int64 amount      = 2;
}

message CardLibrary {
    repeated Card cards = 1;
}

message Hero {
    int64 hero_id = 1;

    string icon = 2;
    string name = 3;
    string short_description = 4;
    string long_description = 5;
    CardSetType.Enum element = 6;

    int64 experience = 7;
    int64 level = 8;
    repeated Skill skills = 9;

    OverlordSkillKind.Enum primary_skill = 10;
    OverlordSkillKind.Enum secondary_skill = 11;
}

message ListHeroesRequest {
    string user_id = 1;
}

message ListHeroesResponse {
    repeated Hero heroes  = 1;
}

message AddHeroExperienceRequest {
    string user_id = 1;
    int64 hero_id = 2;
    int64 experience = 3;
}

message AddHeroExperienceResponse {
    int64 hero_id = 1;
    int64 experience = 2;
}

message SetHeroExperienceRequest {
    string user_id = 1;
    int64 hero_id = 2;
    int64 experience = 3;
}

message SetHeroExperienceResponse {
    int64 hero_id = 1;
    int64 experience = 2;
}

message SetHeroLevelRequest {
    string user_id = 1;
    int64 hero_id = 2;
    int64 level = 3;
}

message SetHeroLevelResponse {
    int64 hero_id = 1;
    int64 level = 2;
}

message GetHeroRequest {
    string user_id = 1;
    int64 hero_id = 2;
}

message GetHeroResponse {
    Hero hero = 1;
}


message SetHeroRequest {
    string user_id = 1;
    int64 hero_id = 2;
    Hero hero = 3;
}

message SetHeroResponse {
    Hero hero = 1;
}

message GetHeroSkillsRequest {
    string user_id = 1;
    int64 hero_id = 2;
}

message GetHeroSkillsResponse {
    int64 hero_id = 1;
    repeated Skill skills = 2;
}

message Skill {
    string title = 1;
    OverlordSkillKind.Enum skill = 2;
    string icon_path = 3;
    string description = 4;
    repeated OverlordAbilityTarget.Enum skill_targets = 5;
    UnitSpecialStatus.Enum targetUnitSpecialStatus = 6 [json_name="target_unit_special_status"];
    repeated CardSetType.Enum element_targets = 7;
    int32 value = 8;

    int32 cooldown = 9;
    int32 initial_cooldown = 10;

    int32 attack = 11;
    int32 count = 12;

    int64 id = 13;
    bool unlocked = 14;
    bool can_select_target = 15;
    string unitStatus = 16;

    bool single_use = 17;
}

message HeroList {
    repeated Hero heroes = 1;
}

message CardCollectionList {
    repeated CardCollectionCard cards = 1;
}

message DeckList {
    repeated Deck decks = 1;
}

message AIType {
    enum Enum {
        UNDEFINED = 0;
        BLITZ_AI = 1;
        DEFENSE_AI = 2;
        MIXED_AI = 3;
        MIXED_BLITZ_AI = 4;
        TIME_BLITZ_AI = 5;
        MIXED_DEFENSE_AI = 6;
    }
}

message AIDeck {
    Deck deck = 1;
    AIType.Enum type = 2;
}

message AIDeckList {
    repeated AIDeck decks = 1;
}

// Request and Response

message InitRequest {
    repeated Deck default_decks                = 1;
    repeated CardCollectionCard default_collection = 2;
    repeated Card cards                        = 3;
    repeated Hero heroes                       = 4;
    repeated AIDeck ai_decks                   = 5;
    string version                             = 6;
    Address oracle                             = 7;
    string contentVersion                      = 8;
    string pvpVersion                          = 9;
}

message UpdateOracle {
    Address new_oracle = 1;
    Address old_oracle = 2;
}

message UpdateInitRequest {
    repeated Deck default_decks                = 1;
    repeated CardCollectionCard default_collection = 2;
    repeated Card cards                        = 3;
    repeated Hero heroes                       = 4;
    repeated AIDeck ai_decks                   = 5;
    string version                             = 6;
    Address oracle                             = 7;
    string oldVersion                          = 8;
    string contentVersion                      = 9;
    string pvpVersion                          = 10;
}

message GetInitRequest {
    string version = 1;
}

message GetInitResponse {
    repeated Deck default_decks                = 1;
    repeated CardCollectionCard default_collection = 2;
    repeated Card cards                        = 3;
    repeated Hero heroes                       = 4;
    repeated Hero default_heroes               = 5;
    repeated AIDeck ai_decks                   = 6;
    string version                             = 7;
    Address oracle                             = 8;
}

message GamechainState {
    // The last plasmachain block number pulling by oracle
    uint64 last_plasmachain_block_num = 1;
    // the plasmachain reward contract version 
    uint64 reward_contract_version = 2;
    // the number of card packs reward when players finish tutorial
    uint64 tutorial_reward_amount = 3;
    uint64 default_player_defense = 4;
}

message GetGamechainStateRequest {
}

message GetGamechainStateResponse {
    GamechainState state = 1;
}

message InitGamechainStateRequest {
    Address oracle = 1;
}

message SetLastPlasmaBlockNumRequest {
    uint64 last_block_num = 1;
    Address oracle = 2;
}

message SetRewardContractVersionRequest {
    uint64 version = 1;
    Address oracle = 2;
}

message SetTutorialRewardAmountRequest {
    uint64 amount = 1;
    Address oracle = 2;
}

message SetDefaultPlayerDefenseRequest {
    uint64 defense = 1;
    Address oracle = 2;
}

message UpdateCardListRequest {
    repeated Card cards = 1;
    string version = 2;
}

message GetCardListRequest {
    string version = 1;
}

message GetCardListResponse {
    repeated Card cards = 1;
}

message UpsertAccountRequest {
    string user_id             = 1;
    bool phone_number_verified = 2;
    bool reward_redeemed       = 3;
    bool is_kickstarter        = 4;
    string image               = 5;
    bool email_notification    = 6;
    int64 elo_score            = 7;
    int32 current_tier         = 8;
    int32 game_membership_tier = 9;
    string version = 10;
}

message UpdateUserEloRequest {
    string user_id = 1;
    int64 elo_score = 2;
}

message GetAccountRequest {
    string user_id = 1;
}

message GetDeckRequest {
    string user_id = 1;
    int64 deck_id = 2;
}

message GetDeckResponse {
    Deck deck = 2;
}

message CreateDeckRequest {
    string user_id = 1;
    Deck deck = 2;
    string version = 4;
}

message CreateDeckResponse {
    int64 deck_id = 1;
}

message CreateDeckEvent {
    string user_id = 1;
    string sender_address = 2;
    Deck deck = 3;
    string version = 4;
}

message DeleteDeckRequest {
    string user_id = 1;
    int64 deck_id = 2;
}

message DeleteDeckEvent {
    string user_id = 1;
    string sender_address = 2;
    int64 deck_id = 3;
}

message EditDeckRequest {
    string user_id = 1;
    Deck deck      = 2;
    string version = 4;
}

message EditDeckEvent {
    string user_id = 1;
    string sender_address = 2;
    Deck deck = 3;
    string version = 4;
}

message DecksResponse {
    string user_id = 1;
    repeated Deck decks = 2;
}

message ListDecksRequest {
    string user_id = 1;
}

message ListDecksResponse {
    repeated Deck decks = 1;
}

message SetAIDecksRequest {
    string version = 1;
    repeated AIDeck decks = 2;
}

message GetAIDecksRequest {
    string version = 1;
}

message GetAIDecksResponse {
    repeated AIDeck decks = 1;
}

message ListCardLibraryRequest {
    string version = 1;
}

message ListCardLibraryResponse {
    repeated Card cards = 1;
}

message ListHeroLibraryRequest {
    string version = 1;
}

message ListHeroLibraryResponse {
    repeated Hero heroes  = 1;
}

message UpdateHeroLibraryRequest {
    string version = 1;
    repeated Hero heroes  = 2;
}

message UpdateHeroLibraryResponse {
}

message GetCollectionRequest {
    string user_id = 1;
}

message GetCollectionResponse {
    repeated CardCollectionCard cards = 1;
}

message GetCollectionByAddressRequest {
}

message GetCollectionByAddressResponse {
    repeated CardCollectionCard cards = 1;
}

message RewardTutorialCompletedRequest {
}

message RewardTutorialCompletedResponse {
    // string user_id = 1;
    string reward_type = 2;
    string hash = 3;
    string r = 4;
    string s = 5;
    uint64 v = 6;
    // int64 nonce = 7;
    // uint64 minion_pack = 8;
    // uint64 user_id_uint = 9;
    // BigUInt user_id = 10;
    BigUInt amount = 11;
}

message ConfirmRewardTutorialClaimedRequest {
}

message RewardTutorialClaimed {
    uint64 nonce = 1;
}

//////////// Match Making /////////////

message PlayerState {
    string id = 1;
    PlayerActionType.Enum currentAction = 2;
    OverlordInstance overlordInstance = 3;
    repeated CardInstance cardsInHand = 4;
    repeated CardInstance cardsInPlay = 5;
    repeated CardInstance cardsInDeck = 6;
    Deck deck = 7;
    int32 defense = 8;
    int32 currentGoo = 9;
    int32 gooVials = 10;
    bool hasDrawnCard = 11;
    repeated CardInstance cardsInGraveyard = 12;
    int32 initialCardsInHandCount = 13;
    int32 maxCardsInPlay = 14;
    int32 maxCardsInHand = 15;
    int32 maxGooVials = 16;
    int32 turnTime = 17;
    int32 turnNumber = 18;
    InstanceId instanceId = 19;
    repeated CardInstance mulliganCards = 20;
}

message InitialPlayerState {
    string id = 1;
    bool matchAccepted = 2;
    Deck deck  = 3;
}

message PlayerTimestamp {
    string id = 1;
    int64 updatedAt = 2;
}

message Match {
    int64 id = 1;
    repeated string topics = 2;

    // TODO: this data is not used by the client, but is still sent.
    // Perhaps we can split Match into MatchMetadata and MatchInitialPlayerState
    repeated InitialPlayerState playerStates = 3;
    enum Status {
        Created      = 0;
        Matching     = 1;
        Started      = 2;
        Playing      = 3;
        PlayerLeft   = 4;
        Ended        = 5;
        Timedout     = 6;
        Canceled     = 7;
    }
    Status status = 4;
    string version = 5;
    int64 randomSeed = 6;
    Address customGameAddr = 7;
    int64 createdAt = 8;
    bool useBackendGameLogic = 9;
    repeated PlayerTimestamp playerLastSeens = 10;
    repeated DebugCheatsConfiguration playerDebugCheats = 11;
}

message MatchMakingInfoList {
    repeated MatchMakingInfo infos = 1;
}

message MatchMakingInfo {
    string userId = 1;
    Deck deck = 2;
}

message PlayerActionType {
    enum Enum {
        None = 0;
        EndTurn = 1;
        Mulligan = 2;
        CardPlay = 3;
        CardAttack = 4;
        CardAbilityUsed = 5;
        OverlordSkillUsed = 6;
        LeaveMatch = 7;
        RankBuff = 8;
        CheatDestroyCardsOnBoard = 9;
    }
}

message PlayerAction {
    PlayerActionType.Enum actionType = 1; // not sure we really need this
    string playerId = 2;
    oneof action {
        PlayerActionEndTurn endTurn = 3;
        PlayerActionMulligan mulligan = 4;
        PlayerActionCardPlay cardPlay = 5;
        PlayerActionCardAttack cardAttack = 6;
        PlayerActionCardAbilityUsed cardAbilityUsed = 7;
        PlayerActionOverlordSkillUsed overlordSkillUsed = 8;
        PlayerActionLeaveMatch leaveMatch = 9;
        PlayerActionRankBuff rankBuff = 10;
        PlayerActionCheatDestroyCardsOnBoard cheatDestroyCardsOnBoard = 11;
    };
    repeated PlayerActionOutcome actionOutcomes = 14;
    int64 createdAt = 15; // timestamp

    // To be removed later. Only useful for client-logic games.
    // After constructing the "meat" of the action, the client fills this structure with his local game state.
    // The other client can then compare the game with his own and panic if de-sync is detected.
    GameState controlGameState = 16;
}

message PlayerActionEvent {
    PlayerAction playerAction = 1;
    Match match = 2;
    History block = 3;
    int64 CurrentActionIndex = 4;
}

message PlayerProfile {
    PlayerProfileRegistrationData registrationData = 1;
    int64 updatedAt = 2;
}

message PlayerProfileRegistrationData {
    string userId = 1;
    int64 deckId  = 2;
    string version = 3;
    Address customGame = 4;
    repeated string tags = 5;
    bool useBackendGameLogic = 6;
    DebugCheatsConfiguration debugCheats = 7 [(gogoproto.nullable) = false];
}

message PlayerPool {
    repeated PlayerProfile playerProfiles = 1;
}

message MatchCount {
    int64 currentId = 1;
}

message RegisterPlayerPoolRequest {
    PlayerProfileRegistrationData registrationData = 1;
}

message RegisterPlayerPoolResponse {
}

// TODO: remove this
message PlayerPoolRequest {}
message PlayerPoolResponse {
    PlayerPool pool = 1;
}

message DebugCheatsConfiguration {
    bool enabled = 1;

    bool useCustomDeck = 2;
    Deck customDeck = 3;

    bool useCustomRandomSeed = 4;
    int64 customRandomSeed = 5;

    bool disableDeckShuffle = 6;

    string forceFirstTurnUserId = 7;
    bool ignoreGooRequirements = 8;
}

message FindMatchRequest {
    string userId = 1;
    repeated string tags = 2;
}

message FindMatchResponse {
    Match match = 1;
    bool matchFound = 2;
}

message AcceptMatchRequest {
    string userId = 1;
    int64 matchId = 2;
}

message AcceptMatchResponse {
    Match match = 1;
    History block = 2;
}

message CancelFindMatchRequest {
    string userId = 1;
    int64 matchId = 2;
    repeated string tags = 3;
}

message CancelFindMatchResponse {
}

message GetMatchRequest {
    int64 matchId = 1;
}

message GetMatchResponse {
    Match match         = 1;
}

message SetMatchRequest {
    Match match         = 1;
}

message GetGameStateRequest {
    int64 matchId = 1;
}

message GetGameStateResponse {
    GameState gameState = 1;
}

message GetInitialGameStateRequest {
    int64 matchId = 1;
}

message GetInitialGameStateResponse {
    GameState gameState = 1;
}

message SetGameStateRequest {
    GameState gameState = 1;
}

message PlayerActionRequest {
    int64 matchId = 1;
    PlayerAction playerAction = 2;
}

message PlayerActionResponse {
    Match match = 1;
}

message BundlePlayerActionRequest {
    int64 matchId = 1;
    repeated PlayerAction playerActions = 2;
}

message BundlePlayerActionResponse {
    GameState gameState = 1;
    Match match = 2;
    repeated HistoryData history = 3;
}

message EndMatchRequest {
    int64 matchId   = 1;
    string userId   = 2;
    string winnerId = 3;
}

message EndMatchResponse {
    GameState gameState = 1;
}

message CheckGameStatusRequest {
    int64 matchId = 1;
}

message CheckGameStatusResponse {
}

message KeepAliveRequest {
    int64 matchId   = 1;
    string userId   = 2;
}

message KeepAliveResponse {
}

message UpdateVersionsRequest {
    string contentVersion = 1;
    string pvpVersion = 2;
}

message ContentVersion {
    string contentVersion = 1;
}

message PvpVersion {
    string pvpVersion = 1;
}

message GetVersionsRequest {
}

message GetVersionsResponse {
    string contentVersion = 1;
    string pvpVersion = 2;
}

message ReplayGameRequest {
    int64 matchId = 1;
    int32 stopAtActionIndex = 2;
}

message ReplayGameResponse {
    GameState gameState = 1;
    repeated PlayerActionOutcome actionOutcomes = 2;
}

// Game Modes

message GameMode {
    string ID = 1;
    string name = 2;
    string description = 3;
    string version = 4;
    GameModeType game_mode_type = 5;
    Address address = 6;
    Address Owner = 7;
}

message GameModeList {
    repeated GameMode game_modes = 1;
}

enum GameModeType {
    Community = 0;
    Loom = 1;
}

message GameModeRequest {
    string name = 1;
    string description = 2;
    string version = 3;
    string address = 4;
    GameModeType game_mode_type = 5;
    string oracle = 6;
}

message UpdateGameModeRequest {
    string ID = 1;
    string name = 2;
    string description = 3;
    string version = 4;
    string address = 5;
    GameModeType game_mode_type = 6;
    string oracle = 7;
}

message DeleteGameModeRequest {
    string ID = 1;
    string oracle = 2;
}

message GetGameModeRequest {
    string ID = 1;
}

message ListGameModesRequest {
}

message GetCustomGameModeCustomUiRequest {
    Address address = 1;
}

message GetCustomGameModeCustomUiResponse {
    repeated CustomGameModeCustomUiElement uiElements = 1;
}

message CallCustomGameModeFunctionRequest {
    Address address = 1;
    bytes callData = 2;
}

message StaticCallCustomGameModeFunctionResponse {
    bytes output = 1;
}

message CustomGameModeCustomUiLabel {
    string text = 1;
}

message CustomGameModeCustomUiButton {
    string title = 1;
    bytes callData = 2;
}

message CustomGameModeCustomUiElement {
    Rect rect = 1;
    oneof uiElement {
        CustomGameModeCustomUiLabel label = 2;
        CustomGameModeCustomUiButton button = 3;
    }
}

//////////////// GAME PLAY //////////////////

// C# interfaces converted

message UniqueAnimationType
{
    enum Enum {
        None = 0;
        ShammannArrival = 1;
        ZVirusArrival = 2;
        ZeuzArrival = 3;
        CerberusArrival = 4;
        TzunamyArrival = 5;
        ChernoBillArrival = 6;
    }
}

message CardAbilityTarget {
    enum Enum {
        NONE = 0 [(gogoproto.enumvalue_customname) = "None"];
        PLAYER = 1 [(gogoproto.enumvalue_customname) = "Player"];
        PLAYER_CARD = 2 [(gogoproto.enumvalue_customname) = "PlayerCard"];
        PLAYER_ALL_CARDS = 3 [(gogoproto.enumvalue_customname) = "PlayerAllCards"];
        OPPONENT = 4 [(gogoproto.enumvalue_customname) = "Opponent"];
        OPPONENT_CARD = 5 [(gogoproto.enumvalue_customname) = "OpponentCard"];
        OPPONENT_ALL_CARDS = 6 [(gogoproto.enumvalue_customname) = "OpponentAllCards"];
        ALL_CARDS = 7 [(gogoproto.enumvalue_customname) = "AllCards"];
        ALL = 8 [(gogoproto.enumvalue_customname) = "All"];
        ITSELF = 9 [(gogoproto.enumvalue_customname) = "Itself"];
    }
}

message OverlordAbilityTarget {
    enum Enum {
        NONE = 0 [(gogoproto.enumvalue_customname) = "None"];
        PLAYER = 1 [(gogoproto.enumvalue_customname) = "Player"];
        PLAYER_CARD = 2 [(gogoproto.enumvalue_customname) = "PlayerCard"];
        PLAYER_ALL_CARDS = 3 [(gogoproto.enumvalue_customname) = "PlayerAllCards"];
        OPPONENT = 4 [(gogoproto.enumvalue_customname) = "Opponent"];
        OPPONENT_CARD = 5 [(gogoproto.enumvalue_customname) = "OpponentCard"];
        OPPONENT_ALL_CARDS = 6 [(gogoproto.enumvalue_customname) = "OpponentAllCards"];
        ALL_CARDS = 7 [(gogoproto.enumvalue_customname) = "AllCards"];
    }
}

message GameMechanicDescriptionType
{
    enum Enum {
        UNDEFINED = 0 [(gogoproto.enumvalue_customname) = "Undefined"];
        ATTACK = 1 [(gogoproto.enumvalue_customname) = "Attack"];
        DEATH = 2 [(gogoproto.enumvalue_customname) = "Death"];
        DELAYED = 3 [(gogoproto.enumvalue_customname) = "DelayedX"];
        DESTROY = 4 [(gogoproto.enumvalue_customname) = "Destroy"];
        DEVOUR = 5 [(gogoproto.enumvalue_customname) = "Devour"];
        DISTRACT = 6 [(gogoproto.enumvalue_customname) = "Distract"];
        END = 7 [(gogoproto.enumvalue_customname) = "End"];
        ENTRY = 8 [(gogoproto.enumvalue_customname) = "Entry"];
        FERAL = 9 [(gogoproto.enumvalue_customname) = "Feral"];
        FLASH = 10 [(gogoproto.enumvalue_customname) = "Flash"];
        FREEZE = 11 [(gogoproto.enumvalue_customname) = "Freeze"];
        GUARD = 12 [(gogoproto.enumvalue_customname) = "Guard"];
        HEAVY = 13 [(gogoproto.enumvalue_customname) = "Heavy"];
        OVERFLOW = 14 [(gogoproto.enumvalue_customname) = "OverflowX"];
        RAGE = 15 [(gogoproto.enumvalue_customname) = "RageX"];
        REANIMATE = 16 [(gogoproto.enumvalue_customname) = "Reanimate"];
        SHATTER = 17 [(gogoproto.enumvalue_customname) = "Shatter"];
        SWING = 18 [(gogoproto.enumvalue_customname) = "SwingX"];
        TURN = 19 [(gogoproto.enumvalue_customname) = "Turn"];
        GOT_DAMAGE = 20 [(gogoproto.enumvalue_customname) = "GotDamage"];
        AT_DEFENSE = 21 [(gogoproto.enumvalue_customname) = "AtDefense"];
        IN_HAND = 22 [(gogoproto.enumvalue_customname) = "InHand"];
        KILL_UNIT = 23 [(gogoproto.enumvalue_customname) = "KillUnit"];
        PERMANENT = 24 [(gogoproto.enumvalue_customname) = "Permanent"];
        BLITZ = 25 [(gogoproto.enumvalue_customname) = "Blitz"];
        RESTORE = 26 [(gogoproto.enumvalue_customname) = "Restore"];
        CHAINSAW = 27 [(gogoproto.enumvalue_customname) = "Chainsaw"];
        SUPER_SERUM = 28 [(gogoproto.enumvalue_customname) = "SuperSerum"];
    }
}

message AttackRestriction {
    enum Enum {
        ANY = 0 [(gogoproto.enumvalue_customname) = "ANY"];
        ONLY_DIFFERENT = 1 [(gogoproto.enumvalue_customname) = "OnlyNotAttackedByThisUnitInThisTurn"];
    }
}

message CardAbilityBuffType {
    enum Enum {
        NONE = 0 [(gogoproto.enumvalue_customname) = "None"];
        GUARD = 1 [(gogoproto.enumvalue_customname) = "Guard"];
        DEFENCE = 2 [(gogoproto.enumvalue_customname) = "Defence"];
        HEAVY = 3 [(gogoproto.enumvalue_customname) = "Heavy"];
        WEAPON = 4 [(gogoproto.enumvalue_customname) = "Weapon"];
        RUSH = 5 [(gogoproto.enumvalue_customname) = "Rush"];
        ATTACK = 6 [(gogoproto.enumvalue_customname) = "Attack"];
        FREEZE = 7 [(gogoproto.enumvalue_customname) = "Freeze"];
        DAMAGE = 8 [(gogoproto.enumvalue_customname) = "Damage"];
        HEAL_ALLY = 9 [(gogoproto.enumvalue_customname) = "HealAlly"];
        DESTROY = 10 [(gogoproto.enumvalue_customname) = "Destroy"];
        REANIMATE = 11 [(gogoproto.enumvalue_customname) = "Reanimate"];
    }
}

message CardAbilityActivityType {
    enum Enum {
        UNDEFINED = 0 [(gogoproto.enumvalue_customname) = "Undefined"];
        PASSIVE = 1 [(gogoproto.enumvalue_customname) = "Passive"];
        ACTIVE = 2 [(gogoproto.enumvalue_customname) = "Active"];
    }
}

message CardAbilityTrigger {
    enum Enum {
        UNDEFINED = 0 [(gogoproto.enumvalue_customname) = "Undefined"];
        TURN = 1 [(gogoproto.enumvalue_customname) = "Turn"];
        ENTRY = 2 [(gogoproto.enumvalue_customname) = "Entry"];
        END = 3 [(gogoproto.enumvalue_customname) = "End"];
        ATTACK = 4 [(gogoproto.enumvalue_customname) = "Attack"];
        DEATH = 5 [(gogoproto.enumvalue_customname) = "Death"];
        PERMANENT = 6 [(gogoproto.enumvalue_customname) = "Permanent"];
        GOT_DAMAGE = 7 [(gogoproto.enumvalue_customname) = "GotDamage"];
        AT_DEFENCE = 8 [(gogoproto.enumvalue_customname) = "AtDefence"];
        IN_HAND = 9 [(gogoproto.enumvalue_customname) = "InHand"];
        KILL_UNIT = 10 [(gogoproto.enumvalue_customname) = "KillUnit"];
    }
}

message CardAbilityEffect {
    enum Enum {
        NONE = 0 [(gogoproto.enumvalue_customname) = "None"];
        MASSIVE_WATER_WAVE = 1 [(gogoproto.enumvalue_customname) = "MassiveWaterWave"];
        MASSIVE_FIRE = 2 [(gogoproto.enumvalue_customname) = "MassiveFire"];
        MASSIVE_LIGHTNING = 3 [(gogoproto.enumvalue_customname) = "MassiveLightning"];
        MASSIVE_TOXIC_ALL = 4 [(gogoproto.enumvalue_customname) = "MassiveToxicAll"];
        TARGET_ROCK = 5 [(gogoproto.enumvalue_customname) = "TargetRock"];
        TARGET_FIRE = 6 [(gogoproto.enumvalue_customname) = "TargetFire"];
        TARGET_LIFE = 7 [(gogoproto.enumvalue_customname) = "TargetLife"];
        TARGET_TOXIC = 8 [(gogoproto.enumvalue_customname) = "TargetToxic"];
        TARGET_WATER = 9 [(gogoproto.enumvalue_customname) = "TargetWater"];
        TARGET_ADJUSTMENTS_BOMB = 10 [(gogoproto.enumvalue_customname) = "TargetAdjustmentsBomb"];
        STUN_FREEZES = 11 [(gogoproto.enumvalue_customname) = "StunFreezes"];
        STUN_OR_DAMAGE_FREEZES = 12 [(gogoproto.enumvalue_customname) = "StunOrDamageFreezes"];
        TARGET_ADJUSTMENTS_AIR = 13 [(gogoproto.enumvalue_customname) = "TargetAdjustmentsAir"];
        HEAL_DIRECTLY = 14 [(gogoproto.enumvalue_customname) = "HealDirectly"];
        HEAL = 15 [(gogoproto.enumvalue_customname) = "Heal"];
    }
}

message CardAbilityType {
    enum Enum {
        UNDEFINED = 0 [(gogoproto.enumvalue_customname) = "Undefined"];
        HEAL = 1 [(gogoproto.enumvalue_customname) = "Heal"];
        MODIFICATOR_STATS = 2 [(gogoproto.enumvalue_customname) = "ModificatorStats"];
        CHANGE_STAT = 3 [(gogoproto.enumvalue_customname) = "ChangeStat"];
        STUN = 4 [(gogoproto.enumvalue_customname) = "Stun"];
        STUN_OR_DAMAGE_ADJUSTMENTS = 5 [(gogoproto.enumvalue_customname) = "StunOrDamageAdjustments"];
        SPURT = 6 [(gogoproto.enumvalue_customname) = "Spurt"];
        ADD_GOO_VIAL = 7 [(gogoproto.enumvalue_customname) = "AddGooVial"];
        ADD_GOO_CARRIER = 8 [(gogoproto.enumvalue_customname) = "AddGooCarrier"];
        DOT = 9 [(gogoproto.enumvalue_customname) = "Dot"];
        SUMMON = 10 [(gogoproto.enumvalue_customname) = "Summon"];
        SPELL_ATTACK = 11 [(gogoproto.enumvalue_customname) = "SpellAttack"];
        MASSIVE_DAMAGE = 12 [(gogoproto.enumvalue_customname) = "MassiveDamage"];
        DAMAGE_TARGET_ADJUSTMENTS = 13 [(gogoproto.enumvalue_customname) = "DamageTargetAdjustments"];
        DAMAGE_TARGET = 14 [(gogoproto.enumvalue_customname) = "DamageTarget"];
        CARD_RETURN = 15 [(gogoproto.enumvalue_customname) = "CardReturn"];
        WEAPON = 16 [(gogoproto.enumvalue_customname) = "Weapon"];
        CHANGE_STAT_OF_CREATURES_BY_TYPE = 17 [(gogoproto.enumvalue_customname) = "ChangeStatOfCreaturesByType"];
        ATTACK_NUMBER_OF_TIMES_PER_TURN = 18 [(gogoproto.enumvalue_customname) = "AttackNumberOfTimesPerTurn"];
        DRAW_CARD = 19 [(gogoproto.enumvalue_customname) = "DrawCard"];
        DEVOUR_ZOMBIES_AND_COMBINE_STATS = 20 [(gogoproto.enumvalue_customname) = "DevourZombiesAndCombineStats"];
        DESTROY_UNIT_BY_TYPE = 21 [(gogoproto.enumvalue_customname) = "DestroyUnitByType"];
        LOWER_COST_OF_CARD_IN_HAND = 22 [(gogoproto.enumvalue_customname) = "LowerCostOfCardInHand"];
        OVERFLOW_GOO = 23 [(gogoproto.enumvalue_customname) = "OverflowGoo"];
        LOSE_GOO = 24 [(gogoproto.enumvalue_customname) = "LoseGoo"];
        DISABLE_NEXT_TURN_GOO = 25 [(gogoproto.enumvalue_customname) = "DisableNextTurnGoo"];
        RAGE = 26 [(gogoproto.enumvalue_customname) = "Rage"];
        FREEZE_UNITS = 27 [(gogoproto.enumvalue_customname) = "FreezeUnits"];
        TAKE_DAMAGE_RANDOM_ENEMY = 28 [(gogoproto.enumvalue_customname) = "TakeDamageRandomEnemy"];
        TAKE_CONTROL_ENEMY_UNIT = 29 [(gogoproto.enumvalue_customname) = "TakeControlEnemyUnit"];
        GUARD = 30 [(gogoproto.enumvalue_customname) = "Guard"];
        DESTROY_FROZEN_UNIT = 31 [(gogoproto.enumvalue_customname) = "DestroyFrozenUnit"];
        USE_ALL_GOO_TO_INCREASE_STATS = 32 [(gogoproto.enumvalue_customname) = "UseAllGooToIncreaseStats"];
        FIRST_UNIT_IN_PLAY = 33 [(gogoproto.enumvalue_customname) = "FirstUnitInPlay"];
        ALLY_UNITS_OF_TYPE_IN_PLAY_GET_STATS = 34 [(gogoproto.enumvalue_customname) = "AllyUnitsOfTypeInPlayGetStats"];
        DAMAGE_ENEMY_UNITS_AND_FREEZE_THEM = 35 [(gogoproto.enumvalue_customname) = "DamageEnemyUnitsAndFreezeThem"];
        RETURN_UNITS_ON_BOARD_TO_OWNERS_DECKS = 36 [(gogoproto.enumvalue_customname) = "ReturnUnitsOnBoardToOwnersDecks"];
        TAKE_UNIT_TYPE_TO_ADJACENT_ALLY_UNITS = 37 [(gogoproto.enumvalue_customname) = "TakeUnitTypeToAdjacentAllyUnits"];
        ENEMY_THAT_ATTACKS_BECOME_FROZEN = 38 [(gogoproto.enumvalue_customname) = "EnemyThatAttacksBecomeFrozen"];
        TAKE_UNIT_TYPE_TO_ALLY_UNIT = 39 [(gogoproto.enumvalue_customname) = "TakeUnitTypeToAllyUnit"];
        REVIVE_DIED_UNITS_OF_TYPE_FROM_MATCH = 40 [(gogoproto.enumvalue_customname) = "ReviveDiedUnitsOfTypeFromMatch"];
        CHANGE_STAT_UNTILL_END_OF_TURN = 41 [(gogoproto.enumvalue_customname) = "ChangeStatUntilEndOfTurn"];
        ATTACK_OVERLORD = 42 [(gogoproto.enumvalue_customname) = "AttackOverlord"];
        ADJACENT_UNITS_GET_HEAVY = 43 [(gogoproto.enumvalue_customname) = "AdjacentUnitsGetHeavy"];
        FREEZE_NUMBER_OF_RANDOM_ALLY = 44 [(gogoproto.enumvalue_customname) = "FreezeNumberOfRandomAlly"];
        ADD_CARD_BY_NAME_TO_HAND = 45 [(gogoproto.enumvalue_customname) = "AddCardByNameToHand"];
        DEAL_DAMAGE_TO_THIS_AND_ADJACENT_UNITS = 46 [(gogoproto.enumvalue_customname) = "DealDamageToThisAndAdjacentUnits"];
        SWING = 47 [(gogoproto.enumvalue_customname) = "Swing"];
        TAKE_DEFENSE_IF_OVERLORD_HAS_LESS_DEFENSE_THAN = 48 [(gogoproto.enumvalue_customname) = "TakeDefenseIfOverlordHasLessDefenseThan"];
        GAIN_NUMBER_OF_LIFE_FOR_EACH_DAMAGE_THIS_DEALS = 49 [(gogoproto.enumvalue_customname) = "GainNumberOfLifeForEachDamageThisDeals"];
        ADDITIONAL_DAMAGE_TO_HEAVY_IN_ATTACK = 50 [(gogoproto.enumvalue_customname) = "AdditionalDamageToHeavyInAttack"];
        UNIT_WEAPON = 51 [(gogoproto.enumvalue_customname) = "UnitWeapon"];
        TAKE_DAMAGE_AT_END_OF_TURN_TO_THIS = 52 [(gogoproto.enumvalue_customname) = "TakeDamageAtEndOfTurnToThis"];
        DELAYED_LOSE_HEAVY_GAIN_ATTACK = 53 [(gogoproto.enumvalue_customname) = "DelayedLoseHeavyGainAttack"];
        DELAYED_GAIN_ATTACK = 54 [(gogoproto.enumvalue_customname) = "DelayedGainAttack"];
        REANIMATE_UNIT = 55 [(gogoproto.enumvalue_customname) = "ReanimateUnit"];
        PRIORITY_ATTACK = 56 [(gogoproto.enumvalue_customname) = "PriorityAttack"];
        DESTROY_TARGET_UNIT_AFTER_ATTACK = 57 [(gogoproto.enumvalue_customname) = "DestroyTargetUnitAfterAttack"];
        COSTS_LESS_IF_CARD_TYPE_IN_HAND = 58 [(gogoproto.enumvalue_customname) = "CostsLessIfCardTypeInHand"];
        RETURN_UNITS_ON_BOARD_TO_OWNERS_HANDS = 59 [(gogoproto.enumvalue_customname) = "ReturnUnitsOnBoardToOwnersHands"];
        REPLACE_UNITS_WITH_TYPE_ON_STRONGER_ONES = 60 [(gogoproto.enumvalue_customname) = "ReplaceUnitsWithTypeOnStrongerOnes"];
        RESTORE_DEF_RANDOMLY_SPLIT = 61 [(gogoproto.enumvalue_customname) = "RestoreDefRandomlySplit"];
        ADJACENT_UNITS_GET_GUARD = 62 [(gogoproto.enumvalue_customname) = "AdjacentUnitsGetGuard"];
        SUMMON_UNIT_FROM_HAND = 63 [(gogoproto.enumvalue_customname) = "SummonUnitFromHand"];
        DAMAGE_AND_DISTRACT_TARGET = 64 [(gogoproto.enumvalue_customname) = "DamageAndDistractTarget"];
        DRAW_CARD_IF_DAMAGED_ZOMBIE_IN_PLAY = 65 [(gogoproto.enumvalue_customname) = "DrawCardIfDamagedZombieInPlay"];
        TAKE_STAT_IF_OVERLORD_HAS_LESS_DEFENSE_THAN = 66 [(gogoproto.enumvalue_customname) = "TakeStatIfOverlordHasLessDefenseThan"];
        DAMAGE_OVERLORD_ON_COUNT_ITEMS_PLAYED = 67 [(gogoproto.enumvalue_customname) = "DamageOverlordOnCountItemsPlayed"];
        SHUFFLE_THIS_CARD_TO_DECK = 68 [(gogoproto.enumvalue_customname) = "ShuffleThisCardToDeck"];
        TAKE_DEFENSE_TO_OVERLORD_WITH_DEFENSE = 69 [(gogoproto.enumvalue_customname) = "TakeDefenseToOverlordWithDefense"];
        PUT_RANDOM_UNIT_FROM_DECK_ON_BOARD = 70 [(gogoproto.enumvalue_customname) = "PutRandomUnitFromDeckOnBoard"];
        DISTRACT = 71 [(gogoproto.enumvalue_customname) = "Distract"];
        DAMAGE_TARGET_FREEZE_IT_IF_SURVIVES = 72 [(gogoproto.enumvalue_customname) = "DamageTargetFreezeItIfSurvives"];
        DESTROY_UNIT_BY_COST = 73 [(gogoproto.enumvalue_customname) = "DestroyUnitByCost"];
        DAMAGE_ENEMY_OR_RESTORE_DEFENSE_ALLY = 74 [(gogoproto.enumvalue_customname) = "DamageEnemyOrRestoreDefenseAlly"];
        TAKE_SWING_TO_UNITS = 75 [(gogoproto.enumvalue_customname) = "TakeSwingToUnits"];
        DELAYED_PLACE_COPIES_IN_PLAY_DESTROY_UNIT = 76 [(gogoproto.enumvalue_customname) = "DelayedPlaceCopiesInPlayDestroyUnit"];
        ADJACENT_UNITS_GET_STAT = 77 [(gogoproto.enumvalue_customname) = "AdjacentUnitsGetStat"];
        EXTRA_GOO_IF_UNIT_IN_PLAY = 78 [(gogoproto.enumvalue_customname) = "ExtraGooIfUnitInPlay"];
        DESTROY_UNITS = 79 [(gogoproto.enumvalue_customname) = "DestroyUnits"];
        DEAL_DAMAGE_TO_UNIT_AND_SWING = 80 [(gogoproto.enumvalue_customname) = "DealDamageToUnitAndSwing"];
        SET_ATTACK_AVAILABILITY = 81 [(gogoproto.enumvalue_customname) = "SetAttackAvailability"];
        CHOOSABLE_ABILITIES = 82 [(gogoproto.enumvalue_customname) = "ChoosableAbilities"];
        COSTS_LESS_IF_CARD_TYPE_IN_PLAY = 83 [(gogoproto.enumvalue_customname) = "CostsLessIfCardTypeInPlay"];
        GAIN_GOO = 84 [(gogoproto.enumvalue_customname) = "GainGoo"];
        BLITZ = 85 [(gogoproto.enumvalue_customname) = "Blitz"];
        DRAW_CARD_BY_FACTION = 86 [(gogoproto.enumvalue_customname) = "DrawCardByFaction"];
    }
}

message CardAbilitySubTrigger
{
    enum Enum {
        None = 0;
        OnlyThisUnitInPlay = 1;
        AllOtherAllyUnitsInPlay = 2;
        AllAllyUnitsInPlay = 3;
        RandomUnit = 4;
        AllEnemyUnitsInPlay = 5;
        AllAllyUnitsByFactionInPlay = 6;
        ForEachFactionOfUnitInHand = 7;
        IfHasUnitsWithFactionInPlay = 8;
        AllyUnitsByFactionThatCost = 9;
        YourOverlord = 10;
    }
}

message CardKind {
    enum Enum {
        UNDEFINED = 0 [(gogoproto.enumvalue_customname) = "Undefined"];
        CREATURE = 1 [(gogoproto.enumvalue_customname) = "Creature"];
        SPELL    = 2 [(gogoproto.enumvalue_customname) = "Spell"];
    }
}

message CreatureRank {
    enum Enum {
        UNDEFINED = 0 [(gogoproto.enumvalue_customname) = "Undefined"];
        MINION = 1 [(gogoproto.enumvalue_customname) = "Minion"];
        OFFICER = 2 [(gogoproto.enumvalue_customname) = "Officer"];
        COMMANDER = 3 [(gogoproto.enumvalue_customname) = "Commander"];
        GENERAL = 4 [(gogoproto.enumvalue_customname) = "General"];
    }
}

message CreatureType {
    enum Enum {
        Undefined = 0 [(gogoproto.enumvalue_customname) = "Undefined"];
        WALKER = 1 [(gogoproto.enumvalue_customname) = "Walker"];
        FERAL = 2 [(gogoproto.enumvalue_customname) = "Feral"];
        HEAVY = 3 [(gogoproto.enumvalue_customname) = "Heavy"];
    }
}

message CardSetType {
    enum Enum {
        NONE = 0 [(gogoproto.enumvalue_customname) = "None"];
        FIRE = 1 [(gogoproto.enumvalue_customname) = "Fire"];
        WATER = 2 [(gogoproto.enumvalue_customname) = "Water"];
        EARTH = 3 [(gogoproto.enumvalue_customname) = "Earth"];
        AIR = 4 [(gogoproto.enumvalue_customname) = "Air"];
        LIFE = 5 [(gogoproto.enumvalue_customname) = "Life"];
        TOXIC = 6 [(gogoproto.enumvalue_customname) = "Toxic"];
        ITEM = 7 [(gogoproto.enumvalue_customname) = "Item"];
        OTHERS = 8 [(gogoproto.enumvalue_customname) = "Others"];
    }
}

message GameState {
    int64 id                            = 1;
    bool isEnded                        = 2;
    int32 currentPlayerIndex            = 3;
    repeated PlayerState playerStates   = 4;
    int64 currentActionIndex            = 5;
    repeated PlayerAction playerActions = 6;
    int64 randomSeed                    = 7;
    string winner                       = 8;
    string version                      = 9;
    int64 createdAt                     = 10;
    int32 nextInstanceId = 11;
}

message CardChoosableAbility {
    string description = 1;
    CardAbility ability_data = 2;
}

message CardAbility {
    CardAbilityType.Enum type = 1;
    CardAbilityActivityType.Enum activityType = 2 [json_name="activity_type"];
    CardAbilityTrigger.Enum trigger = 3 [json_name="call_type"];
    repeated CardAbilityTarget.Enum targetTypes = 4 [json_name = "target_type"];
    StatType.Enum stat = 5 [json_name="stat_type"];
    CardSetType.Enum set = 6 [json_name="set_type"];
    CardAbilityEffect.Enum effect = 7 [json_name="effect_type"];
    AttackRestriction.Enum attackRestriction = 8 [json_name="attack_restriction"];
    CreatureType.Enum targetCardType = 9 [json_name="card_type"];
    UnitSpecialStatus.Enum targetUnitSpecialStatus = 10 [json_name="unit_status"];
    CreatureType.Enum targetUnitType = 11 [json_name="unit_type"];
    int32 value = 12;
    int32 attack = 13 [json_name="damage"];
    int32 defense = 14 [json_name="health"]; // FIXME: Health in client code
    string name = 15;
    int32 turns = 16;
    int32 count = 17;
    int32 delay = 18;
    repeated VisualEffectInfo VisualEffectsToPlay = 19;
    GameMechanicDescriptionType.Enum gameMechanicDescriptionType = 20 [json_name = "mechanic_description_type"];
    CardSetType.Enum target_set = 21;
    CardAbilitySubTrigger.Enum sub_trigger = 22;
    repeated CardChoosableAbility choosable_abilities = 23;
    int32 defense2 = 24 [json_name="defense"]; // FIXME: Defense in client code
    int32 cost = 25;

    message VisualEffectInfo {
        enum VisualEffectType {
            Undefined = 0;
            Impact = 1;
            Moving = 2;
            Impact_Heavy = 3;
            Impact_Feral = 4;
        }

        VisualEffectType Type = 1;
        string Path = 2;
    }
}

message CardAbilityRage {
    int32 addedAttack = 1; // TODO: Remove me
    bool wasApplied = 2;
}

message CardAbilityAdditionalDamageToHeavyInAttack {
    int32 addedAttack = 1;
}

message CardAbilityChangeStat {
    int32 statAdjustment = 1;
    StatType.Enum stat = 2;
}

message CardAbilityPriorityAttack {
    int32 attackerOldDefense = 1;
    int32 targetOldDefense = 2;
}

message CardAbilityReanimate {
    int32 defaultAttack = 1;
    int32 defaultDefense = 2;
    CardInstance newInstance = 3;
}

message CardAbilityAttackOverlord {
    int32 damage = 1;
    bool wasApplied = 2;
}

message CardAbilityReplaceUnitsWithTypeOnStrongerOnes {
    CardSetType.Enum set = 1;
}

<<<<<<< HEAD
message CardAbilityDealDamageToThisAndAdjacentUnits {
    int32 adjacentDamage = 1;
=======
message CardAbilityDevourZombieAndCombineStats {
    CardSetType.Enum set = 1;
>>>>>>> 4b61ad75
}

message PlayerActionOutcome {
    oneof Outcome {
        CardAbilityRageOutcome rage = 1;
        CardAbilityPriorityAttackOutcome priorityAttack = 2;
        CardAbilityAdditionalDamageToHeavyInAttackOutcome additionalDamageToHeavyInAttack = 3;
        CardAbilityChangeStatOutcome changeStat = 5;
        CardAbilityReanimateOutcome reanimate = 4;
        CardAbilityAttackOverlordOutcome attackOverlord = 6;
        CardAttackOutcome cardAttack = 7;
        CardAbilityReplaceUnitsWithTypeOnStrongerOnes replaceUnitsWithTypeOnStrongerOnes = 8;
<<<<<<< HEAD
        CardAbilityDealDamageToThisAndAdjacentUnits dealDamageToThisAndAdjacentUnits = 9;
=======
        CardAbilityDevourZombieAndCombineStatsOutcome devourZombieAndCombineStats = 9;
>>>>>>> 4b61ad75
    }

    message CardAbilityRageOutcome {
        InstanceId instanceId = 1;
        int32 newAttack = 2;
    }

    message CardAbilityPriorityAttackOutcome {
        InstanceId instanceId = 1;
        int32 newDefense = 2;
    }

    message CardAbilityReanimateOutcome {
        CardInstance newCardInstance = 1;
    }

    message CardAbilityAdditionalDamageToHeavyInAttackOutcome {
        InstanceId instanceId = 1;
        int32 addedAttack = 2;
    }

    message CardAbilityChangeStatOutcome {
        InstanceId instanceId = 1;
        int32 newAttack = 2;
        int32 newDefense = 3;
        StatType.Enum stat = 4;
        InstanceId targetInstanceId = 5;
    }

    message CardAbilityAttackOverlordOutcome {
        InstanceId instanceId = 1;
        int32 newDefense = 2;
    }

    message CardAttackOutcome {
        InstanceId attackerInstanceId = 1;
        InstanceId targetInstanceId = 2;
        int32 attackerNewDefense = 3;
        int32 targetNewDefense = 4;
    }

    message CardAbilityReplaceUnitsWithTypeOnStrongerOnes {
        repeated NewCardInstance newCardInstances = 1;
        repeated InstanceId oldInstanceIds = 2;
        // info about new card and it position
        message NewCardInstance {
            CardInstance cardInstance = 1;
            int32 position = 2;
        }
    }

<<<<<<< HEAD
    message CardAbilityDealDamageToThisAndAdjacentUnitsOutome {
        // TBD
=======
    message CardAbilityDevourZombieAndCombineStatsOutcome {
        repeated InstanceId targetInstanceIds = 1;
>>>>>>> 4b61ad75
    }
}

message CardAbilityInstance {
    oneof AbilityType {
        CardAbilityRage rage = 1;
        CardAbilityPriorityAttack priorityAttack = 2;
        CardAbilityReanimate reanimate = 5;
        CardAbilityAdditionalDamageToHeavyInAttack additionalDamageToHeavyInAttack = 6;
        CardAbilityChangeStat changeStat = 7;
        CardAbilityAttackOverlord attackOverlord = 8;
        CardAbilityReplaceUnitsWithTypeOnStrongerOnes replaceUnitsWithTypeOnStrongerOnes = 9;
<<<<<<< HEAD
        CardAbilityDealDamageToThisAndAdjacentUnits dealDamageToThisAndAdjacentUnits = 10;
=======
        CardAbilityDevourZombieAndCombineStats devourZombieAndCombineStats = 10;
>>>>>>> 4b61ad75
    }
    bool isActive = 3;
    CardAbilityTrigger.Enum trigger = 4;
}

message CardInstance {
    Card prototype = 1;
    InstanceId instanceId = 2;
    CardInstanceSpecificData instance = 3;
    string owner = 4;

    // FIXME: this really shouldn't be in Protobuf
    bool abilitiesInstancesInitialized = 5;
    repeated CardAbilityInstance abilitiesInstances = 6;
    Zone.type zone = 7;
    int32 ownerIndex = 8;
}

message DataIdOwner {
    int32 dataId = 1;
}

// (interface IDeck)
message CardDeck {
    repeated Card cards = 1;
}

message InstanceId {
    int32 id = 1;
}

message OverlordInstance {
    InstanceId instanceId = 1;
    OverlordPrototype prototype = 2;
    OverlordSkillInstance firstSkill = 3;
    OverlordSkillInstance secondSkill = 4;
    int32 defense = 5;
    int32 goo = 6;
    int32 maxGoo = 7;
}

message OverlordPrototype {
    int32 heroId = 1;
    string icon = 2;
    string name = 3;
    string shortDescription = 4;
    string longDescription = 5;
    int32 experience = 6;
    int32 level = 7;
    CardSetType.Enum element = 8;
    repeated OverlordSkillPrototype skills = 9;
}

message OverlordSkillInstance {
    OverlordSkillPrototype prototype = 1;
    int32 cooldown = 2;
}

message OverlordSkillPrototype {
    string title = 1;
    string skill = 2;
    string iconPath = 3;
    string description = 4;
    int32 cooldown = 5;
    int32 initialCooldown = 6;
    int32 parameter = 7;
    int32 attack = 8;
    OverlordSkillKind.Enum overlordSkillKind = 9;
    repeated OverlordAbilityTarget.Enum skillTargetTypes = 10;
    repeated CardSetType.Enum elementTargetTypes = 11;
}

message PlayerActionLeaveMatch {
    string winner = 1;
}

message PlayerActionCardPlay {
    InstanceId card = 1;
    int32 position = 2;
}

message PlayerActionRankBuff {
    InstanceId card = 1;
    repeated Unit targets = 2;
}

message PlayerActionCardAttack {
    InstanceId attacker = 1;
    Unit target = 2;
}

message PlayerActionCardAbilityUsed {
    InstanceId card = 1;
    repeated Unit targets = 3;
    CardAbilityType.Enum AbilityType = 4;
}

message PlayerActionOverlordSkillUsed {
    int64 SkillId = 1;
    Unit target = 2;
    repeated Unit targets = 3;
}

message PlayerActionEndTurn  {
}

message PlayerActionMulligan {
    repeated InstanceId mulliganedCards = 1;
}

message PlayerActionCheatDestroyCardsOnBoard {
    repeated InstanceId destroyedCards = 1;
}

message StartGameAction {
    repeated PlayerState playerStates = 1;
}

message Unit {
    InstanceId instanceId = 1;
    Parameter Parameter = 3;
}

message Parameter {
    int32 Attack  = 1;
    int32 Defense = 2;
    string CardName = 3;
}

message OverlordSkillKind {
    enum Enum {
        NONE = 0 [(gogoproto.enumvalue_customname) = "None"];

        // AIR
        PUSH = 1 [(gogoproto.enumvalue_customname) = "Push"];
        DRAW = 2 [(gogoproto.enumvalue_customname) = "Draw"];
        WIND_SHIELD = 3 [(gogoproto.enumvalue_customname) = "WindShield"];
        LEVITATE = 4 [(gogoproto.enumvalue_customname) = "WindWall"];
        RETREAT = 5 [(gogoproto.enumvalue_customname) = "Retreat"];

        // EARTH
        HARDEN = 6 [(gogoproto.enumvalue_customname) = "Harden"];
        STONE_SKIN = 7 [(gogoproto.enumvalue_customname) = "StoneSkin"];
        FORTIFY = 8 [(gogoproto.enumvalue_customname) = "Fortify"];
        PHALANX = 9 [(gogoproto.enumvalue_customname) = "Phalanx"];
        FORTRESS = 10 [(gogoproto.enumvalue_customname) = "Fortress"];

        // FIRE
        FIRE_BOLT = 11 [(gogoproto.enumvalue_customname) = "FireBolt"];
        RABIES = 12 [(gogoproto.enumvalue_customname) = "Rabies"];
        FIREBALL = 13 [(gogoproto.enumvalue_customname) = "Fireball"];
        MASS_RABIES = 14 [(gogoproto.enumvalue_customname) = "MassRabies"];
        METEOR_SHOWER = 15 [(gogoproto.enumvalue_customname) = "MeteorShower"];

        // LIFE
        HEALING_TOUCH = 16 [(gogoproto.enumvalue_customname) = "HealingTouch"];
        MEND = 17 [(gogoproto.enumvalue_customname) = "Mend"];
        RESSURECT = 18 [(gogoproto.enumvalue_customname) = "Ressurect"];
        ENHANCE = 19 [(gogoproto.enumvalue_customname) = "Enhance"];
        REANIMATE = 20 [(gogoproto.enumvalue_customname) = "Reanimate"];

        // TOXIC
        POISON_DART = 21 [(gogoproto.enumvalue_customname) = "PoisonDart"];
        TOXIC_POWER = 22 [(gogoproto.enumvalue_customname) = "ToxicPower"];
        BREAKOUT = 23 [(gogoproto.enumvalue_customname) = "Breakout"];
        INFECT = 24 [(gogoproto.enumvalue_customname) = "Infect"];
        EPIDEMIC = 25 [(gogoproto.enumvalue_customname) = "Epidemic"];

        // WATER
        FREEZE = 26 [(gogoproto.enumvalue_customname) = "Freeze"];
        ICE_BOLT = 27 [(gogoproto.enumvalue_customname) = "IceBolt"];
        ICE_WALL = 28 [(gogoproto.enumvalue_customname) = "IceWall"];
        SHATTER = 29 [(gogoproto.enumvalue_customname) = "Shatter"];
        BLIZZARD = 30 [(gogoproto.enumvalue_customname) = "Blizzard"];
    }
}

enum OverlordSkillSelectionType {
    Primary = 0;
    Secondary = 1;
}

message StatType {
    enum Enum {
        UNDEFINED = 0 [(gogoproto.enumvalue_customname) = "Undefined"];
        HEALTH = 1 [(gogoproto.enumvalue_customname) = "Defense"];
        DAMAGE = 2 [(gogoproto.enumvalue_customname) = "Attack"];
    }
}

message UnitSpecialStatus {
    enum Enum {
        NONE = 0 [(gogoproto.enumvalue_customname) = "None"];
        FROZEN = 1 [(gogoproto.enumvalue_customname) = "Frozen"];
    }
}

// Replay

message GameReplay {
    repeated PlayerAction actions = 5;
    repeated HistoryData blocks   = 6;
}

message Player {
    string id = 1;
    Deck deck = 2; // TODO Change to card instance
}

message Zone {
    enum type {
        PLAY = 0;
        DECK = 1;
        HAND = 2;
        GRAVEYARD = 3;
        REMOVEFROMGAME = 4;
        SETASIDE = 5;
        SECRET = 6;
    }
}

message History {
    repeated HistoryData list = 1;
}

message HistoryData {
    oneof data {
        HistoryCreateGame createGame = 1;
        HistoryFullInstance fullInstance = 2;
        HistoryInstance showInstance = 3;
        HistoryHide hideInstance = 4;
        HistoryInstance changeInstance = 5;
        HistoryEndGame endGame = 6;
    }
}

message HistoryCreateGame {
    int64 gameId = 1;
    repeated Player players = 2;
    int64 randomSeed = 3;
    string version = 4;
}

message HistoryFullInstance {
    InstanceId instanceId = 1;
    int32 attack = 2;
    int32 defense = 3;
}

message HistoryInstance {
    InstanceId instanceId = 1;
    int32 value = 2;
    enum change {
        Attack = 0;
        Defense = 1;
    }
}

message HistoryHide {
    InstanceId instanceId = 1;
    Zone zone = 2;
}

message HistoryEndGame {
    int64 matchId   = 1;
    string userId   = 2;
    string winnerId = 3;
}<|MERGE_RESOLUTION|>--- conflicted
+++ resolved
@@ -1285,13 +1285,12 @@
     CardSetType.Enum set = 1;
 }
 
-<<<<<<< HEAD
 message CardAbilityDealDamageToThisAndAdjacentUnits {
     int32 adjacentDamage = 1;
-=======
+}
+
 message CardAbilityDevourZombieAndCombineStats {
     CardSetType.Enum set = 1;
->>>>>>> 4b61ad75
 }
 
 message PlayerActionOutcome {
@@ -1303,12 +1302,9 @@
         CardAbilityReanimateOutcome reanimate = 4;
         CardAbilityAttackOverlordOutcome attackOverlord = 6;
         CardAttackOutcome cardAttack = 7;
-        CardAbilityReplaceUnitsWithTypeOnStrongerOnes replaceUnitsWithTypeOnStrongerOnes = 8;
-<<<<<<< HEAD
-        CardAbilityDealDamageToThisAndAdjacentUnits dealDamageToThisAndAdjacentUnits = 9;
-=======
-        CardAbilityDevourZombieAndCombineStatsOutcome devourZombieAndCombineStats = 9;
->>>>>>> 4b61ad75
+        CardAbilityReplaceUnitsWithTypeOnStrongerOnesOutcome replaceUnitsWithTypeOnStrongerOnes = 8;
+        CardAbilityDealDamageToThisAndAdjacentUnitsOutcome dealDamageToThisAndAdjacentUnits = 9;
+        CardAbilityDevourZombieAndCombineStatsOutcome devourZombieAndCombineStats = 10;
     }
 
     message CardAbilityRageOutcome {
@@ -1350,7 +1346,7 @@
         int32 targetNewDefense = 4;
     }
 
-    message CardAbilityReplaceUnitsWithTypeOnStrongerOnes {
+    message CardAbilityReplaceUnitsWithTypeOnStrongerOnesOutcome {
         repeated NewCardInstance newCardInstances = 1;
         repeated InstanceId oldInstanceIds = 2;
         // info about new card and it position
@@ -1360,13 +1356,12 @@
         }
     }
 
-<<<<<<< HEAD
-    message CardAbilityDealDamageToThisAndAdjacentUnitsOutome {
+    message CardAbilityDealDamageToThisAndAdjacentUnitsOutcome {
         // TBD
-=======
+    }
+    
     message CardAbilityDevourZombieAndCombineStatsOutcome {
         repeated InstanceId targetInstanceIds = 1;
->>>>>>> 4b61ad75
     }
 }
 
@@ -1379,11 +1374,8 @@
         CardAbilityChangeStat changeStat = 7;
         CardAbilityAttackOverlord attackOverlord = 8;
         CardAbilityReplaceUnitsWithTypeOnStrongerOnes replaceUnitsWithTypeOnStrongerOnes = 9;
-<<<<<<< HEAD
         CardAbilityDealDamageToThisAndAdjacentUnits dealDamageToThisAndAdjacentUnits = 10;
-=======
-        CardAbilityDevourZombieAndCombineStats devourZombieAndCombineStats = 10;
->>>>>>> 4b61ad75
+        CardAbilityDevourZombieAndCombineStats devourZombieAndCombineStats = 11;
     }
     bool isActive = 3;
     CardAbilityTrigger.Enum trigger = 4;
