--- conflicted
+++ resolved
@@ -414,11 +414,7 @@
     int64 randomSeed = 6;
     Address customGameAddr = 7;
     int64 createdAt = 8;
-<<<<<<< HEAD
     bool useBackendGameLogic = 9;
-=======
-    bool ClientSideRuleOverride = 9;
->>>>>>> c7e53c13
 }
 
 message MatchMakingInfoList {
@@ -479,7 +475,7 @@
     int64 updatedAt = 6;
     repeated string tags = 7;
     int64 randomSeed = 8;
-    bool ClientSideRuleOverride = 9;
+    bool useBackendGameLogic = 9;
 }
 
 message PlayerPool {
@@ -497,7 +493,7 @@
     Address customGame = 4;
     int64 randomSeed = 5;
     repeated string tags = 6;
-    bool ClientSideRuleOverride = 7;
+    bool useBackendGameLogic = 7;
 }
 
 message RegisterPlayerPoolResponse {
