--- conflicted
+++ resolved
@@ -42,13 +42,8 @@
     int32 defense = 13 [json_name="health"];
     int32 gooCost = 14 [json_name="cost"];
     CardViewInfo card_view_info = 16;
-<<<<<<< HEAD
     repeated CardAbility abilities = 17;
-=======
-    repeated Effect effects     = 17;
-    repeated Ability abilities  = 18;
-    string unique_animation     = 19;
->>>>>>> f77a1a40
+    string unique_animation     = 18;
 }
 
 message CardViewInfo {
@@ -969,41 +964,10 @@
 }
 
 message CardInstance {
-<<<<<<< HEAD
     Card prototype = 1;
     int32 instanceId = 2;
     Card instance = 3;
     string owner = 4;
-=======
-    int32 instanceId = 1;
-    CardPrototype prototype = 2;
-    int32 defense = 3;
-    int32 attack = 4;
-    int32 gooCost = 6;
-    string owner = 5;
-}
-
-message CardPrototype {
-    int32 dataId = 1;
-    ElementKind cardSetType = 2;
-    string name = 3;
-    int32 gooCost = 4;
-    string description = 5;
-    string flavorText = 6;
-    string picture = 7;
-    string frame = 8;
-    int32 initialDamage = 9;
-    int32 initialDefence = 10;
-    string rank = 11;
-    string type = 12;
-    repeated CardAbility abilities = 13;
-    CardViewInfo cardViewInfo = 14;
-    CreatureRank creatureRank = 15;
-    CreatureType creatureType = 16;
-    CardKind cardKind = 17;
-    string kind = 18;
-    string uniqueAnimation = 19;
->>>>>>> f77a1a40
 }
 
 message DataIdOwner {
