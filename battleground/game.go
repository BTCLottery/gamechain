--- conflicted
+++ resolved
@@ -828,14 +828,8 @@
 		activeCardsInHand = append(activeCardsInHand[:cardIndex], activeCardsInHand[cardIndex+1:]...)
 		g.activePlayer().CardsInHand = activeCardsInHand
 
-<<<<<<< HEAD
-		//Activate entry ability
-		ci := NewCardInstance(cardInstance, g)
-		ci.Entry()
-=======
 		instance := NewCardInstance(cardInstance, g)
 		instance.Play()
->>>>>>> 04d7d419
 
 		// record history data
 		g.history = append(g.history, &zb.HistoryData{
