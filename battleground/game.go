--- conflicted
+++ resolved
@@ -12,7 +12,7 @@
 )
 
 const (
-	mulliganCards   = 3
+	mulliganCards = 3
 	maxCardsOnBoard = 6
 	maxCardsInHand  = 10
 )
@@ -63,18 +63,6 @@
 		customGameMode: customGameMode,
 	}
 
-<<<<<<< HEAD
-	// init player defense and goo
-	g.initPlayer()
-	// add coin toss as the first action
-	g.addCoinToss()
-	// init cards in hand
-	g.addInitHands()
-=======
-	if err := g.createGame(); err != nil {
-		return nil, err
-	}
->>>>>>> 213f4f07
 
 	if g.customGameMode != nil {
 		err := g.customGameMode.UpdateInitialPlayerGameState(ctx, g.State)
@@ -272,15 +260,10 @@
 		} else {
 			fmt.Printf("Player%d: %s\n", i+1, player.Id)
 		}
-<<<<<<< HEAD
 		fmt.Printf("\tdefense: %v\n", player.Defense)
 		fmt.Printf("\tcurrent goo: %v\n", player.CurrentGoo)
 		fmt.Printf("\tgoo vials: %v\n", player.GooVials)
-=======
-		fmt.Printf("\thp: %v\n", player.Hp)
-		fmt.Printf("\tmana: %v\n", player.Mana)
 		fmt.Printf("\thas drawn card: %v\n", player.HasDrawnCard)
->>>>>>> 213f4f07
 		fmt.Printf("\tcard in hand (%d): %v\n", len(player.CardsInHand), player.CardsInHand)
 		fmt.Printf("\tcard in play (%d): %v\n", len(player.CardsInPlay), player.CardsInPlay)
 		fmt.Printf("\tcard in deck (%d): %v\n", len(player.CardsInDeck), player.CardsInDeck)
@@ -467,10 +450,10 @@
 		return nil
 	}
 
-	card := g.activePlayer().CardsInDeck[0]
-	g.activePlayer().CardsInHand = append(g.activePlayer().CardsInHand, card)
-	// remove card from CardsInDeck
-	g.activePlayer().CardsInDeck = g.activePlayer().CardsInDeck[1:]
+		card := g.activePlayer().CardsInDeck[0]
+		g.activePlayer().CardsInHand = append(g.activePlayer().CardsInHand, card)
+		// remove card from CardsInDeck
+		g.activePlayer().CardsInDeck = g.activePlayer().CardsInDeck[1:]
 
 	// card drawn, don't allow another draw until next turn
 	g.activePlayer().HasDrawnCard = true
@@ -535,9 +518,9 @@
 	if len(g.activePlayer().CardsInHand) < 1 {
 		return g.captureErrorAndStop(errors.New("Can't play card. No cards in hand"))
 	}
-	card := g.activePlayer().CardsInHand[0]
+		card := g.activePlayer().CardsInHand[0]
 	g.activePlayer().CardsInPlay = append(g.activePlayer().CardsInPlay, card)
-	g.activePlayer().CardsInHand = g.activePlayer().CardsInHand[1:]
+		g.activePlayer().CardsInHand = g.activePlayer().CardsInHand[1:]
 
 	// record history data
 	g.history = append(g.history, &zb.HistoryData{
