package battleground

import (
	"errors"
	"fmt"
	"math/rand"
	"strings"
	"unicode/utf8"

	"github.com/loomnetwork/gamechain/types/zb"
)

const (
	MaxDeckNameChar = 48
)

var (
	ErrDeckNameExists  = errors.New("deck name already exists")
	ErrDeckNameEmpty   = errors.New("deck name cannot be empty")
	ErrDeckMustNotNil  = errors.New("deck must not be nil")
	ErrDeckNameTooLong = fmt.Errorf("deck name is more than %d characters", MaxDeckNameChar)
)

func validateCardLibrary(cards []*zb.Card, deckCollections []*zb.CardCollection) error {
	cardmap := make(map[string]interface{})
	for _, card := range cards {
		cardmap[card.Name] = struct{}{}
	}
	for _, collection := range deckCollections {
		if _, ok := cardmap[collection.CardName]; !ok {
			return fmt.Errorf("card %s not found in card library", collection.CardName)
		}
	}
	return nil
}

func validateDeckCollections(userCollections []*zb.CardCollection, deckCollections []*zb.CardCollection) error {
	maxAmountMap := make(map[string]int64)
	for _, collection := range userCollections {
		maxAmountMap[collection.CardName] = collection.Amount
	}

	var errorString = ""
	for _, collection := range deckCollections {
		cardAmount, ok := maxAmountMap[collection.CardName]
		if !ok {
			return fmt.Errorf("cannot add card %s", collection.CardName)
		}
		if cardAmount < collection.Amount {
			errorString += fmt.Sprintf("%s: %d ", collection.CardName, cardAmount)
		}
	}

	if errorString != "" {
		return fmt.Errorf("cannot add more than maximum for these cards: %s", errorString)
	}
	return nil
}

func validateDeckName(deckList []*zb.Deck, validatedDeck *zb.Deck) error {
	validatedDeck.Name = strings.TrimSpace(validatedDeck.Name)
	if len(validatedDeck.Name) == 0 {
		return ErrDeckNameEmpty
	}
	if utf8.RuneCountInString(validatedDeck.Name) > MaxDeckNameChar {
		return ErrDeckNameTooLong
	}
	for _, deck := range deckList {
		// Skip name validation for same deck id - support renaming deck
		if deck.Id == validatedDeck.Id {
			continue
		}
		if strings.EqualFold(deck.Name, validatedDeck.Name) {
			return ErrDeckNameExists
		}
	}
	return nil
}

func getHeroById(heroList []*zb.Hero, heroId int64) *zb.Hero {
	for _, hero := range heroList {
		if hero.HeroId == heroId {
			return hero
		}
	}
	return nil
}

func validateDeckHero(heroList []*zb.Hero, heroID int64) error {
	// check if the user has hero
	if getHeroById(heroList, heroID) != nil {
		return nil
	}
	return fmt.Errorf("hero: %d cannot be part of deck, since it is not owned by User", heroID)
}

<<<<<<< HEAD
func cardInstanceFromDeck(deck *zb.Deck) (cards []*zb.CardInstance) {
	instanceID := int32(0)
	for _, collection := range deck.Cards {
		for i := int64(0); i < collection.Amount; i++ {
			// TODO: finalize that fields are needed
			cards = append(cards, &zb.CardInstance{
				Prototype:  &zb.CardPrototype{Name: collection.CardName},
				InstanceId: instanceID, //TODO
				Attack:     4,          //TODO
				Defence:    5,          //TODO
			})
			instanceID++
		}
	}
	return
}

func shuffleCardInDeck(deck *zb.Deck, seed int64) []*zb.CardInstance {
	cards := cardInstanceFromDeck(deck)
=======
func shuffleCardInDeck(deck []*zb.CardInstance, seed int64) []*zb.CardInstance {
>>>>>>> 18521003
	r := rand.New(rand.NewSource(seed))
	for i := 0; i < len(deck); i++ {
		n := r.Intn(i + 1)
		// do a swap
		if i != n {
			deck[n], deck[i] = deck[i], deck[n]
		}
	}
	return deck
}

func drawFromCardList(cardlist []*zb.Card, n int) (cards []*zb.Card, renaming []*zb.Card) {
	var i int
	for i = 0; i < n; i++ {
		if i > len(cardlist)-1 {
			break
		}
		cards = append(cards, cardlist[i])
	}
	// update cardlist
	renaming = cardlist[i:]
	return
}

func findCardInCardList(card *zb.CardInstance, cards []*zb.CardInstance) (int, *zb.CardInstance, bool) {
	for i, c := range cards {
		if card.Prototype.Name == c.Prototype.Name {
			return i, c, true
		}
	}
	return -1, nil, false
}

func findCardInCardListInstanceID(card *zb.CardInstance, cards []*zb.CardInstance) (int, *zb.CardInstance, bool) {
	for i, c := range cards {
		if card.InstanceId == c.InstanceId {
			return i, c, true
		}
	}
	return -1, nil, false
}<|MERGE_RESOLUTION|>--- conflicted
+++ resolved
@@ -94,29 +94,7 @@
 	return fmt.Errorf("hero: %d cannot be part of deck, since it is not owned by User", heroID)
 }
 
-<<<<<<< HEAD
-func cardInstanceFromDeck(deck *zb.Deck) (cards []*zb.CardInstance) {
-	instanceID := int32(0)
-	for _, collection := range deck.Cards {
-		for i := int64(0); i < collection.Amount; i++ {
-			// TODO: finalize that fields are needed
-			cards = append(cards, &zb.CardInstance{
-				Prototype:  &zb.CardPrototype{Name: collection.CardName},
-				InstanceId: instanceID, //TODO
-				Attack:     4,          //TODO
-				Defence:    5,          //TODO
-			})
-			instanceID++
-		}
-	}
-	return
-}
-
-func shuffleCardInDeck(deck *zb.Deck, seed int64) []*zb.CardInstance {
-	cards := cardInstanceFromDeck(deck)
-=======
 func shuffleCardInDeck(deck []*zb.CardInstance, seed int64) []*zb.CardInstance {
->>>>>>> 18521003
 	r := rand.New(rand.NewSource(seed))
 	for i := 0; i < len(deck); i++ {
 		n := r.Intn(i + 1)
