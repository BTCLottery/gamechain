package battleground

import (
	"errors"
	"fmt"
	"github.com/gogo/protobuf/proto"
	"math/rand"
	"strings"
	"unicode/utf8"

	"github.com/loomnetwork/gamechain/types/zb"
)

const (
	MaxDeckNameChar = 48
)

var (
	ErrDeckNameExists  = errors.New("deck name already exists")
	ErrDeckNameEmpty   = errors.New("deck name cannot be empty")
	ErrDeckMustNotNil  = errors.New("deck must not be nil")
	ErrDeckNameTooLong = fmt.Errorf("deck name is more than %d characters", MaxDeckNameChar)
)

func validateCardLibrary(cards []*zb.Card, deckCards []*zb.DeckCard) error {
<<<<<<< HEAD
	cardmap := make(map[int64]interface{})
	for _, card := range cards {
		cardmap[card.MouldId] = struct{}{}
	}
	for _, deckCard := range deckCards {
		if deckCard.MouldId == 0 {
			return fmt.Errorf("mould id not set for card %s", deckCard.CardNameDeprecated)
		}

		if _, ok := cardmap[deckCard.MouldId]; !ok {
			return fmt.Errorf("card %d not found in card library", deckCard.MouldId)
=======
	cardNameSet := make(map[string]interface{})
	for _, card := range cards {
		cardNameSet[card.Name] = struct{}{}
	}

	for _, deckCard := range deckCards {
		if _, ok := cardNameSet[deckCard.CardName]; !ok {
			return fmt.Errorf("card %s not found in card library", deckCard.CardName)
>>>>>>> e8b7469e
		}
	}
	return nil
}

func validateDeckCollections(userCollections []*zb.CardCollectionCard, deckCollections []*zb.CardCollectionCard) error {
	maxAmountMap := make(map[int64]int64)
	for _, collection := range userCollections {
		maxAmountMap[collection.MouldId] = collection.Amount
	}

	var errorString = ""
	for _, collection := range deckCollections {
		cardAmount, ok := maxAmountMap[collection.MouldId]
		if !ok {
			return fmt.Errorf("cannot add card %d", collection.MouldId)
		}
		if cardAmount < collection.Amount {
			errorString += fmt.Sprintf("%d: %d ", collection.MouldId, cardAmount)
		}
	}

	if errorString != "" {
		return fmt.Errorf("cannot add more than maximum for these cards: %s", errorString)
	}
	return nil
}

func validateDeckName(deckList []*zb.Deck, validatedDeck *zb.Deck) error {
	validatedDeck.Name = strings.TrimSpace(validatedDeck.Name)
	if len(validatedDeck.Name) == 0 {
		return ErrDeckNameEmpty
	}
	if utf8.RuneCountInString(validatedDeck.Name) > MaxDeckNameChar {
		return ErrDeckNameTooLong
	}
	for _, deck := range deckList {
		// Skip name validation for same deck id - support renaming deck
		if deck.Id == validatedDeck.Id {
			continue
		}
		if strings.EqualFold(deck.Name, validatedDeck.Name) {
			return ErrDeckNameExists
		}
	}
	return nil
}

func getOverlordById(overlordList []*zb.Overlord, overlordId int64) *zb.Overlord {
	for _, overlord := range overlordList {
		if overlord.OverlordId == overlordId {
			return overlord
		}
	}
	return nil
}

func validateDeckOverlord(overlordList []*zb.Overlord, overlordID int64) error {
	// check if the user has overlord
	if getOverlordById(overlordList, overlordID) != nil {
		return nil
	}
	return fmt.Errorf("overlord: %d cannot be part of deck, since it is not owned by User", overlordID)
}

func shuffleCardInDeck(deck []*zb.CardInstance, seed int64, playerIndex int) []*zb.CardInstance {
	r := rand.New(rand.NewSource(seed + int64(playerIndex)))
	for i := 0; i < len(deck); i++ {
		n := r.Intn(i + 1)
		// do a swap
		if i != n {
			deck[n], deck[i] = deck[i], deck[n]
		}
	}
	return deck
}

func drawFromCardList(cardlist []*zb.Card, n int) (cards []*zb.Card, renaming []*zb.Card) {
	var i int
	for i = 0; i < n; i++ {
		if i > len(cardlist)-1 {
			break
		}
		cards = append(cards, cardlist[i])
	}
	// update cardlist
	renaming = cardlist[i:]
	return
}

func findCardInCardListByName(card *zb.CardInstance, cards []*zb.CardInstance) (int, *zb.CardInstance, bool) {
	for i, c := range cards {
		if card.Prototype.Name == c.Prototype.Name {
			return i, c, true
		}
	}
	return -1, nil, false
}

func findCardInCardListByInstanceId(instanceId *zb.InstanceId, cards []*zb.CardInstance) (int, *zb.CardInstance, bool) {
	for i, c := range cards {
		if proto.Equal(instanceId, c.InstanceId) {
			return i, c, true
		}
	}
	return -1, nil, false
}<|MERGE_RESOLUTION|>--- conflicted
+++ resolved
@@ -23,7 +23,6 @@
 )
 
 func validateCardLibrary(cards []*zb.Card, deckCards []*zb.DeckCard) error {
-<<<<<<< HEAD
 	cardmap := make(map[int64]interface{})
 	for _, card := range cards {
 		cardmap[card.MouldId] = struct{}{}
@@ -34,17 +33,7 @@
 		}
 
 		if _, ok := cardmap[deckCard.MouldId]; !ok {
-			return fmt.Errorf("card %d not found in card library", deckCard.MouldId)
-=======
-	cardNameSet := make(map[string]interface{})
-	for _, card := range cards {
-		cardNameSet[card.Name] = struct{}{}
-	}
-
-	for _, deckCard := range deckCards {
-		if _, ok := cardNameSet[deckCard.CardName]; !ok {
-			return fmt.Errorf("card %s not found in card library", deckCard.CardName)
->>>>>>> e8b7469e
+			return fmt.Errorf("card with mould id %d not found in card library", deckCard.MouldId)
 		}
 	}
 	return nil
