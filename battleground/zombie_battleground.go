package battleground

import (
	"crypto/hmac"
	"crypto/sha256"
	"encoding/hex"
	"fmt"
	"os"
	"sort"
	"strings"
	"time"
	"unicode/utf8"

	"github.com/gogo/protobuf/proto"
	"github.com/loomnetwork/gamechain/types/zb"
	"github.com/loomnetwork/go-loom"
	"github.com/loomnetwork/go-loom/plugin"
	contract "github.com/loomnetwork/go-loom/plugin/contractpb"
	"github.com/loomnetwork/go-loom/types"
	"github.com/pkg/errors"
)

type ZombieBattleground struct {
	UseBackendGameLogic bool // false by default. When disabled, skips all checks to ensure the client can work before server is fully implemented
}

const (
	MaxGameModeNameChar        = 48
	MaxGameModeDescriptionChar = 255
	MaxGameModeVersionChar     = 16
	TurnTimeout                = 120 * time.Second
)

var secret string

func (z *ZombieBattleground) Meta() (plugin.Meta, error) {
	return plugin.Meta{
		Name:    "ZombieBattleground",
		Version: "1.0.0",
	}, nil
}

func (z *ZombieBattleground) Init(ctx contract.Context, req *zb.InitRequest) error {
	secret = os.Getenv("SECRET_KEY")
	if secret == "" {
		secret = "justsowecantestwithoutenvvar"
	}

	z.UseBackendGameLogic = strings.ToLower(os.Getenv("USE_BACKEND_GAME_LOGIC")) == "true"

	ctx.Logger().Info(fmt.Sprintf("UseBackendGameLogic = %t\n", z.UseBackendGameLogic))

	if req.Oracle != nil {
		ctx.GrantPermissionTo(loom.UnmarshalAddressPB(req.Oracle), []byte(req.Oracle.String()), "oracle")
		if err := ctx.Set(oracleKey, req.Oracle); err != nil {
			return errors.Wrap(err, "Error setting oracle")
		}
	}

	// initialize card library
	cardList := zb.CardList{
		Cards: req.Cards,
	}
	if err := ctx.Set(MakeVersionedKey(req.Version, cardListKey), &cardList); err != nil {
		return err
	}

	// initialize heroes
	heroList := zb.HeroList{
		Heroes: req.Heroes,
	}
	if err := ctx.Set(MakeVersionedKey(req.Version, heroListKey), &heroList); err != nil {
		return err
	}

	// initialize card collection
	cardCollectionList := zb.CardCollectionList{
		Cards: req.DefaultCollection,
	}
	if err := ctx.Set(MakeVersionedKey(req.Version, defaultCollectionKey), &cardCollectionList); err != nil {
		return err
	}

	// initialize default deck
	deckList := zb.DeckList{
		Decks: req.DefaultDecks,
	}
	if err := ctx.Set(MakeVersionedKey(req.Version, defaultDeckKey), &deckList); err != nil {
		return err
	}

	// initialize default heroes
	defaultHeroList := zb.HeroList{
		Heroes: req.Heroes,
	}
	if err := ctx.Set(MakeVersionedKey(req.Version, defaultHeroesKey), &defaultHeroList); err != nil {
		return err
	}

	// initialize AI decks
	aiDeckList := zb.AIDeckList{
		Decks: req.AiDecks,
	}
	if err := ctx.Set(MakeVersionedKey(req.Version, aiDecksKey), &aiDeckList); err != nil {
		return err
	}

	return nil
}

func (z *ZombieBattleground) UpdateInit(ctx contract.Context, req *zb.UpdateInitRequest) error {
	var heroList zb.HeroList
	var defaultHeroList zb.HeroList
	var cardList zb.CardList
	var cardCollectionList zb.CardCollectionList
	var deckList zb.DeckList

	// initialize card library
	cardList.Cards = req.Cards
	if req.Cards == nil {
		if req.OldVersion != "" {
			if err := ctx.Get(MakeVersionedKey(req.OldVersion, cardListKey), &cardList); err != nil {
				return err
			}
		} else {
			return fmt.Errorf("'cards' key missing, old version not specified")
		}
	}
	if err := ctx.Set(MakeVersionedKey(req.Version, cardListKey), &cardList); err != nil {
		return err
	}

	// initialize heroes
	heroList.Heroes = req.Heroes
	defaultHeroList.Heroes = req.Heroes
	if req.Heroes == nil {
		if req.OldVersion != "" {
			if err := ctx.Get(MakeVersionedKey(req.OldVersion, heroListKey), &heroList); err != nil {
				return err
			}
			if err := ctx.Get(MakeVersionedKey(req.OldVersion, defaultHeroesKey), &defaultHeroList); err != nil {
				return err
			}
		} else {
			return fmt.Errorf("'heroes' key missing, old version not specified")
		}

	}
	if err := ctx.Set(MakeVersionedKey(req.Version, heroListKey), &heroList); err != nil {
		return err
	}
	if err := ctx.Set(MakeVersionedKey(req.Version, defaultHeroesKey), &defaultHeroList); err != nil {
		return err
	}

	// initialize default collection
	cardCollectionList.Cards = req.DefaultCollection
	if req.DefaultCollection == nil {
		if req.OldVersion != "" {
			if err := ctx.Get(MakeVersionedKey(req.OldVersion, defaultCollectionKey), &cardCollectionList); err != nil {
				return err
			}
		} else {
			return fmt.Errorf("'default_collection' key missing, old version not specified")
		}

	}
	if err := ctx.Set(MakeVersionedKey(req.Version, defaultCollectionKey), &cardCollectionList); err != nil {
		return err
	}

	// initialize default deck
	deckList.Decks = req.DefaultDecks
	if req.DefaultDecks == nil {
		if req.OldVersion != "" {
			if err := ctx.Get(MakeVersionedKey(req.OldVersion, defaultDeckKey), &deckList); err != nil {
				return err
			}
		} else {
			return fmt.Errorf("'default_decks' key missing, old version not specified")
		}
	}
	if err := ctx.Set(MakeVersionedKey(req.Version, defaultDeckKey), &deckList); err != nil {
		return err
	}

	// initialize AI decks
	aiDeckList := zb.AIDeckList{
		Decks: req.AiDecks,
	}
	if req.AiDecks == nil {
		if req.OldVersion != "" {
			if err := ctx.Get(MakeVersionedKey(req.OldVersion, aiDecksKey), &deckList); err != nil {
				return err
			}
		} else {
			return fmt.Errorf("'ai_decks' key missing, old version not specified")
		}
	}

	if err := ctx.Set(MakeVersionedKey(req.Version, aiDecksKey), &aiDeckList); err != nil {
		return err
	}

	return nil
}

func (z *ZombieBattleground) GetInit(ctx contract.StaticContext, req *zb.GetInitRequest) (*zb.GetInitResponse, error) {
	var cardList zb.CardList
	var heroList zb.HeroList
	var defaultHeroList zb.HeroList
	var cardCollectionList zb.CardCollectionList
	var deckList zb.DeckList
	var aiDeckList zb.AIDeckList

	if err := ctx.Get(MakeVersionedKey(req.Version, cardListKey), &cardList); err != nil {
		return nil, errors.Wrap(err, "error getting cardList")
	}

	if err := ctx.Get(MakeVersionedKey(req.Version, heroListKey), &heroList); err != nil {
		return nil, errors.Wrap(err, "error getting heroList")
	}

	if err := ctx.Get(MakeVersionedKey(req.Version, defaultHeroesKey), &defaultHeroList); err != nil {
		return nil, errors.Wrap(err, "error getting default heroList")
	}

	if err := ctx.Get(MakeVersionedKey(req.Version, defaultCollectionKey), &cardCollectionList); err != nil {
		return nil, errors.Wrap(err, "error getting default collectionList")
	}

	if err := ctx.Get(MakeVersionedKey(req.Version, defaultDeckKey), &deckList); err != nil {
		return nil, errors.Wrap(err, "error getting default deckList")
	}

	if err := ctx.Get(MakeVersionedKey(req.Version, aiDecksKey), &aiDeckList); err != nil {
		return nil, errors.Wrap(err, "error getting aiDeckList")
	}

	return &zb.GetInitResponse{
		Cards:             cardList.Cards,
		Heroes:            heroList.Heroes,
		DefaultHeroes:     defaultHeroList.Heroes,
		DefaultDecks:      deckList.Decks,
		DefaultCollection: cardCollectionList.Cards,
		AiDecks:           aiDeckList.Decks,
		Version:           req.Version,
	}, nil
}

func (z *ZombieBattleground) UpdateCardList(ctx contract.Context, req *zb.UpdateCardListRequest) error {
	cardList := zb.CardList{
		Cards: req.Cards,
	}
	return saveCardList(ctx, req.Version, &cardList)
}

func (z *ZombieBattleground) GetCardList(ctx contract.Context, req *zb.GetCardListRequest) (*zb.GetCardListResponse, error) {
	cardlist, err := loadCardList(ctx, req.Version)
	if err != nil {
		return nil, err
	}
	return &zb.GetCardListResponse{Cards: cardlist.Cards}, nil
}

func (z *ZombieBattleground) GetAccount(ctx contract.StaticContext, req *zb.GetAccountRequest) (*zb.Account, error) {
	var account zb.Account
	if err := ctx.Get(AccountKey(req.UserId), &account); err != nil {
		return nil, errors.Wrapf(err, "unable to retrieve account data for userId: %s", req.UserId)
	}
	return &account, nil
}

func (z *ZombieBattleground) UpdateAccount(ctx contract.Context, req *zb.UpsertAccountRequest) (*zb.Account, error) {
	// Verify whether this privateKey associated with user
	if !isOwner(ctx, req.UserId) {
		return nil, ErrUserNotVerified
	}

	var account zb.Account
	accountKey := AccountKey(req.UserId)
	if err := ctx.Get(accountKey, &account); err != nil {
		return nil, errors.Wrapf(err, "unable to retrieve account data for userId: %s", req.UserId)
	}

	copyAccountInfo(&account, req)
	if err := ctx.Set(accountKey, &account); err != nil {
		return nil, errors.Wrapf(err, "error setting account information for userId: %s", req.UserId)
	}

	senderAddress := []byte(ctx.Message().Sender.Local)
	emitMsgJSON, err := prepareEmitMsgJSON(senderAddress, req.UserId, "updateaccount")
	if err == nil {
		ctx.EmitTopics(emitMsgJSON, "zombiebattleground:updateaccount")
	}

	return &account, nil
}

func (z *ZombieBattleground) CreateAccount(ctx contract.Context, req *zb.UpsertAccountRequest) error {
	// confirm owner doesnt exist already
	if ctx.Has(AccountKey(req.UserId)) {
		return errors.New("user already exists")
	}

	var account zb.Account
	account.UserId = req.UserId
	account.Owner = ctx.Message().Sender.Bytes()
	copyAccountInfo(&account, req)

	if err := ctx.Set(AccountKey(req.UserId), &account); err != nil {
		return errors.Wrapf(err, "error setting account information for userId: %s", req.UserId)
	}
	ctx.GrantPermission([]byte(req.UserId), []string{OwnerRole})

	// add default collection list
	var collectionList zb.CardCollectionList
	if err := ctx.Get(MakeVersionedKey(req.Version, defaultCollectionKey), &collectionList); err != nil {
		return errors.Wrapf(err, "unable to get default collectionlist")
	}
	if err := ctx.Set(CardCollectionKey(req.UserId), &collectionList); err != nil {
		return errors.Wrapf(err, "unable to save card collection for userId: %s", req.UserId)
	}

	var deckList zb.DeckList
	if err := ctx.Get(MakeVersionedKey(req.Version, defaultDeckKey), &deckList); err != nil {
		return errors.Wrapf(err, "unable to get default decks")
	}
	// update default deck with none-zero id
	for i := 0; i < len(deckList.Decks); i++ {
		deckList.Decks[i].Id = int64(i + 1)
	}
	if err := ctx.Set(DecksKey(req.UserId), &deckList); err != nil {
		return errors.Wrapf(err, "unable to save decks for userId: %s", req.UserId)
	}

	var heroes zb.HeroList
	if err := ctx.Get(MakeVersionedKey(req.Version, defaultHeroesKey), &heroes); err != nil {
		return errors.Wrapf(err, "unable to get default hero")
	}
	if err := ctx.Set(HeroesKey(req.UserId), &heroes); err != nil {
		return errors.Wrapf(err, "unable to save heroes for userId: %s", req.UserId)
	}

	senderAddress := []byte(ctx.Message().Sender.Local)
	emitMsgJSON, err := prepareEmitMsgJSON(senderAddress, req.UserId, "createaccount")
	if err == nil {
		ctx.EmitTopics(emitMsgJSON, "zombiebattleground:createaccount")
	}

	return nil
}

// CreateDeck appends the given deck to user's deck list
func (z *ZombieBattleground) CreateDeck(ctx contract.Context, req *zb.CreateDeckRequest) (*zb.CreateDeckResponse, error) {
	if req.Deck == nil {
		return nil, ErrDeckMustNotNil
	}
	if !isOwner(ctx, req.UserId) {
		return nil, ErrUserNotVerified
	}
	// validate hero
	heroes, err := loadHeroes(ctx, req.UserId)
	if err != nil {
		return nil, errors.Wrapf(err, "unable to get hero data for userId: %s", req.UserId)
	}
	if err := validateDeckHero(heroes.Heroes, req.Deck.HeroId); err != nil {
		return nil, err
	}
	// validate version on card library
	cardLibrary, err := loadCardList(ctx, req.Version)
	if err != nil {
		return nil, err
	}
	if err := validateCardLibrary(cardLibrary.Cards, req.Deck.Cards); err != nil {
		return nil, err
	}

	// Since the server side does not have any knowleadge on user's collection, we skip this logic on the server side for now.
	// TODO: Turn on the check when the server side knows user's collection
	// validating against default card collection
	// var defaultCollection zb.CardCollectionList
	// if err := ctx.Get(MakeVersionedKey(req.Version, defaultCollectionKey), &defaultCollection); err != nil {
	// 	return nil, errors.Wrapf(err, "unable to get default collectionlist")
	// }
	// // make sure the given cards and amount must be a subset of user's cards
	// if err := validateDeckCollections(defaultCollection.Cards, req.Deck.Cards); err != nil {
	// 	return nil, err
	// }

	deckList, err := loadDecks(ctx, req.UserId)
	if err != nil {
		return nil, err
	}
	// check duplicate name
	if existing := getDeckByName(deckList.Decks, req.Deck.Name); existing != nil {
		return nil, ErrDeckNameExists
	}
	// allocate new deck id starting from 1
	var newDeckID int64
	if len(deckList.Decks) != 0 {
		for _, deck := range deckList.Decks {
			if deck.Id > newDeckID {
				newDeckID = deck.Id
			}
		}
	}
	newDeckID++
	req.Deck.Id = newDeckID
	deckList.Decks = append(deckList.Decks, req.Deck)
	if err := saveDecks(ctx, req.UserId, deckList); err != nil {
		return nil, err
	}

	senderAddress := []byte(ctx.Message().Sender.Local)
	emitMsgJSON, err := prepareEmitMsgJSON(senderAddress, req.UserId, "createdeck")
	if err == nil {
		ctx.EmitTopics(emitMsgJSON, "zombiebattleground:createdeck")
	}
	return &zb.CreateDeckResponse{DeckId: newDeckID}, nil
}

// EditDeck edits the deck by id
func (z *ZombieBattleground) EditDeck(ctx contract.Context, req *zb.EditDeckRequest) error {
	if req.Deck == nil {
		return fmt.Errorf("deck must not be nil")
	}
	if !isOwner(ctx, req.UserId) {
		return ErrUserNotVerified
	}
	// validate hero
	heroes, err := loadHeroes(ctx, req.UserId)
	if err := validateDeckHero(heroes.Heroes, req.Deck.HeroId); err != nil {
		return err
	}
	// validate version on card library
	cardLibrary, err := loadCardList(ctx, req.Version)
	if err != nil {
		return err
	}
	if err := validateCardLibrary(cardLibrary.Cards, req.Deck.Cards); err != nil {
		return err
	}

	// Since the server side does not have any knowleadge on user's collection, we skip this logic on the server side for now.
	// TODO: Turn on the check when the server side knows user's collection
	// validating against default card collection
	// var defaultCollection zb.CardCollectionList
	// if err := ctx.Get(MakeVersionedKey(req.Version, defaultCollectionKey), &defaultCollection); err != nil {
	// 	return nil, errors.Wrapf(err, "unable to get default collectionlist")
	// }
	// // make sure the given cards and amount must be a subset of user's cards
	// if err := validateDeckCollections(defaultCollection.Cards, req.Deck.Cards); err != nil {
	// 	return nil, err
	// }

	// validate deck
	deckList, err := loadDecks(ctx, req.UserId)
	if err != nil {
		return err
	}
	// TODO: check if this still valid
	// The deck name should be validated on the client side, not server
	if err := validateDeckName(deckList.Decks, req.Deck); err != nil {
		return err
	}

	deckID := req.Deck.Id
	existingDeck := getDeckByID(deckList.Decks, deckID)
	if existingDeck == nil {
		return ErrNotfound
	}
	// update deck
	existingDeck.Name = req.Deck.Name
	existingDeck.Cards = req.Deck.Cards
	existingDeck.HeroId = req.Deck.HeroId

	// update decklist
	if err := saveDecks(ctx, req.UserId, deckList); err != nil {
		return err
	}

	senderAddress := []byte(ctx.Message().Sender.Local)
	emitMsgJSON, err := prepareEmitMsgJSON(senderAddress, req.UserId, "editdeck")
	if err == nil {
		ctx.EmitTopics(emitMsgJSON, "zombiebattleground:editdeck")
	}
	return nil
}

// DeleteDeck deletes a user's deck by id
func (z *ZombieBattleground) DeleteDeck(ctx contract.Context, req *zb.DeleteDeckRequest) error {
	if !isOwner(ctx, req.UserId) {
		return ErrUserNotVerified
	}

	deckList, err := loadDecks(ctx, req.UserId)
	if err != nil {
		return err
	}

	var deleted bool
	deckList.Decks, deleted = deleteDeckByID(deckList.Decks, req.DeckId)
	if !deleted {
		return fmt.Errorf("deck not found")
	}

	if err := saveDecks(ctx, req.UserId, deckList); err != nil {
		return err
	}
	return nil
}

// ListDecks returns the user's decks
func (z *ZombieBattleground) ListDecks(ctx contract.StaticContext, req *zb.ListDecksRequest) (*zb.ListDecksResponse, error) {
	deckList, err := loadDecks(ctx, req.UserId)
	if err != nil {
		return nil, err
	}
	return &zb.ListDecksResponse{
		Decks: deckList.Decks,
	}, nil
}

// GetDeck returns the deck by given id
func (z *ZombieBattleground) GetDeck(ctx contract.StaticContext, req *zb.GetDeckRequest) (*zb.GetDeckResponse, error) {
	deckList, err := loadDecks(ctx, req.UserId)
	if err != nil {
		return nil, err
	}
	deck := getDeckByID(deckList.Decks, req.DeckId)
	if deck == nil {
		return nil, contract.ErrNotFound
	}
	return &zb.GetDeckResponse{Deck: deck}, nil
}

func (z *ZombieBattleground) SetAIDecks(ctx contract.Context, req *zb.SetAIDecksRequest) error {
	deckList := zb.AIDeckList{
		Decks: req.Decks,
	}
	return saveAIDecks(ctx, req.Version, &deckList)
}

func (z *ZombieBattleground) GetAIDecks(ctx contract.StaticContext, req *zb.GetAIDecksRequest) (*zb.GetAIDecksResponse, error) {
	deckList, err := loadAIDecks(ctx, req.Version)
	if err != nil {
		return nil, err
	}
	return &zb.GetAIDecksResponse{
		Decks: deckList.Decks,
	}, nil
}

// GetCollection returns the collection of the card own by the user
func (z *ZombieBattleground) GetCollection(ctx contract.StaticContext, req *zb.GetCollectionRequest) (*zb.GetCollectionResponse, error) {
	collectionList, err := loadCardCollection(ctx, req.UserId)
	if err != nil {
		return nil, err
	}
	return &zb.GetCollectionResponse{Cards: collectionList.Cards}, nil
}

// ListCardLibrary list all the card library data
func (z *ZombieBattleground) ListCardLibrary(ctx contract.StaticContext, req *zb.ListCardLibraryRequest) (*zb.ListCardLibraryResponse, error) {
	var cardList zb.CardList
	if err := ctx.Get(MakeVersionedKey(req.Version, cardListKey), &cardList); err != nil {
		return nil, err
	}

	return &zb.ListCardLibraryResponse{Cards: cardList.Cards}, nil
}

func (z *ZombieBattleground) ListHeroLibrary(ctx contract.StaticContext, req *zb.ListHeroLibraryRequest) (*zb.ListHeroLibraryResponse, error) {
	var heroList zb.HeroList
	if err := ctx.Get(MakeVersionedKey(req.Version, heroListKey), &heroList); err != nil {
		return nil, err
	}
	return &zb.ListHeroLibraryResponse{Heroes: heroList.Heroes}, nil
}

func (z *ZombieBattleground) UpdateHeroLibrary(ctx contract.Context, req *zb.UpdateHeroLibraryRequest) (*zb.UpdateHeroLibraryResponse, error) {
	var heroList = zb.HeroList{
		Heroes: req.Heroes,
	}
	if err := ctx.Set(MakeVersionedKey(req.Version, heroListKey), &heroList); err != nil {
		return nil, err
	}
	return &zb.UpdateHeroLibraryResponse{}, nil
}

func (z *ZombieBattleground) ListHeroes(ctx contract.StaticContext, req *zb.ListHeroesRequest) (*zb.ListHeroesResponse, error) {
	heroList, err := loadHeroes(ctx, req.UserId)
	if err != nil {
		return nil, err
	}
	return &zb.ListHeroesResponse{Heroes: heroList.Heroes}, nil
}

func (z *ZombieBattleground) GetHero(ctx contract.StaticContext, req *zb.GetHeroRequest) (*zb.GetHeroResponse, error) {
	heroList, err := loadHeroes(ctx, req.UserId)
	if err != nil {
		return nil, err
	}
	hero := getHeroById(heroList.Heroes, req.HeroId)
	if hero == nil {
		return nil, contract.ErrNotFound
	}
	return &zb.GetHeroResponse{Hero: hero}, nil
}

func (z *ZombieBattleground) AddHeroExperience(ctx contract.Context, req *zb.AddHeroExperienceRequest) (*zb.AddHeroExperienceResponse, error) {
	if req.Experience <= 0 {
		return nil, fmt.Errorf("experience needs to be greater than zero")
	}
	if !isOwner(ctx, req.UserId) {
		return nil, ErrUserNotVerified
	}

	heroList, err := loadHeroes(ctx, req.UserId)
	if err != nil {
		return nil, err
	}

	hero := getHeroById(heroList.Heroes, req.HeroId)
	if hero == nil {
		return nil, contract.ErrNotFound
	}
	hero.Experience += req.Experience

	if err := saveHeroes(ctx, req.UserId, heroList); err != nil {
		return nil, err
	}

	senderAddress := []byte(ctx.Message().Sender.Local)
	emitMsgJSON, err := prepareEmitMsgJSON(senderAddress, req.UserId, "addHeroExperience")
	if err == nil {
		ctx.EmitTopics(emitMsgJSON, "zombiebattleground:addheroexperience")
	}

	return &zb.AddHeroExperienceResponse{HeroId: hero.HeroId, Experience: hero.Experience}, nil
}

func (z *ZombieBattleground) GetHeroSkills(ctx contract.StaticContext, req *zb.GetHeroSkillsRequest) (*zb.GetHeroSkillsResponse, error) {
	heroList, err := loadHeroes(ctx, req.UserId)
	if err != nil {
		return nil, err
	}
	hero := getHeroById(heroList.Heroes, req.HeroId)
	if hero == nil {
		return nil, contract.ErrNotFound
	}
	return &zb.GetHeroSkillsResponse{HeroId: hero.HeroId, Skills: hero.Skills}, nil
}

func (z *ZombieBattleground) RegisterPlayerPool(ctx contract.Context, req *zb.RegisterPlayerPoolRequest) (*zb.RegisterPlayerPoolResponse, error) {
	// preparing user profile consisting of deck, score, ...
	dl, err := loadDecks(ctx, req.UserId)
	if err != nil {
		return nil, err
	}
	deck := getDeckByID(dl.Decks, req.DeckId)
	if deck == nil {
		return nil, fmt.Errorf("deck id %d not found", req.DeckId)
	}

	if req.Version == "" {
		return nil, fmt.Errorf("version not specified")
	}

	// sort tags
	if len(req.Tags) > 0 {
		sort.Strings(req.Tags)
	}

	profile := zb.PlayerProfile{
		UserId:                 req.UserId,
		DeckId:                 deck.Id,
		UpdatedAt:              ctx.Now().Unix(),
		Version:                req.Version,
		RandomSeed:             req.RandomSeed,
		CustomGame:             req.CustomGame,
		Tags:                   req.Tags,
		ClientSideRuleOverride: req.ClientSideRuleOverride,
	}

	var loadPlayerPoolFn func(contract.StaticContext) (*zb.PlayerPool, error)
	var savePlayerPoolFn func(contract.Context, *zb.PlayerPool) error
	// if the tags is set, use tagged playerpool
	if len(profile.Tags) > 0 {
		loadPlayerPoolFn = loadTaggedPlayerPool
		savePlayerPoolFn = saveTaggedPlayerPool
	} else {
		loadPlayerPoolFn = loadPlayerPool
		savePlayerPoolFn = savePlayerPool
	}

	ctx.Logger().Info(fmt.Sprintf("Register Player Pool user=%s", req.UserId))
	// load player pool
	pool, err := loadPlayerPoolFn(ctx)
	if err != nil {
		return nil, err
	}

	match, _ := loadUserCurrentMatch(ctx, req.UserId)
	if match != nil {
		return nil, errors.New("Player is already in a match")
	}

	targetProfile := findPlayerProfileByID(pool, req.UserId)
	// if player is in the pool, remove the player from the pool first. otherwise, the profile won't get updated
	if targetProfile != nil {
		pool = removePlayerFromPool(pool, req.UserId)
	}
	pool.PlayerProfiles = append(pool.PlayerProfiles, &profile)
	if err := savePlayerPoolFn(ctx, pool); err != nil {
		return nil, err
	}

	// prune the timed out player profile
	for _, pp := range pool.PlayerProfiles {
		updatedAt := time.Unix(pp.UpdatedAt, 0)
		if updatedAt.Add(MMTimeout).Before(ctx.Now()) {
			ctx.Logger().Debug(fmt.Sprintf("Player profile %s timedout", pp.UserId))
			// remove player from the pool
			pool = removePlayerFromPool(pool, pp.UserId)
			// remove match
			match, _ := loadUserCurrentMatch(ctx, pp.UserId)
			if match != nil {
				ctx.Delete(MatchKey(match.Id))
				match.Status = zb.Match_Timedout
				// remove player's match if existing
				ctx.Delete(UserMatchKey(pp.UserId))
				// notify player
				emitMsg := zb.PlayerActionEvent{
					Match: match,
				}
				data, err := proto.Marshal(&emitMsg)
				if err != nil {
					return nil, err
				}
				ctx.EmitTopics([]byte(data), match.Topics...)
			}
		}
	}

	ctx.Logger().Info(fmt.Sprintf("Player Pool %+v", pool))

	senderAddress := []byte(ctx.Message().Sender.Local)
	emitMsgJSON, err := prepareEmitMsgJSON(senderAddress, req.UserId, "registerplayerpool")
	if err == nil {
		ctx.EmitTopics(emitMsgJSON, "zombiebattleground:registerplayerpool")
	}

	return &zb.RegisterPlayerPoolResponse{}, nil
}

func (z *ZombieBattleground) FindMatch(ctx contract.Context, req *zb.FindMatchRequest) (*zb.FindMatchResponse, error) {
	var loadPlayerPoolFn func(contract.StaticContext) (*zb.PlayerPool, error)
	var savePlayerPoolFn func(contract.Context, *zb.PlayerPool) error
	// if the tags is set, use tagged playerpool
	if len(req.Tags) > 0 {
		loadPlayerPoolFn = loadTaggedPlayerPool
		savePlayerPoolFn = saveTaggedPlayerPool
	} else {
		loadPlayerPoolFn = loadPlayerPool
		savePlayerPoolFn = savePlayerPool
	}

	pool, err := loadPlayerPoolFn(ctx)
	if err != nil {
		return nil, err
	}
	match, _ := loadUserCurrentMatch(ctx, req.UserId)
	if match != nil {
		// timeout for matchmaking
		if match.Status == zb.Match_Matching {
			updatedAt := time.Unix(match.CreatedAt, 0)
			if updatedAt.Add(MMTimeout).Before(ctx.Now()) {
				ctx.Logger().Debug(fmt.Sprintf("Match %d timedout", match.Id))
				// remove match
				// ctx.Delete(MatchKey(match.Id))
				match.Status = zb.Match_Timedout
				if err := saveMatch(ctx, match); err != nil {
					return nil, err
				}
				// remove player's match if existing
				for _, player := range match.PlayerStates {
					ctx.Delete(UserMatchKey(player.Id))
				}
			}
		}
		// notify player
		emitMsg := zb.PlayerActionEvent{
			Match: match,
		}
		data, err := proto.Marshal(&emitMsg)
		if err != nil {
			return nil, err
		}
		if err == nil {
			ctx.EmitTopics([]byte(data), match.Topics...)
		}

		return &zb.FindMatchResponse{
			Match: match,
		}, nil
	}
	playerProfile := findPlayerProfileByID(pool, req.UserId)
	if playerProfile == nil {
		return nil, errors.New("Player not found in player pool")
	}

	dl, err := loadDecks(ctx, req.UserId)
	if err != nil {
		return nil, err
	}
	deck := getDeckByID(dl.Decks, playerProfile.DeckId)
	if deck == nil {
		return nil, fmt.Errorf("deck id %d not found while matchmaking", playerProfile.DeckId)
	}

	// perform matchmaking function to calculate scores
	// steps:
	// 1. list all the candidates that has similar profiles TODO: match versions
	// 2. pick the most highest score
	// 3. if there is no candidate, sleep for MMWaitTime seconds
	retries := 0
	var matchedPlayerProfile *zb.PlayerProfile
	for retries < MMRetries {
		ctx.Logger().Debug(fmt.Sprintf("Matchmaking for user=%s retries=%d", req.UserId, retries))

		ctx.Logger().Debug(fmt.Sprintf("PlayerPool size before running matchmaking: %d", len(pool.PlayerProfiles)))
		var playerScores []*PlayerScore
		for _, pp := range pool.PlayerProfiles {
			// skip the requesting player
			if pp.UserId == req.UserId {
				continue
			}
			score := mmf(playerProfile, pp)
			// only non-negative score will be added
			if score > 0 {
				playerScores = append(playerScores, &PlayerScore{score: score, id: pp.UserId})
			}
		}

		sortedPlayerScores := sortByPlayerScore(playerScores)
		if len(sortedPlayerScores) > 0 {
			matchedPlayerID := sortedPlayerScores[0].id
			ctx.Logger().Debug(fmt.Sprintf("PlayerPool matched player %s vs %s", req.UserId, matchedPlayerID))
			matchedPlayerProfile = findPlayerProfileByID(pool, matchedPlayerID)
			// remove the match players from the pool
			pool = removePlayerFromPool(pool, matchedPlayerID)
			pool = removePlayerFromPool(pool, req.UserId)
			if err := savePlayerPoolFn(ctx, pool); err != nil {
				return nil, err
			}
			ctx.Logger().Debug(fmt.Sprintf("PlayerPool size after running matchmaking: %d", len(pool.PlayerProfiles)))
			break
		}
		retries++
	}

	if matchedPlayerProfile == nil {
		return nil, errors.New("Matchmaking failed, couldnt get matchedPlayerProfile")
	}

	// get matched player deck
	matchedDl, err := loadDecks(ctx, matchedPlayerProfile.UserId)
	if err != nil {
		return nil, err
	}
	matchedDeck := getDeckByID(matchedDl.Decks, matchedPlayerProfile.DeckId)
	if matchedDeck == nil {
		return nil, fmt.Errorf("deck id %d not found", matchedPlayerProfile.DeckId)
	}

	// create match
	match = &zb.Match{
		Status: zb.Match_Matching,
		PlayerStates: []*zb.InitialPlayerState{
			&zb.InitialPlayerState{
				Id:            playerProfile.UserId,
				Deck:          deck,
				MatchAccepted: false,
			},
			&zb.InitialPlayerState{
				Id:            matchedPlayerProfile.UserId,
				Deck:          matchedDeck,
				MatchAccepted: false,
			},
		},
		Version: playerProfile.Version, // TODO: match version of both players
	}

	match.RandomSeed = playerProfile.RandomSeed //TODO: seed should really come from somewhere else
	if match.RandomSeed == 0 {
		match.RandomSeed = ctx.Now().Unix()
	}

	match.CustomGameAddr = playerProfile.CustomGame // TODO: make sure both players request same custom game?
	match.ClientSideRuleOverride = playerProfile.ClientSideRuleOverride

	if err := createMatch(ctx, match, z.UseBackendGameLogic); err != nil {
		return nil, err
	}

	// save user match
	if err := saveUserCurrentMatch(ctx, playerProfile.UserId, match); err != nil {
		return nil, err
	}
	if err := saveUserCurrentMatch(ctx, matchedPlayerProfile.UserId, match); err != nil {
		return nil, err
	}
	// save match
	// if err := saveMatch(ctx, match); err != nil {
	// 	return nil, err
	// }

	emitMsg := zb.PlayerActionEvent{
		Match: match,
	}
	data, err := proto.Marshal(&emitMsg)
	if err != nil {
		return nil, err
	}
	ctx.EmitTopics([]byte(data), match.Topics...)

	return &zb.FindMatchResponse{
		Match: match,
	}, nil
}

func (z *ZombieBattleground) AcceptMatch(ctx contract.Context, req *zb.AcceptMatchRequest) (*zb.AcceptMatchResponse, error) {
	match, err := loadUserCurrentMatch(ctx, req.UserId)
	if err != nil {
		return nil, err
	}

	if req.MatchId != match.Id {
		return nil, errors.New("match id not correct")
	}

	if match.Status != zb.Match_Matching {
		return nil, errors.New("Can't accept match, wrong status")
	}

	var opponentAccepted bool
	for _, playerState := range match.PlayerStates {
		if playerState.Id == req.UserId {
			playerState.MatchAccepted = true
		} else {
			opponentAccepted = playerState.MatchAccepted
		}
	}

	emitMsg := zb.PlayerActionEvent{
		Match: match,
	}

	if opponentAccepted {
		var addr loom.Address
		var addr2 *loom.Address
		var addrStr string
		//TODO cleanup how we do this parsing
		if match.CustomGameAddr != nil {
			addrStr = fmt.Sprintf("default:%s", match.CustomGameAddr.Local.String())
		}

		addr, err = loom.ParseAddress(addrStr)
		if err != nil {
			ctx.Logger().Debug(fmt.Sprintf("no custom game mode --%v\n", err))
		} else {
			addr2 = &addr
		}

		ctx.Logger().Info(fmt.Sprintf("NewGamePlay - UseBackendGameLogic - %t\n", z.UseBackendGameLogic))
		playerStates := []*zb.PlayerState{
			&zb.PlayerState{
				Id:   match.PlayerStates[0].Id,
				Deck: match.PlayerStates[0].Deck,
			},
			&zb.PlayerState{
				Id:   match.PlayerStates[1].Id,
				Deck: match.PlayerStates[1].Deck,
			},
		}

<<<<<<< HEAD
		gp, err := NewGamePlay(ctx, match.Id, match.Version, playerStates, match.RandomSeed, addr2, z.UseBackendGameLogic)
=======
		gp, err := NewGamePlay(ctx, match.Id, match.Version, playerStates, match.RandomSeed, addr2, match.ClientSideRuleOverride)
>>>>>>> c7e53c13
		if err != nil {
			return nil, err
		}
		if err := saveGameState(ctx, gp.State); err != nil {
			return nil, err
		}

		match.Status = zb.Match_Started

		emitMsg = zb.PlayerActionEvent{
			Match: match,
			Block: &zb.History{List: gp.history},
		}
	}

	// save user match
	for _, playerState := range match.PlayerStates {
		if err := saveUserCurrentMatch(ctx, playerState.Id, match); err != nil {
			return nil, err
		}
	}
	// save match
	if err := saveMatch(ctx, match); err != nil {
		return nil, err
	}

	data, err := proto.Marshal(&emitMsg)
	if err != nil {
		return nil, err
	}
	ctx.EmitTopics([]byte(data), match.Topics...)

	return &zb.AcceptMatchResponse{
		Match: match,
	}, nil
}

// TODO remove this
func (z *ZombieBattleground) GetPlayerPool(ctx contract.StaticContext, req *zb.PlayerPoolRequest) (*zb.PlayerPoolResponse, error) {
	pool, err := loadPlayerPool(ctx)
	if err != nil {
		return nil, err
	}

	return &zb.PlayerPoolResponse{
		Pool: pool,
	}, nil
}

func (z *ZombieBattleground) CancelFindMatch(ctx contract.Context, req *zb.CancelFindMatchRequest) (*zb.CancelFindMatchResponse, error) {
	match, _ := loadUserCurrentMatch(ctx, req.UserId)

	if match != nil {
		// remove current match
		for _, player := range match.PlayerStates {
			ctx.Delete(UserMatchKey(player.Id))
		}
		match.Status = zb.Match_Canceled
		if err := saveMatch(ctx, match); err != nil {
			return nil, err
		}
		// notify player
		emitMsg := zb.PlayerActionEvent{
			Match: match,
		}
		data, err := proto.Marshal(&emitMsg)
		if err != nil {
			return nil, err
		}
		if err == nil {
			ctx.EmitTopics([]byte(data), match.Topics...)
		}
	}

	var loadPlayerPoolFn func(contract.StaticContext) (*zb.PlayerPool, error)
	var savePlayerPoolFn func(contract.Context, *zb.PlayerPool) error
	// if the tags is set, use tagged playerpool
	if len(req.Tags) > 0 {
		loadPlayerPoolFn = loadTaggedPlayerPool
		savePlayerPoolFn = saveTaggedPlayerPool
	} else {
		loadPlayerPoolFn = loadPlayerPool
		savePlayerPoolFn = savePlayerPool
	}

	// remove player from the player pool
	pool, err := loadPlayerPoolFn(ctx)
	if err != nil {
		return nil, err
	}
	pool = removePlayerFromPool(pool, req.UserId)
	if err := savePlayerPoolFn(ctx, pool); err != nil {
		return nil, err
	}

	return &zb.CancelFindMatchResponse{}, nil
}

func (z *ZombieBattleground) DebugFindMatch(ctx contract.Context, req *zb.DebugFindMatchRequest) (*zb.FindMatchResponse, error) {
	// preparing user profile consisting of deck, score, ...
	dl, err := loadDecks(ctx, req.UserId)
	if err != nil {
		return nil, err
	}
	var deck *zb.Deck
	if req.DeckId > 0 {
		deck = getDeckByID(dl.Decks, req.DeckId)
	}
	if req.Deck != nil {
		deck = req.Deck
	}

	if deck == nil {
		return nil, fmt.Errorf("deck not set")
	}

	// sort tags
	if len(req.Tags) > 0 {
		sort.Strings(req.Tags)
	}

	profile := zb.PlayerProfile{
		UserId:    req.UserId,
		DeckId:    deck.Id,
		UpdatedAt: ctx.Now().Unix(),
		Tags:      req.Tags,
	}

	var loadPlayerPoolFn func(contract.StaticContext) (*zb.PlayerPool, error)
	var savePlayerPoolFn func(contract.Context, *zb.PlayerPool) error
	// if the tags is set, use tagged playerpool
	if len(profile.Tags) > 0 {
		loadPlayerPoolFn = loadTaggedPlayerPool
		savePlayerPoolFn = saveTaggedPlayerPool
	} else {
		loadPlayerPoolFn = loadPlayerPool
		savePlayerPoolFn = savePlayerPool
	}

	// perform matchmaking function to calculate scores
	// steps:
	// 1. list all the candidates that has similar profiles
	// 2. pick the most highest score
	// 3. if there is no candidate, sleep for MMWaitTime seconds
	retries := 0
	var matchedPlayerProfile *zb.PlayerProfile
	for retries < MMRetries {
		ctx.Logger().Debug(fmt.Sprintf("Matchmaking for user=%s retires=%d", req.UserId, retries))
		// load player pool
		pool, err := loadPlayerPoolFn(ctx)
		if err != nil {
			return nil, err
		}

		// prune the timed out player profile
		for _, pp := range pool.PlayerProfiles {
			updatedAt := time.Unix(pp.UpdatedAt, 0)
			if updatedAt.Add(MMTimeout).Before(ctx.Now()) {
				ctx.Logger().Debug(fmt.Sprintf("Player profile %s timedout", pp.UserId))
				// remove player from the pool
				pool = removePlayerFromPool(pool, pp.UserId)
				// remove match
				match, _ := loadUserCurrentMatch(ctx, pp.UserId)
				if match != nil {
					ctx.Delete(MatchKey(match.Id))
					match.Status = zb.Match_Timedout
					// remove player's match if existing
					ctx.Delete(UserMatchKey(pp.UserId))
					// notify player
					emitMsg := zb.PlayerActionEvent{
						Match: match,
					}
					data, err := proto.Marshal(&emitMsg)
					if err != nil {
						return nil, err
					}
					ctx.EmitTopics([]byte(data), match.Topics...)
				}
			}
		}

		var playerScores []*PlayerScore
		for _, pp := range pool.PlayerProfiles {
			// skip the requesting player
			if pp.UserId == req.UserId {
				continue
			}
			score := mmf(&profile, pp)
			// only non-negtive score will be added
			if score > 0 {
				playerScores = append(playerScores, &PlayerScore{score: score, id: pp.UserId})
			}
		}

		sortedPlayerScores := sortByPlayerScore(playerScores)
		if len(sortedPlayerScores) == 0 {
			pool.PlayerProfiles = append(pool.PlayerProfiles, &profile)
			if err := savePlayerPoolFn(ctx, pool); err != nil {
				return nil, err
			}
			// create match
			match := &zb.Match{
				Status: zb.Match_Matching,
				PlayerStates: []*zb.InitialPlayerState{
					&zb.InitialPlayerState{
						Id:   req.UserId,
						Deck: deck,
					},
				},
				Version: req.Version,
			}

			if err := createMatch(ctx, match, z.UseBackendGameLogic); err != nil {
				return nil, err
			}
			// save user match
			if err := saveUserCurrentMatch(ctx, req.UserId, match); err != nil {
				return nil, err
			}
			return &zb.FindMatchResponse{
				Match: match,
			}, nil
		}

		if len(sortedPlayerScores) > 0 {
			matchedPlayerID := sortedPlayerScores[0].id
			ctx.Logger().Debug(fmt.Sprintf("PlayerPool matched player %s vs %s", req.UserId, matchedPlayerID))
			matchedPlayerProfile = findPlayerProfileByID(pool, matchedPlayerID)
			// remove the match players from the pool
			pool = removePlayerFromPool(pool, matchedPlayerID)
			pool = removePlayerFromPool(pool, req.UserId)
			if err := savePlayerPoolFn(ctx, pool); err != nil {
				return nil, err
			}
			ctx.Logger().Debug(fmt.Sprintf("PlayerPool size after running matchmaking: %d", len(pool.PlayerProfiles)))
			break
		}
		retries++
	}

	// get and update the match
	player1 := matchedPlayerProfile.UserId
	match, err := loadUserCurrentMatch(ctx, player1)
	if err != nil && err != contract.ErrNotFound {
		return nil, err
	}

	match.PlayerStates = append(match.PlayerStates, &zb.InitialPlayerState{
		Id:   req.UserId,
		Deck: deck,
	})
	match.Status = zb.Match_Started

	// save user match
	if err := saveUserCurrentMatch(ctx, req.UserId, match); err != nil {
		return nil, err
	}
	if err := saveUserCurrentMatch(ctx, player1, match); err != nil {
		return nil, err
	}
	// save match
	if err := saveMatch(ctx, match); err != nil {
		return nil, err
	}

	// create game state
	match.RandomSeed = req.RandomSeed
	if match.RandomSeed == 0 {
		match.RandomSeed = ctx.Now().Unix()
	}

	var addr loom.Address
	var addr2 *loom.Address
	var addrStr string
	//TODO cleanup how we do this parsing
	if req.CustomGame != nil {
		addrStr = fmt.Sprintf("default:%s", req.CustomGame.Local.String())
	}

	addr, err = loom.ParseAddress(addrStr)
	if err != nil {
		ctx.Logger().Debug(fmt.Sprintf("no custom game mode --%v\n", err))
	} else {
		addr2 = &addr
	}

	ctx.Logger().Log(fmt.Sprintf("NewGamePlay - UseBackendGameLogic - %t\n", z.UseBackendGameLogic))
	playerStates := []*zb.PlayerState{
		&zb.PlayerState{
			Id:   match.PlayerStates[0].Id,
			Deck: match.PlayerStates[0].Deck,
		},
		&zb.PlayerState{
			Id:   match.PlayerStates[1].Id,
			Deck: match.PlayerStates[1].Deck,
		},
	}

	gp, err := NewGamePlay(ctx, match.Id, req.Version, playerStates, match.RandomSeed, addr2, z.UseBackendGameLogic)
	if err != nil {
		return nil, err
	}
	if err := saveGameState(ctx, gp.State); err != nil {
		return nil, err
	}

	// accept match
	emitMsg := zb.PlayerActionEvent{
		Match: match,
		Block: &zb.History{List: gp.history},
	}
	data, err := proto.Marshal(&emitMsg)
	if err != nil {
		return nil, err
	}
	ctx.EmitTopics([]byte(data), match.Topics...)

	return &zb.FindMatchResponse{
		Match: match,
	}, nil
}

func (z *ZombieBattleground) GetMatch(ctx contract.StaticContext, req *zb.GetMatchRequest) (*zb.GetMatchResponse, error) {
	match, err := loadMatch(ctx, req.MatchId)
	if err != nil {
		return nil, err
	}

	return &zb.GetMatchResponse{
		Match: match,
	}, nil
}

func (z *ZombieBattleground) GetGameState(ctx contract.StaticContext, req *zb.GetGameStateRequest) (*zb.GetGameStateResponse, error) {
	gameState, err := loadGameState(ctx, req.MatchId)
	if err != nil {
		return nil, err
	}

	return &zb.GetGameStateResponse{
		GameState: gameState,
	}, nil
}

func (z *ZombieBattleground) EndMatch(ctx contract.Context, req *zb.EndMatchRequest) (*zb.EndMatchResponse, error) {
	match, err := loadMatch(ctx, req.MatchId)
	if err != nil {
		return nil, err
	}

	match.Status = zb.Match_Ended
	if err := saveMatch(ctx, match); err != nil {
		return nil, err
	}
	// delete user match
	ctx.Delete(UserMatchKey(req.UserId))

	// update gamestate
	gamestate, err := loadGameState(ctx, match.Id)
	if err != nil {
		return nil, err
	}

	gp, err := GamePlayFrom(gamestate, z.UseBackendGameLogic)
	if err != nil {
		return nil, err
	}

	gamestate.Winner = req.WinnerId
	gamestate.IsEnded = true
	if err := saveGameState(ctx, gamestate); err != nil {
		return nil, err
	}

	//TODO obviously this will need to change drastically once the logic is on the server
	gp.history = append(gp.history, &zb.HistoryData{
		Data: &zb.HistoryData_EndGame{
			EndGame: &zb.HistoryEndGame{
				UserId:   req.GetUserId(),
				MatchId:  req.MatchId,
				WinnerId: req.WinnerId,
			},
		},
	})
	match.Topics = append(match.Topics, "endgame")
	emitMsg := zb.PlayerActionEvent{
		Match: match,
		Block: &zb.History{List: gp.history},
	}
	data, err := proto.Marshal(&emitMsg)
	if err != nil {
		return nil, err
	}
	ctx.EmitTopics([]byte(data), match.Topics...)

	return &zb.EndMatchResponse{GameState: gamestate}, nil
}

func (z *ZombieBattleground) CheckGameStatus(ctx contract.Context, req *zb.CheckGameStatusRequest) (*zb.CheckGameStatusResponse, error) {
	match, err := loadMatch(ctx, req.MatchId)
	if err != nil {
		return nil, err
	}

	gamestate, err := loadGameState(ctx, match.Id)
	if err != nil {
		return nil, err
	}
	gp, err := GamePlayFrom(gamestate, z.UseBackendGameLogic)
	if err != nil {
		return nil, err
	}
	// Check if the current player is gone for more than timeout.
	// If there is no action added, we check the gamestate created time.
	var createdAt time.Time
	latestAction := gp.current()
	if latestAction == nil {
		createdAt = time.Unix(gamestate.CreatedAt, 0)
	} else {
		createdAt = time.Unix(latestAction.CreatedAt, 0)
	}
	activePlayer := gp.activePlayer()
	if createdAt.Add(TurnTimeout).Before(ctx.Now()) {
		// create a leave match request and append to the game state
		leaveMatchAction := zb.PlayerAction{
			ActionType: zb.PlayerActionType_LeaveMatch,
			PlayerId:   activePlayer.Id,
			Action: &zb.PlayerAction_LeaveMatch{
				LeaveMatch: &zb.PlayerActionLeaveMatch{},
			},
			CreatedAt: ctx.Now().Unix(),
		}
		err := gp.AddAction(&leaveMatchAction)
		// ignore the error in case this method is called mutiple times
		if err == nil {
			if err := saveGameState(ctx, gamestate); err != nil {
				return nil, err
			}
		}
		// update match status
		match.Status = zb.Match_PlayerLeft
		if err := saveMatch(ctx, match); err != nil {
			return nil, err
		}
		emitMsg := zb.PlayerActionEvent{
			PlayerAction: &leaveMatchAction,
			Match:        match,
			Block:        &zb.History{List: gp.history},
		}
		data, err := proto.Marshal(&emitMsg)
		if err != nil {
			return nil, err
		}
		ctx.EmitTopics([]byte(data), match.Topics...)
	}

	return &zb.CheckGameStatusResponse{}, nil
}

func (z *ZombieBattleground) SendPlayerAction(ctx contract.Context, req *zb.PlayerActionRequest) (*zb.PlayerActionResponse, error) {
	match, err := loadMatch(ctx, req.MatchId)
	if err != nil {
		return nil, err
	}

	// check if the user is in the match
	found := false
	for _, player := range match.PlayerStates {
		if player.Id == req.PlayerAction.PlayerId {
			found = true
		}
	}
	if !found {
		return nil, errors.New("player not in the match")
	}

	gamestate, err := loadGameState(ctx, match.Id)
	if err != nil {
		return nil, err
	}
	gp, err := GamePlayFrom(gamestate, z.UseBackendGameLogic)
	if err != nil {
		return nil, err
	}
	// add created timestamp
	req.PlayerAction.CreatedAt = ctx.Now().Unix()
	if err := gp.AddAction(req.PlayerAction); err != nil {
		return nil, err
	}

	req.PlayerAction.ActionOutcomes = gp.actionOutcomes
	gp.actionOutcomes = nil

	if req.PlayerAction.ActionOutcomes != nil && len(req.PlayerAction.ActionOutcomes) > 0 {
		ctx.Logger().Info(fmt.Sprintf("\n\nreq.PlayerAction.ActionOutcomes: %v\n\n", req.PlayerAction.ActionOutcomes))
	}

	if err := saveGameState(ctx, gamestate); err != nil {
		return nil, err
	}

	// update match status
	if match.Status == zb.Match_Started {
		match.Status = zb.Match_Playing
		if err := saveMatch(ctx, match); err != nil {
			return nil, err
		}
	}

	emitMsg := zb.PlayerActionEvent{
		PlayerAction: req.PlayerAction,
		Match:        match,
		Block:        &zb.History{List: gp.history},
	}

	data, err := proto.Marshal(&emitMsg)
	if err != nil {
		return nil, err
	}
	ctx.EmitTopics([]byte(data), match.Topics...)

	return &zb.PlayerActionResponse{
		Match: match,
	}, nil
}

func (z *ZombieBattleground) SendBundlePlayerAction(ctx contract.Context, req *zb.BundlePlayerActionRequest) (*zb.BundlePlayerActionResponse, error) {
	match, err := loadMatch(ctx, req.MatchId)
	if err != nil {
		return nil, err
	}
	gamestate, err := loadGameState(ctx, match.Id)
	if err != nil {
		return nil, err
	}
	gp, err := GamePlayFrom(gamestate, z.UseBackendGameLogic)
	if err != nil {
		return nil, err
	}
	gp.PrintState()
	if err := gp.AddBundleAction(req.PlayerActions...); err != nil {
		return nil, err
	}
	gp.PrintState()

	if err := saveGameState(ctx, gamestate); err != nil {
		return nil, err
	}

	// update match status
	if match.Status == zb.Match_Started {
		match.Status = zb.Match_Playing
		if err := saveMatch(ctx, match); err != nil {
			return nil, err
		}
	}

	return &zb.BundlePlayerActionResponse{
		GameState: gamestate,
		Match:     match,
		History:   gp.history,
	}, nil
}

func (z *ZombieBattleground) UpdateOracle(ctx contract.Context, params *zb.UpdateOracle) error {
	if ctx.Has(oracleKey) {
		if params.OldOracle.String() == params.NewOracle.String() {
			return errors.New("Cannot set new oracle to same address as old oracle")
		}
		if err := z.validateOracle(ctx, params.OldOracle); err != nil {
			return errors.Wrap(err, "validating oracle")
		}
		ctx.GrantPermission([]byte(params.OldOracle.String()), []string{"old-oracle"})
	}
	ctx.GrantPermission([]byte(params.NewOracle.String()), []string{"oracle"})

	if err := ctx.Set(oracleKey, params.NewOracle); err != nil {
		return errors.Wrap(err, "setting new oracle")
	}
	return nil
}

func (z *ZombieBattleground) validateOracle(ctx contract.Context, zo *types.Address) error {
	if ok, _ := ctx.HasPermission([]byte(zo.String()), []string{"oracle"}); !ok {
		return errors.New("Oracle unverified")
	}

	if ok, _ := ctx.HasPermission([]byte(zo.String()), []string{"old-oracle"}); ok {
		return errors.New("This oracle is expired. Please use latest oracle")
	}
	return nil
}

func (z *ZombieBattleground) GetGameMode(ctx contract.StaticContext, req *zb.GetGameModeRequest) (*zb.GameMode, error) {
	gameModeList, err := loadGameModeList(ctx) // we get the game mode list first, because deleted modes won't be in there
	if err != nil {
		return nil, err
	}
	gameMode := getGameModeFromList(gameModeList, req.ID)
	if gameMode == nil {
		return nil, contract.ErrNotFound
	}

	return gameMode, nil
}

func (z *ZombieBattleground) CallCustomGameModeFunction(ctx contract.Context, req *zb.CallCustomGameModeFunctionRequest) error {
	err := NewCustomGameMode(loom.Address{
		ChainID: req.Address.ChainId,
		Local:   req.Address.Local,
	}).CallFunction(ctx, req.CallData)

	if err != nil {
		return err
	}

	return nil
}

func (z *ZombieBattleground) GetGameModeCustomUi(ctx contract.StaticContext, req *zb.GetCustomGameModeCustomUiRequest) (*zb.GetCustomGameModeCustomUiResponse, error) {
	uiElements, err := NewCustomGameMode(loom.Address{
		ChainID: req.Address.ChainId,
		Local:   req.Address.Local,
	}).GetCustomUi(ctx)

	if err != nil {
		return nil, err
	}

	response := &zb.GetCustomGameModeCustomUiResponse{
		UiElements: uiElements,
	}

	return response, nil
}

func (z *ZombieBattleground) ListGameModes(ctx contract.StaticContext, req *zb.ListGameModesRequest) (*zb.GameModeList, error) {
	gameModeList, err := loadGameModeList(ctx)
	if err != nil {
		return nil, err
	}

	return gameModeList, nil
}

func validateGameModeReq(req *zb.GameModeRequest) error {
	if req.Name == "" {
		return errors.New("GameMode name cannot be empty")
	}
	if utf8.RuneCountInString(req.Name) > MaxGameModeNameChar {
		return errors.New("GameMode name too long")
	}
	if req.Description == "" {
		return errors.New("GameMode Description cannot be empty")
	}
	if utf8.RuneCountInString(req.Description) > MaxGameModeDescriptionChar {
		return errors.New("GameMode Description too long")
	}
	if req.Version == "" {
		return errors.New("GameMode Version cannot be empty")
	}
	if utf8.RuneCountInString(req.Version) > MaxGameModeVersionChar {
		return errors.New("GameMode Version too long")
	}
	if req.Address == "" {
		return errors.New("GameMode address cannot be empty")
	}

	return nil
}

func (z *ZombieBattleground) AddGameMode(ctx contract.Context, req *zb.GameModeRequest) (*zb.GameMode, error) {
	if err := validateGameModeReq(req); err != nil {
		return nil, err
	}

	// check if game mode with this name already exists
	gameModeList, err := loadGameModeList(ctx)
	if err != nil && err == contract.ErrNotFound {
		gameModeList = &zb.GameModeList{GameModes: []*zb.GameMode{}}
	}
	if gameMode := getGameModeFromListByName(gameModeList, req.Name); gameMode != nil {
		return nil, errors.New("A game mode with that name already exists")
	}

	// create a GUID from the hash of gameMode name and address
	h := hmac.New(sha256.New, []byte(secret))
	h.Write([]byte(req.Name + req.Address))
	ID := hex.EncodeToString(h.Sum(nil))

	addr, err := loom.LocalAddressFromHexString(req.Address)
	if err != nil {
		return nil, err
	}

	gameModeType := zb.GameModeType_Community
	owner := &types.Address{ChainId: ctx.ContractAddress().ChainID, Local: ctx.Message().Sender.Local}
	// if request was made with a valid oracle, set type and owner to Loom
	if req.Oracle != "" {
		oracleLocal, err := loom.LocalAddressFromHexString(req.Oracle)
		if err != nil {
			return nil, err
		}

		oracleAddr := &types.Address{ChainId: ctx.ContractAddress().ChainID, Local: oracleLocal}

		if err := z.validateOracle(ctx, oracleAddr); err != nil {
			return nil, err
		}

		gameModeType = zb.GameModeType_Loom
		owner = loom.RootAddress(ctx.ContractAddress().ChainID).MarshalPB()
	}

	gameMode := &zb.GameMode{
		ID:           ID,
		Name:         req.Name,
		Description:  req.Description,
		Version:      req.Version,
		Address:      &types.Address{ChainId: ctx.ContractAddress().ChainID, Local: addr},
		Owner:        owner,
		GameModeType: gameModeType,
	}

	ctx.GrantPermission([]byte(ID), []string{OwnerRole})

	if err := addGameModeToList(ctx, gameMode); err != nil {
		return nil, err
	}

	return gameMode, nil
}

func (z *ZombieBattleground) UpdateGameMode(ctx contract.Context, req *zb.UpdateGameModeRequest) (*zb.GameMode, error) {
	// Require either oracle or owner permission to update a game mode
	if req.Oracle != "" {
		oracleLocal, err := loom.LocalAddressFromHexString(req.Oracle)
		if err != nil {
			return nil, err
		}

		oracleAddr := &types.Address{ChainId: ctx.ContractAddress().ChainID, Local: oracleLocal}

		if err := z.validateOracle(ctx, oracleAddr); err != nil {
			return nil, err
		}
	} else if ok, _ := ctx.HasPermission([]byte(req.ID), []string{OwnerRole}); !ok {
		return nil, ErrUserNotVerified
	}

	gameModeList, err := loadGameModeList(ctx)
	if err != nil {
		return nil, err
	}
	gameMode := getGameModeFromList(gameModeList, req.ID)
	if gameMode == nil {
		return nil, contract.ErrNotFound
	}

	if req.Name != "" {
		if utf8.RuneCountInString(req.Name) > MaxGameModeNameChar {
			return nil, errors.New("GameMode name too long")
		}
		gameMode.Name = req.Name
	}
	if req.Description != "" {
		if utf8.RuneCountInString(req.Description) > MaxGameModeDescriptionChar {
			return nil, errors.New("GameMode Description too long")
		}
		gameMode.Description = req.Description
	}
	if req.Version != "" {
		if utf8.RuneCountInString(req.Version) > MaxGameModeVersionChar {
			return nil, errors.New("GameMode Version too long")
		}
		gameMode.Version = req.Version
	}
	if req.Address != "" {
		addr, err := loom.LocalAddressFromHexString(req.Address)
		if err != nil {
			return nil, err
		}
		gameMode.Address = &types.Address{ChainId: ctx.ContractAddress().ChainID, Local: addr}
	}

	if err = saveGameModeList(ctx, gameModeList); err != nil {
		return nil, err
	}

	return gameMode, nil
}

func (z *ZombieBattleground) DeleteGameMode(ctx contract.Context, req *zb.DeleteGameModeRequest) error {
	// Require either oracle or owner permission to delete a game mode
	if req.Oracle != "" {
		oracleLocal, err := loom.LocalAddressFromHexString(req.Oracle)
		if err != nil {
			return err
		}

		oracleAddr := &types.Address{ChainId: ctx.ContractAddress().ChainID, Local: oracleLocal}

		if err := z.validateOracle(ctx, oracleAddr); err != nil {
			return err
		}
	} else if ok, _ := ctx.HasPermission([]byte(req.ID), []string{OwnerRole}); !ok {
		return ErrUserNotVerified
	}

	gameModeList, err := loadGameModeList(ctx)
	if err != nil {
		return err
	}

	var deleted bool
	gameModeList, deleted = deleteGameMode(gameModeList, req.ID)
	if !deleted {
		return fmt.Errorf("game mode not found")
	}

	if err := saveGameModeList(ctx, gameModeList); err != nil {
		return err
	}

	return nil
}

var Contract plugin.Contract = contract.MakePluginContract(&ZombieBattleground{UseBackendGameLogic: false})<|MERGE_RESOLUTION|>--- conflicted
+++ resolved
@@ -674,14 +674,14 @@
 	}
 
 	profile := zb.PlayerProfile{
-		UserId:                 req.UserId,
-		DeckId:                 deck.Id,
-		UpdatedAt:              ctx.Now().Unix(),
-		Version:                req.Version,
-		RandomSeed:             req.RandomSeed,
-		CustomGame:             req.CustomGame,
-		Tags:                   req.Tags,
-		ClientSideRuleOverride: req.ClientSideRuleOverride,
+		UserId:              req.UserId,
+		DeckId:              deck.Id,
+		UpdatedAt:           ctx.Now().Unix(),
+		Version:             req.Version,
+		RandomSeed:          req.RandomSeed,
+		CustomGame:          req.CustomGame,
+		Tags:                req.Tags,
+		UseBackendGameLogic: req.UseBackendGameLogic,
 	}
 
 	var loadPlayerPoolFn func(contract.StaticContext) (*zb.PlayerPool, error)
@@ -986,11 +986,7 @@
 			},
 		}
 
-<<<<<<< HEAD
-		gp, err := NewGamePlay(ctx, match.Id, match.Version, playerStates, match.RandomSeed, addr2, z.UseBackendGameLogic)
-=======
-		gp, err := NewGamePlay(ctx, match.Id, match.Version, playerStates, match.RandomSeed, addr2, match.ClientSideRuleOverride)
->>>>>>> c7e53c13
+		gp, err := NewGamePlay(ctx, match.Id, match.Version, playerStates, match.RandomSeed, addr2, match.UseBackendGameLogic)
 		if err != nil {
 			return nil, err
 		}
