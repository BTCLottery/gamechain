package battleground

import (
	"crypto/hmac"
	"crypto/sha256"
	"encoding/hex"
	"fmt"
	"os"
	"sort"
	"time"
	"unicode/utf8"

	"github.com/golang/protobuf/jsonpb"
	"github.com/loomnetwork/gamechain/types/zb"
	loom "github.com/loomnetwork/go-loom"
	"github.com/loomnetwork/go-loom/plugin"
	contract "github.com/loomnetwork/go-loom/plugin/contractpb"
	"github.com/loomnetwork/go-loom/types"
	"github.com/pkg/errors"
)

type ZombieBattleground struct {
	ClientSideRuleOverride bool //disables all checks to ensure the client can work before server is fully implemented
}

const (
	MaxGameModeNameChar        = 48
	MaxGameModeDescriptionChar = 255
	MaxGameModeVersionChar     = 16
	TurnTimeout                = 120 * time.Second
)

var secret string

func (z *ZombieBattleground) Meta() (plugin.Meta, error) {
	return plugin.Meta{
		Name:    "ZombieBattleground",
		Version: "1.0.0",
	}, nil
}

func (z *ZombieBattleground) Init(ctx contract.Context, req *zb.InitRequest) error {
	secret = os.Getenv("SECRET_KEY")
	if secret == "" {
		secret = "justsowecantestwithoutenvvar"
	}
	disableClientSideOverride := os.Getenv("DISABLE_CLIENT_SIDE_OVERRIDE")
	if disableClientSideOverride == "false" {
		z.ClientSideRuleOverride = false
	} else {
		z.ClientSideRuleOverride = true
	}

	if req.Oracle != nil {
		ctx.GrantPermissionTo(loom.UnmarshalAddressPB(req.Oracle), []byte(req.Oracle.String()), "oracle")
		if err := ctx.Set(oracleKey, req.Oracle); err != nil {
			return errors.Wrap(err, "Error setting oracle")
		}
	}

	// initialize card library
	cardList := zb.CardList{
		Cards: req.Cards,
	}
	if err := ctx.Set(MakeVersionedKey(req.Version, cardListKey), &cardList); err != nil {
		return err
	}
	// initialize heros
	heroList := zb.HeroList{
		Heroes: req.Heroes,
	}
	if err := ctx.Set(MakeVersionedKey(req.Version, heroListKey), &heroList); err != nil {
		return err
	}

	cardCollectionList := zb.CardCollectionList{
		Cards: req.DefaultCollection,
	}
	if err := ctx.Set(MakeVersionedKey(req.Version, defaultCollectionKey), &cardCollectionList); err != nil {
		return err
	}

	// initialize default deck
	deckList := zb.DeckList{
		Decks: req.DefaultDecks,
	}
	if err := ctx.Set(MakeVersionedKey(req.Version, defaultDeckKey), &deckList); err != nil {
		return err
	}

	defaultHeroList := zb.HeroList{
		Heroes: req.Heroes,
	}
	if err := ctx.Set(MakeVersionedKey(req.Version, defaultHeroesKey), &defaultHeroList); err != nil {
		return err
	}

	return nil
}

func (z *ZombieBattleground) UpdateInit(ctx contract.Context, req *zb.UpdateInitRequest) error {
	var heroList zb.HeroList
	var defaultHeroList zb.HeroList
	var cardList zb.CardList
	var cardCollectionList zb.CardCollectionList
	var deckList zb.DeckList

	// initialize card library
	cardList.Cards = req.Cards
	if req.Cards == nil {
		if req.OldVersion != "" {
			if err := ctx.Get(MakeVersionedKey(req.OldVersion, cardListKey), &cardList); err != nil {
				return err
			}
		} else {
			return fmt.Errorf("'cards' key missing, old version not specified")
		}
	}
	if err := ctx.Set(MakeVersionedKey(req.Version, cardListKey), &cardList); err != nil {
		return err
	}

	// initialize heros
	heroList.Heroes = req.Heroes
	defaultHeroList.Heroes = req.Heroes
	if req.Heroes == nil {
		if req.OldVersion != "" {
			if err := ctx.Get(MakeVersionedKey(req.OldVersion, heroListKey), &heroList); err != nil {
				return err
			}
			if err := ctx.Get(MakeVersionedKey(req.OldVersion, defaultHeroesKey), &defaultHeroList); err != nil {
				return err
			}
		} else {
			return fmt.Errorf("'heroes' key missing, old version not specified")
		}

	}
	if err := ctx.Set(MakeVersionedKey(req.Version, heroListKey), &heroList); err != nil {
		return err
	}
	if err := ctx.Set(MakeVersionedKey(req.Version, defaultHeroesKey), &defaultHeroList); err != nil {
		return err
	}

	cardCollectionList.Cards = req.DefaultCollection
	if req.DefaultCollection == nil {
		if req.OldVersion != "" {
			if err := ctx.Get(MakeVersionedKey(req.OldVersion, defaultCollectionKey), &cardCollectionList); err != nil {
				return err
			}
		} else {
			return fmt.Errorf("'default_collection' key missing, old version not specified")
		}

	}
	if err := ctx.Set(MakeVersionedKey(req.Version, defaultCollectionKey), &cardCollectionList); err != nil {
		return err
	}

	// initialize default deck
	deckList.Decks = req.DefaultDecks
	if req.DefaultDecks == nil {
		if req.OldVersion != "" {
			if err := ctx.Get(MakeVersionedKey(req.OldVersion, defaultDeckKey), &deckList); err != nil {
				return err
			}
		} else {
			return fmt.Errorf("'default_decks' key missing, old version not specified")
		}
	}
	if err := ctx.Set(MakeVersionedKey(req.Version, defaultDeckKey), &deckList); err != nil {
		return err
	}

	return nil
}

func (z *ZombieBattleground) GetInit(ctx contract.StaticContext, req *zb.GetInitRequest) (*zb.GetInitResponse, error) {
	var cardList zb.CardList
	var heroList zb.HeroList
	var defaultHeroList zb.HeroList
	var cardCollectionList zb.CardCollectionList
	var deckList zb.DeckList

	if err := ctx.Get(MakeVersionedKey(req.Version, cardListKey), &cardList); err != nil {
		return nil, errors.Wrap(err, "error getting cardList")
	}

	if err := ctx.Get(MakeVersionedKey(req.Version, heroListKey), &heroList); err != nil {
		return nil, errors.Wrap(err, "error getting heroList")
	}

	if err := ctx.Get(MakeVersionedKey(req.Version, defaultHeroesKey), &defaultHeroList); err != nil {
		return nil, errors.Wrap(err, "error getting default heroList")
	}

	if err := ctx.Get(MakeVersionedKey(req.Version, defaultCollectionKey), &cardCollectionList); err != nil {
		return nil, errors.Wrap(err, "error getting default collectionList")
	}

	if err := ctx.Get(MakeVersionedKey(req.Version, defaultDeckKey), &deckList); err != nil {
		return nil, errors.Wrap(err, "error getting default deckList")
	}

	return &zb.GetInitResponse{
		Cards:             cardList.Cards,
		Heroes:            heroList.Heroes,
		DefaultHeroes:     defaultHeroList.Heroes,
		DefaultDecks:      deckList.Decks,
		DefaultCollection: cardCollectionList.Cards,
		Version:           req.Version,
	}, nil
}

func (z *ZombieBattleground) UpdateCardList(ctx contract.Context, req *zb.UpdateCardListRequest) error {
	cardList := zb.CardList{
		Cards: req.Cards,
	}
	return saveCardList(ctx, req.Version, &cardList)
}

func (z *ZombieBattleground) GetCardList(ctx contract.Context, req *zb.GetCardListRequest) (*zb.GetCardListResponse, error) {
	cardlist, err := loadCardList(ctx, req.Version)
	if err != nil {
		return nil, err
	}
	return &zb.GetCardListResponse{Cards: cardlist.Cards}, nil
}

func (z *ZombieBattleground) GetAccount(ctx contract.StaticContext, req *zb.GetAccountRequest) (*zb.Account, error) {
	var account zb.Account
	if err := ctx.Get(AccountKey(req.UserId), &account); err != nil {
		return nil, errors.Wrapf(err, "unable to retrieve account data for userId: %s", req.UserId)
	}
	return &account, nil
}

func (z *ZombieBattleground) UpdateAccount(ctx contract.Context, req *zb.UpsertAccountRequest) (*zb.Account, error) {
	// Verify whether this privateKey associated with user
	if !isOwner(ctx, req.UserId) {
		return nil, ErrUserNotVerified
	}

	var account zb.Account
	accountKey := AccountKey(req.UserId)
	if err := ctx.Get(accountKey, &account); err != nil {
		return nil, errors.Wrapf(err, "unable to retrieve account data for userId: %s", req.UserId)
	}

	copyAccountInfo(&account, req)
	if err := ctx.Set(accountKey, &account); err != nil {
		return nil, errors.Wrapf(err, "error setting account information for userId: %s", req.UserId)
	}

	senderAddress := []byte(ctx.Message().Sender.Local)
	emitMsgJSON, err := prepareEmitMsgJSON(senderAddress, req.UserId, "updateaccount")
	if err == nil {
		ctx.EmitTopics(emitMsgJSON, "zombiebattleground:updateaccount")
	}

	return &account, nil
}

func (z *ZombieBattleground) CreateAccount(ctx contract.Context, req *zb.UpsertAccountRequest) error {
	// confirm owner doesnt exist already
	if ctx.Has(AccountKey(req.UserId)) {
		return errors.New("user already exists")
	}

	var account zb.Account
	account.UserId = req.UserId
	account.Owner = ctx.Message().Sender.Bytes()
	copyAccountInfo(&account, req)

	if err := ctx.Set(AccountKey(req.UserId), &account); err != nil {
		return errors.Wrapf(err, "error setting account information for userId: %s", req.UserId)
	}
	ctx.GrantPermission([]byte(req.UserId), []string{OwnerRole})

	// add default collection list
	var collectionList zb.CardCollectionList
	if err := ctx.Get(MakeVersionedKey(req.Version, defaultCollectionKey), &collectionList); err != nil {
		return errors.Wrapf(err, "unable to get default collectionlist")
	}
	if err := ctx.Set(CardCollectionKey(req.UserId), &collectionList); err != nil {
		return errors.Wrapf(err, "unable to save card collection for userId: %s", req.UserId)
	}

	var deckList zb.DeckList
	if err := ctx.Get(MakeVersionedKey(req.Version, defaultDeckKey), &deckList); err != nil {
		return errors.Wrapf(err, "unable to get default decks")
	}
	// update default deck with none-zero id
	for i := 0; i < len(deckList.Decks); i++ {
		deckList.Decks[i].Id = int64(i + 1)
	}
	if err := ctx.Set(DecksKey(req.UserId), &deckList); err != nil {
		return errors.Wrapf(err, "unable to save decks for userId: %s", req.UserId)
	}

	var heroes zb.HeroList
	if err := ctx.Get(MakeVersionedKey(req.Version, defaultHeroesKey), &heroes); err != nil {
		return errors.Wrapf(err, "unable to get default hero")
	}
	if err := ctx.Set(HeroesKey(req.UserId), &heroes); err != nil {
		return errors.Wrapf(err, "unable to save heroes for userId: %s", req.UserId)
	}

	senderAddress := []byte(ctx.Message().Sender.Local)
	emitMsgJSON, err := prepareEmitMsgJSON(senderAddress, req.UserId, "createaccount")
	if err == nil {
		ctx.EmitTopics(emitMsgJSON, "zombiebattleground:createaccount")
	}

	return nil
}

// CreateDeck appends the given deck to user's deck list
func (z *ZombieBattleground) CreateDeck(ctx contract.Context, req *zb.CreateDeckRequest) (*zb.CreateDeckResponse, error) {
	if req.Deck == nil {
		return nil, ErrDeckMustNotNil
	}
	if !isOwner(ctx, req.UserId) {
		return nil, ErrUserNotVerified
	}
	// validate hero
	heroes, err := loadHeroes(ctx, req.UserId)
	if err != nil {
		return nil, errors.Wrapf(err, "unable to get hero data for userId: %s", req.UserId)
	}
	if err := validateDeckHero(heroes.Heroes, req.Deck.HeroId); err != nil {
		return nil, err
	}
	// validate version on card library
	cardlist, err := loadCardList(ctx, req.Version)
	if err != nil {
		return nil, err
	}
	if err := validateCardLibrary(cardlist.Cards, req.Deck.Cards); err != nil {
		return nil, err
	}

	// Since the server side does not have any knowleadge on user's collection, we skip this logic on the server side for now.
	// TODO: Turn on the check when the server side knows user's collection
	// validating against default card collection
	// var defaultCollection zb.CardCollectionList
	// if err := ctx.Get(MakeVersionedKey(req.Version, defaultCollectionKey), &defaultCollection); err != nil {
	// 	return nil, errors.Wrapf(err, "unable to get default collectionlist")
	// }
	// // make sure the given cards and amount must be a subset of user's cards
	// if err := validateDeckCollections(defaultCollection.Cards, req.Deck.Cards); err != nil {
	// 	return nil, err
	// }

	deckList, err := loadDecks(ctx, req.UserId)
	if err != nil {
		return nil, err
	}
	// check duplicate name
	if existing := getDeckByName(deckList.Decks, req.Deck.Name); existing != nil {
		return nil, ErrDeckNameExists
	}
	// allocate new deck id starting from 1
	var newDeckID int64
	if len(deckList.Decks) != 0 {
		for _, deck := range deckList.Decks {
			if deck.Id > newDeckID {
				newDeckID = deck.Id
			}
		}
	}
	newDeckID++
	req.Deck.Id = newDeckID
	deckList.Decks = append(deckList.Decks, req.Deck)
	deckList.LastModificationTimestamp = req.LastModificationTimestamp
	if err := saveDecks(ctx, req.UserId, deckList); err != nil {
		return nil, err
	}

	senderAddress := []byte(ctx.Message().Sender.Local)
	emitMsgJSON, err := prepareEmitMsgJSON(senderAddress, req.UserId, "createdeck")
	if err == nil {
		ctx.EmitTopics(emitMsgJSON, "zombiebattleground:createdeck")
	}
	return &zb.CreateDeckResponse{DeckId: newDeckID}, nil
}

// EditDeck edits the deck by id
func (z *ZombieBattleground) EditDeck(ctx contract.Context, req *zb.EditDeckRequest) error {
	if req.Deck == nil {
		return fmt.Errorf("deck must not be nil")
	}
	if !isOwner(ctx, req.UserId) {
		return ErrUserNotVerified
	}
	// validate hero
	heroes, err := loadHeroes(ctx, req.UserId)
	if err := validateDeckHero(heroes.Heroes, req.Deck.HeroId); err != nil {
		return err
	}
	// validate version on card library
	cardlist, err := loadCardList(ctx, req.Version)
	if err != nil {
		return err
	}
	if err := validateCardLibrary(cardlist.Cards, req.Deck.Cards); err != nil {
		return err
	}

	// Since the server side does not have any knowleadge on user's collection, we skip this logic on the server side for now.
	// TODO: Turn on the check when the server side knows user's collection
	// validating against default card collection
	// var defaultCollection zb.CardCollectionList
	// if err := ctx.Get(MakeVersionedKey(req.Version, defaultCollectionKey), &defaultCollection); err != nil {
	// 	return nil, errors.Wrapf(err, "unable to get default collectionlist")
	// }
	// // make sure the given cards and amount must be a subset of user's cards
	// if err := validateDeckCollections(defaultCollection.Cards, req.Deck.Cards); err != nil {
	// 	return nil, err
	// }

	// validate deck
	deckList, err := loadDecks(ctx, req.UserId)
	if err != nil {
		return err
	}
	// TODO: check if this still valid
	// The deck name should be validated on the client side, not server
	if err := validateDeckName(deckList.Decks, req.Deck); err != nil {
		return err
	}

	deckID := req.Deck.Id
	existingDeck := getDeckByID(deckList.Decks, deckID)
	if existingDeck == nil {
		return ErrNotfound
	}
	// update deck
	existingDeck.Name = req.Deck.Name
	existingDeck.Cards = req.Deck.Cards
	existingDeck.HeroId = req.Deck.HeroId
	// update decklist
	deckList.LastModificationTimestamp = req.LastModificationTimestamp
	if err := saveDecks(ctx, req.UserId, deckList); err != nil {
		return err
	}

	senderAddress := []byte(ctx.Message().Sender.Local)
	emitMsgJSON, err := prepareEmitMsgJSON(senderAddress, req.UserId, "editdeck")
	if err == nil {
		ctx.EmitTopics(emitMsgJSON, "zombiebattleground:editdeck")
	}
	return nil
}

// DeleteDeck deletes a user's deck by id
func (z *ZombieBattleground) DeleteDeck(ctx contract.Context, req *zb.DeleteDeckRequest) error {
	if !isOwner(ctx, req.UserId) {
		return ErrUserNotVerified
	}

	deckList, err := loadDecks(ctx, req.UserId)
	if err != nil {
		return err
	}

	var deleted bool
	deckList.Decks, deleted = deleteDeckByID(deckList.Decks, req.DeckId)
	if !deleted {
		return fmt.Errorf("deck not found")
	}

	deckList.LastModificationTimestamp = req.LastModificationTimestamp
	if err := saveDecks(ctx, req.UserId, deckList); err != nil {
		return err
	}
	return nil
}

// ListDecks returns the user's decks
func (z *ZombieBattleground) ListDecks(ctx contract.StaticContext, req *zb.ListDecksRequest) (*zb.ListDecksResponse, error) {
	deckList, err := loadDecks(ctx, req.UserId)
	if err != nil {
		return nil, err
	}
	return &zb.ListDecksResponse{
		Decks: deckList.Decks,
		LastModificationTimestamp: deckList.LastModificationTimestamp,
	}, nil
}

// GetDeck returns the deck by given id
func (z *ZombieBattleground) GetDeck(ctx contract.StaticContext, req *zb.GetDeckRequest) (*zb.GetDeckResponse, error) {
	deckList, err := loadDecks(ctx, req.UserId)
	if err != nil {
		return nil, err
	}
	deck := getDeckByID(deckList.Decks, req.DeckId)
	if deck == nil {
		return nil, contract.ErrNotFound
	}
	return &zb.GetDeckResponse{Deck: deck}, nil
}

func (z *ZombieBattleground) SetAIDecks(ctx contract.Context, req *zb.SetAIDecksRequest) error {
	deckList := zb.DeckList{
		Decks: req.Decks,
	}
	return saveAIDecks(ctx, req.Version, &deckList)
}

func (z *ZombieBattleground) GetAIDecks(ctx contract.StaticContext, req *zb.GetAIDecksRequest) (*zb.GetAIDecksResponse, error) {
	deckList, err := loadAIDecks(ctx, req.Version)
	if err != nil {
		return nil, err
	}
	return &zb.GetAIDecksResponse{
		Decks: deckList.Decks,
	}, nil
}

// GetCollection returns the collection of the card own by the user
func (z *ZombieBattleground) GetCollection(ctx contract.StaticContext, req *zb.GetCollectionRequest) (*zb.GetCollectionResponse, error) {
	collectionList, err := loadCardCollection(ctx, req.UserId)
	if err != nil {
		return nil, err
	}
	return &zb.GetCollectionResponse{Cards: collectionList.Cards}, nil
}

// ListCardLibrary list all the card library data
func (z *ZombieBattleground) ListCardLibrary(ctx contract.StaticContext, req *zb.ListCardLibraryRequest) (*zb.ListCardLibraryResponse, error) {
	var cardList zb.CardList
	if err := ctx.Get(MakeVersionedKey(req.Version, cardListKey), &cardList); err != nil {
		return nil, err
	}

	// convert to card list to card library view grouped by set
	var category = make(map[string][]*zb.Card)
	for _, card := range cardList.Cards {
		if _, ok := category[card.Set]; !ok {
			category[card.Set] = make([]*zb.Card, 0)
		}
		category[card.Set] = append(category[card.Set], card)
	}
	// order sets by name
	var setNames []string
	for k := range category {
		setNames = append(setNames, k)
	}
	sort.Strings(setNames)

	var sets []*zb.CardSet
	for _, setName := range setNames {
		cards, ok := category[setName]
		if !ok {
			continue
		}
		set := &zb.CardSet{
			Name:  setName,
			Cards: cards,
		}
		sets = append(sets, set)
	}

	return &zb.ListCardLibraryResponse{Sets: sets}, nil
}

func (z *ZombieBattleground) ListHeroLibrary(ctx contract.StaticContext, req *zb.ListHeroLibraryRequest) (*zb.ListHeroLibraryResponse, error) {
	var heroList zb.HeroList
	if err := ctx.Get(MakeVersionedKey(req.Version, heroListKey), &heroList); err != nil {
		return nil, err
	}
	return &zb.ListHeroLibraryResponse{Heroes: heroList.Heroes}, nil
}

func (z *ZombieBattleground) UpdateHeroLibrary(ctx contract.Context, req *zb.UpdateHeroLibraryRequest) (*zb.UpdateHeroLibraryResponse, error) {
	var heroList = zb.HeroList{
		Heroes: req.Heroes,
	}
	if err := ctx.Set(MakeVersionedKey(req.Version, heroListKey), &heroList); err != nil {
		return nil, err
	}
	return &zb.UpdateHeroLibraryResponse{}, nil
}

func (z *ZombieBattleground) ListHeroes(ctx contract.StaticContext, req *zb.ListHeroesRequest) (*zb.ListHeroesResponse, error) {
	heroList, err := loadHeroes(ctx, req.UserId)
	if err != nil {
		return nil, err
	}
	return &zb.ListHeroesResponse{Heroes: heroList.Heroes}, nil
}

func (z *ZombieBattleground) GetHero(ctx contract.StaticContext, req *zb.GetHeroRequest) (*zb.GetHeroResponse, error) {
	heroList, err := loadHeroes(ctx, req.UserId)
	if err != nil {
		return nil, err
	}
	hero := getHeroById(heroList.Heroes, req.HeroId)
	if hero == nil {
		return nil, contract.ErrNotFound
	}
	return &zb.GetHeroResponse{Hero: hero}, nil
}

func (z *ZombieBattleground) AddHeroExperience(ctx contract.Context, req *zb.AddHeroExperienceRequest) (*zb.AddHeroExperienceResponse, error) {
	if req.Experience <= 0 {
		return nil, fmt.Errorf("experience needs to be greater than zero")
	}
	if !isOwner(ctx, req.UserId) {
		return nil, ErrUserNotVerified
	}

	heroList, err := loadHeroes(ctx, req.UserId)
	if err != nil {
		return nil, err
	}

	hero := getHeroById(heroList.Heroes, req.HeroId)
	if hero == nil {
		return nil, contract.ErrNotFound
	}
	hero.Experience += req.Experience

	if err := saveHeroes(ctx, req.UserId, heroList); err != nil {
		return nil, err
	}

	senderAddress := []byte(ctx.Message().Sender.Local)
	emitMsgJSON, err := prepareEmitMsgJSON(senderAddress, req.UserId, "addHeroExperience")
	if err == nil {
		ctx.EmitTopics(emitMsgJSON, "zombiebattleground:addheroexperience")
	}

	return &zb.AddHeroExperienceResponse{HeroId: hero.HeroId, Experience: hero.Experience}, nil
}

func (z *ZombieBattleground) GetHeroSkills(ctx contract.StaticContext, req *zb.GetHeroSkillsRequest) (*zb.GetHeroSkillsResponse, error) {
	heroList, err := loadHeroes(ctx, req.UserId)
	if err != nil {
		return nil, err
	}
	hero := getHeroById(heroList.Heroes, req.HeroId)
	if hero == nil {
		return nil, contract.ErrNotFound
	}
	return &zb.GetHeroSkillsResponse{HeroId: hero.HeroId, Skills: hero.Skills}, nil
}

func (z *ZombieBattleground) RegisterPlayerPool(ctx contract.Context, req *zb.RegisterPlayerPoolRequest) (*zb.RegisterPlayerPoolResponse, error) {
	// preparing user profile consisting of deck, score, ...
	dl, err := loadDecks(ctx, req.UserId)
	if err != nil {
		return nil, err
	}
	deck := getDeckByID(dl.Decks, req.DeckId)
	if deck == nil {
		return nil, fmt.Errorf("deck id %d not found", req.DeckId)
	}

	if req.Version == "" {
		return nil, fmt.Errorf("version not specified")
	}

	profile := zb.PlayerProfile{
<<<<<<< HEAD
		UserId:     req.UserId,
		DeckId:     deck.Id,
		UpdatedAt:  ctx.Now().Unix(),
		Version:    req.Version,
		RandomSeed: req.RandomSeed,
		CustomGame: req.CustomGame,
	}

	ctx.Logger().Info(fmt.Sprintf("Register Player Pool user=%s", req.UserId))
	// load player pool
	pool, err := loadPlayerPool(ctx)
	if err != nil {
		return nil, err
	}

	// if player is not in pool, add them
	if targetProfile := findPlayerProfileByID(pool, req.UserId); targetProfile == nil {
		pool.PlayerProfiles = append(pool.PlayerProfiles, &profile)
		if err := savePlayerPool(ctx, pool); err != nil {
			return nil, err
		}
	}

	ctx.Logger().Info(fmt.Sprintf("Player Pool %+v", pool))

	senderAddress := []byte(ctx.Message().Sender.Local)
	emitMsgJSON, err := prepareEmitMsgJSON(senderAddress, req.UserId, "registerplayerpool")
	if err == nil {
		ctx.EmitTopics(emitMsgJSON, "zombiebattleground:registerplayerpool")
	}

	return &zb.RegisterPlayerPoolResponse{}, nil
}

func (z *ZombieBattleground) FindMatch(ctx contract.Context, req *zb.FindMatchRequest) (*zb.FindMatchResponse, error) {
	pool, err := loadPlayerPool(ctx)
	if err != nil {
		return nil, err
	}
	match, _ := loadUserCurrentMatch(ctx, req.UserId)
	if match != nil {
		return &zb.FindMatchResponse{
			Match: match,
		}, nil
	}
	playerProfile := findPlayerProfileByID(pool, req.UserId)
	if playerProfile == nil {
		return nil, errors.New("Player not found in player pool")
	}

	dl, err := loadDecks(ctx, req.UserId)
	if err != nil {
		return nil, err
	}
	deck := getDeckByID(dl.Decks, playerProfile.DeckId)
	if deck == nil {
		return nil, fmt.Errorf("deck id %d not found while matchmaking", playerProfile.DeckId)
=======
		UserId:    req.UserId,
		DeckId:    deck.Id,
		UpdatedAt: ctx.Now().Unix(),
		Tags:      req.Tags,
	}

	var loadPlayerPoolFn func(contract.Context) (*zb.PlayerPool, error)
	var savePlayerPoolFn func(contract.Context, *zb.PlayerPool) error
	// if the tags is set, use tagged playerpool
	if len(profile.Tags) > 0 {
		loadPlayerPoolFn = loadTaggedPlayerPool
		savePlayerPoolFn = saveTaggedPlayerPool
	} else {
		loadPlayerPoolFn = loadPlayerPool
		savePlayerPoolFn = savePlayerPool
>>>>>>> c25693f0
	}

	// perform matchmaking function to calculate scores
	// steps:
	// 1. list all the candidates that has similar profiles TODO: match versions
	// 2. pick the most highest score
	// 3. if there is no candidate, sleep for MMWaitTime seconds
	retries := 0
	var matchedPlayerProfile *zb.PlayerProfile
	for retries < MMRetries {
<<<<<<< HEAD
		ctx.Logger().Debug(fmt.Sprintf("Matchmaking for user=%s retries=%d", req.UserId, retries))
=======
		ctx.Logger().Debug(fmt.Sprintf("Matchmaking for user=%s retires=%d", req.UserId, retries))
		// load player pool
		pool, err := loadPlayerPoolFn(ctx)
		if err != nil {
			return nil, err
		}
>>>>>>> c25693f0

		// prune the timed out player profile
		// for _, pp := range pool.PlayerProfiles {
		// 	updatedAt := time.Unix(pp.UpdatedAt, 0)
		// 	if updatedAt.Add(MMTimeout).Before(ctx.Now()) {
		// 		ctx.Logger().Debug(fmt.Sprintf("Player profile %s timedout", pp.UserId))
		// 		// remove player from the pool
		// 		pool = removePlayerFromPool(pool, pp.UserId)
		// 		// remove match
		// 		match, _ := loadUserCurrentMatch(ctx, pp.UserId)
		// 		if match != nil {
		// 			ctx.Delete(MatchKey(match.Id))
		// 			match.Status = zb.Match_Timedout
		// 			// remove player's match if existing
		// 			ctx.Delete(UserMatchKey(pp.UserId))
		// 			// notify player
		// 			emitMsg := zb.PlayerActionEvent{
		// 				Match: match,
		// 			}
		// 			data, err := new(jsonpb.Marshaler).MarshalToString(&emitMsg)
		// 			if err != nil {
		// 				return nil, err
		// 			}
		// 			if err == nil {
		// 				ctx.EmitTopics([]byte(data), match.Topics...)
		// 			}
		// 		}
		// 	}
		// }

		ctx.Logger().Debug(fmt.Sprintf("PlayerPool size before running matchmaking: %d", len(pool.PlayerProfiles)))
<<<<<<< HEAD

=======
		// 1. if pool size is 0, just register player to the pool
		if len(pool.PlayerProfiles) == 0 {
			pool.PlayerProfiles = append(pool.PlayerProfiles, &profile)
			if err := savePlayerPoolFn(ctx, pool); err != nil {
				return nil, err
			}
			// create match
			match := &zb.Match{
				Status: zb.Match_Matching,
				PlayerStates: []*zb.PlayerState{
					&zb.PlayerState{
						Id:   req.UserId,
						Deck: deck,
					},
				},
				Version: req.Version,
			}

			if err := createMatch(ctx, match); err != nil {
				return nil, err
			}
			// save user match
			if err := saveUserCurrentMatch(ctx, req.UserId, match); err != nil {
				return nil, err
			}
			return &zb.FindMatchResponse{
				Match: match,
			}, nil
		}

		targetProfile := findPlayerProfileByID(pool, req.UserId)
		// 2. if pool size is 1 and contains only the player finding a match, update the player profile
		if len(pool.PlayerProfiles) == 1 && targetProfile != nil {
			profile := pool.PlayerProfiles[0]
			profile.UpdatedAt = ctx.Now().Unix()
			if err := savePlayerPoolFn(ctx, pool); err != nil {
				return nil, err
			}

			// return the currently saved match
			match, err := loadUserCurrentMatch(ctx, req.UserId)
			if err != nil {
				return nil, err
			}
			return &zb.FindMatchResponse{
				Match: match,
			}, nil
		}

		// 3. otherwise, perfrom match making function
>>>>>>> c25693f0
		var playerScores []*PlayerScore
		for _, pp := range pool.PlayerProfiles {
			// skip the requesting player
			if pp.UserId == req.UserId {
				continue
			}
			score := mmf(playerProfile, pp)
			playerScores = append(playerScores, &PlayerScore{score: score, id: pp.UserId})
		}
		sortedPlayerScores := sortByPlayerScore(playerScores)
		if len(sortedPlayerScores) > 0 {
			matchedPlayerID := sortedPlayerScores[0].id
			ctx.Logger().Debug(fmt.Sprintf("PlayerPool matched player %s vs %s", req.UserId, matchedPlayerID))
			matchedPlayerProfile = findPlayerProfileByID(pool, matchedPlayerID)
			// remove the match players from the pool
			pool = removePlayerFromPool(pool, matchedPlayerID)
			pool = removePlayerFromPool(pool, req.UserId)
			if err := savePlayerPoolFn(ctx, pool); err != nil {
				return nil, err
			}
			ctx.Logger().Debug(fmt.Sprintf("PlayerPool size after running matchmaking: %d", len(pool.PlayerProfiles)))
			break
		}
		retries++
	}

	// // get and update the match
	// player1 := matchedPlayerProfile.UserId
	// match, err := loadUserCurrentMatch(ctx, player1)
	// if err != nil && err != contract.ErrNotFound {
	// 	return nil, err
	// }

	if matchedPlayerProfile == nil {
		return nil, errors.New("Matchmaking failed, couldnt get matchedPlayerProfile")
	}

	// get matched player deck
	matchedDl, err := loadDecks(ctx, matchedPlayerProfile.UserId)
	if err != nil {
		return nil, err
	}
	matchedDeck := getDeckByID(matchedDl.Decks, matchedPlayerProfile.DeckId)
	if matchedDeck == nil {
		return nil, fmt.Errorf("deck id %d not found", matchedPlayerProfile.DeckId)
	}

	// create match
	match = &zb.Match{
		Status: zb.Match_Matching,
		PlayerStates: []*zb.PlayerState{
			&zb.PlayerState{
				Id:            playerProfile.UserId,
				Deck:          deck,
				MatchAccepted: false,
			},
			&zb.PlayerState{
				Id:            matchedPlayerProfile.UserId,
				Deck:          matchedDeck,
				MatchAccepted: false,
			},
		},
		Version: playerProfile.Version, // TODO: match version of both players
	}

	match.RandomSeed = playerProfile.RandomSeed //TODO: seed should really come from somewhere else
	if match.RandomSeed == 0 {
		match.RandomSeed = ctx.Now().Unix()
	}

	match.CustomGameAddr = playerProfile.CustomGame // TODO: make sure both players request same custom game?

	if err := createMatch(ctx, match); err != nil {
		return nil, err
	}

	// save user match
	if err := saveUserCurrentMatch(ctx, playerProfile.UserId, match); err != nil {
		return nil, err
	}
	if err := saveUserCurrentMatch(ctx, matchedPlayerProfile.UserId, match); err != nil {
		return nil, err
	}
	// save match
	// if err := saveMatch(ctx, match); err != nil {
	// 	return nil, err
	// }

	emitMsg := zb.FindMatchResponse{
		Match: match,
	}
	data, err := new(jsonpb.Marshaler).MarshalToString(&emitMsg)
	if err != nil {
		return nil, err
	}
	if err == nil {
		ctx.EmitTopics([]byte(data), match.Topics...)
	}

	return &zb.FindMatchResponse{
		Match: match,
	}, nil
}

func (z *ZombieBattleground) AcceptMatch(ctx contract.Context, req *zb.AcceptMatchRequest) (*zb.AcceptMatchResponse, error) {
	match, err := loadUserCurrentMatch(ctx, req.UserId)
	if err != nil {
		return nil, err
	}

	if req.MatchId != match.Id {
		return nil, errors.New("match id not correct")
	}

	var opponentAccepted bool
	for _, playerState := range match.PlayerStates {
		if playerState.Id == req.UserId {
			playerState.MatchAccepted = true
		} else {
			opponentAccepted = playerState.MatchAccepted
		}
	}

	emitMsg := zb.AcceptMatchResponse{
		Match: match,
	}

	if opponentAccepted {
		var addr loom.Address
		var addr2 *loom.Address
		var addrStr string
		//TODO cleanup how we do this parsing
		if match.CustomGameAddr != nil {
			addrStr = fmt.Sprintf("default:%s", match.CustomGameAddr.Local.String())
		}

		addr, err = loom.ParseAddress(addrStr)
		if err != nil {
			ctx.Logger().Debug(fmt.Sprintf("no custom game mode --%v\n", err))
		} else {
			addr2 = &addr
		}

		ctx.Logger().Info(fmt.Sprintf("NewGamePlay-clientSideRuleOverride-%t\n", z.ClientSideRuleOverride))
		gp, err := NewGamePlay(ctx, match.Id, match.Version, match.PlayerStates, match.RandomSeed, addr2, z.ClientSideRuleOverride)
		if err != nil {
			return nil, err
		}
		if err := saveGameState(ctx, gp.State); err != nil {
			return nil, err
		}

		match.Status = zb.Match_Started

		emitMsg = zb.AcceptMatchResponse{
			Match: match,
			Block: &zb.History{List: gp.history},
		}
	}

	// save user match
	for _, playerState := range match.PlayerStates {
		if err := saveUserCurrentMatch(ctx, playerState.Id, match); err != nil {
			return nil, err
		}
	}
	// save match
	if err := saveMatch(ctx, match); err != nil {
		return nil, err
	}

	data, err := new(jsonpb.Marshaler).MarshalToString(&emitMsg)
	if err != nil {
		return nil, err
	}
	if err == nil {
		ctx.EmitTopics([]byte(data), match.Topics...)
	}

	return &zb.AcceptMatchResponse{
		Match: match,
	}, nil
}

// TODO remove this
func (z *ZombieBattleground) GetPlayerPool(ctx contract.StaticContext, req *zb.PlayerPoolRequest) (*zb.PlayerPoolResponse, error) {
	pool, err := loadPlayerPool(ctx)
	if err != nil {
		return nil, err
	}

	return &zb.PlayerPoolResponse{
		Pool: pool,
	}, nil
}

func (z *ZombieBattleground) CancelFindMatch(ctx contract.Context, req *zb.CancelFindMatchRequest) (*zb.CancelFindMatchResponse, error) {
	match, err := loadMatch(ctx, req.MatchId)
	if err != nil {
		return nil, err
	}
	// remove the match if it not yet started
	if match.Status == zb.Match_Matching {
		ctx.Delete(MatchKey(match.Id))
	}
	// remove current match
	ctx.Delete(UserMatchKey(req.UserId))
	// notify player
	match.Status = zb.Match_Canceled
	emitMsg := zb.PlayerActionEvent{
		Match: match,
	}
	data, err := new(jsonpb.Marshaler).MarshalToString(&emitMsg)
	if err != nil {
		return nil, err
	}
	if err == nil {
		ctx.EmitTopics([]byte(data), match.Topics...)
	}

	var loadPlayerPoolFn func(contract.Context) (*zb.PlayerPool, error)
	var savePlayerPoolFn func(contract.Context, *zb.PlayerPool) error
	// if the tags is set, use tagged playerpool
	if len(req.Tags) > 0 {
		loadPlayerPoolFn = loadTaggedPlayerPool
		savePlayerPoolFn = saveTaggedPlayerPool
	} else {
		loadPlayerPoolFn = loadPlayerPool
		savePlayerPoolFn = savePlayerPool
	}

	// remove player from the player pool
	pool, err := loadPlayerPoolFn(ctx)
	if err != nil {
		return nil, err
	}
	pool = removePlayerFromPool(pool, req.UserId)
	if err := savePlayerPoolFn(ctx, pool); err != nil {
		return nil, err
	}

	return &zb.CancelFindMatchResponse{}, nil
}

func (z *ZombieBattleground) DebugFindMatch(ctx contract.Context, req *zb.DebugFindMatchRequest) (*zb.FindMatchResponse, error) {
	// preparing user profile consisting of deck, score, ...
	dl, err := loadDecks(ctx, req.UserId)
	if err != nil {
		return nil, err
	}
	var deck *zb.Deck
	if req.DeckId > 0 {
		deck = getDeckByID(dl.Decks, req.DeckId)
	}
	if req.Deck != nil {
		deck = req.Deck
	}

	if deck == nil {
		return nil, fmt.Errorf("deck not set")
	}

	profile := zb.PlayerProfile{
		UserId:    req.UserId,
		DeckId:    deck.Id,
		UpdatedAt: ctx.Now().Unix(),
		Tags:      req.Tags,
	}

	var loadPlayerPoolFn func(contract.Context) (*zb.PlayerPool, error)
	var savePlayerPoolFn func(contract.Context, *zb.PlayerPool) error
	// if the tags is set, use tagged playerpool
	if len(profile.Tags) > 0 {
		loadPlayerPoolFn = loadTaggedPlayerPool
		savePlayerPoolFn = saveTaggedPlayerPool
	} else {
		loadPlayerPoolFn = loadPlayerPool
		savePlayerPoolFn = savePlayerPool
	}

	// perform matchmaking function to calculate scores
	// steps:
	// 1. list all the candidates that has similar profiles
	// 2. pick the most highest score
	// 3. if there is no candidate, sleep for MMWaitTime seconds
	retries := 0
	var matchedPlayerProfile *zb.PlayerProfile
	for retries < MMRetries {
		ctx.Logger().Debug(fmt.Sprintf("Matchmaking for user=%s retires=%d", req.UserId, retries))
		// load player pool
		pool, err := loadPlayerPoolFn(ctx)
		if err != nil {
			return nil, err
		}

		// prune the timed out player profile
		for _, pp := range pool.PlayerProfiles {
			updatedAt := time.Unix(pp.UpdatedAt, 0)
			if updatedAt.Add(MMTimeout).Before(ctx.Now()) {
				ctx.Logger().Debug(fmt.Sprintf("Player profile %s timedout", pp.UserId))
				// remove player from the pool
				pool = removePlayerFromPool(pool, pp.UserId)
				// remove match
				match, _ := loadUserCurrentMatch(ctx, pp.UserId)
				if match != nil {
					ctx.Delete(MatchKey(match.Id))
					match.Status = zb.Match_Timedout
					// remove player's match if existing
					ctx.Delete(UserMatchKey(pp.UserId))
					// notify player
					emitMsg := zb.PlayerActionEvent{
						Match: match,
					}
					data, err := new(jsonpb.Marshaler).MarshalToString(&emitMsg)
					if err != nil {
						return nil, err
					}
					if err == nil {
						ctx.EmitTopics([]byte(data), match.Topics...)
					}
				}
			}
		}

		ctx.Logger().Debug(fmt.Sprintf("PlayerPool size before running matchmaking: %d", len(pool.PlayerProfiles)))
		// 1. if pool size is 0, just register player to the pool
		if len(pool.PlayerProfiles) == 0 {
			pool.PlayerProfiles = append(pool.PlayerProfiles, &profile)
			if err := savePlayerPoolFn(ctx, pool); err != nil {
				return nil, err
			}
			// create match
			match := &zb.Match{
				Status: zb.Match_Matching,
				PlayerStates: []*zb.PlayerState{
					&zb.PlayerState{
						Id:   req.UserId,
						Deck: deck,
					},
				},
				Version: req.Version,
			}

			if err := createMatch(ctx, match); err != nil {
				return nil, err
			}
			// save user match
			if err := saveUserCurrentMatch(ctx, req.UserId, match); err != nil {
				return nil, err
			}
			return &zb.FindMatchResponse{
				Match: match,
			}, nil
		}

		targetProfile := findPlayerProfileByID(pool, req.UserId)
		// 2. if pool size is 1 and contains only the player finding a match, update the player profile
		if len(pool.PlayerProfiles) == 1 && targetProfile != nil {
			profile := pool.PlayerProfiles[0]
			profile.UpdatedAt = ctx.Now().Unix()
			if err := savePlayerPoolFn(ctx, pool); err != nil {
				return nil, err
			}

			// return the currently saved match
			match, err := loadUserCurrentMatch(ctx, req.UserId)
			if err != nil {
				return nil, err
			}
			return &zb.FindMatchResponse{
				Match: match,
			}, nil
		}

		// 3. otherwise, perfrom match making function
		var playerScores []*PlayerScore
		for _, pp := range pool.PlayerProfiles {
			// skip the requesting player
			if pp.UserId == req.UserId {
				continue
			}
			score := mmf(targetProfile, pp)
			playerScores = append(playerScores, &PlayerScore{score: score, id: pp.UserId})
		}
		sortedPlayerScores := sortByPlayerScore(playerScores)
		if len(sortedPlayerScores) > 0 {
			matchedPlayerID := sortedPlayerScores[0].id
			ctx.Logger().Debug(fmt.Sprintf("PlayerPool matched player %s vs %s", req.UserId, matchedPlayerID))
			matchedPlayerProfile = findPlayerProfileByID(pool, matchedPlayerID)
			// remove the match players from the pool
			pool = removePlayerFromPool(pool, matchedPlayerID)
			pool = removePlayerFromPool(pool, req.UserId)
			if err := savePlayerPoolFn(ctx, pool); err != nil {
				return nil, err
			}
			ctx.Logger().Debug(fmt.Sprintf("PlayerPool size after running matchmaking: %d", len(pool.PlayerProfiles)))
			break
		}
		retries++
	}

	// get and update the match
	player1 := matchedPlayerProfile.UserId
	match, err := loadUserCurrentMatch(ctx, player1)
	if err != nil && err != contract.ErrNotFound {
		return nil, err
	}

	match.PlayerStates = append(match.PlayerStates, &zb.PlayerState{
		Id:   req.UserId,
		Deck: deck,
	})
	match.Status = zb.Match_Started

	// save user match
	if err := saveUserCurrentMatch(ctx, req.UserId, match); err != nil {
		return nil, err
	}
	if err := saveUserCurrentMatch(ctx, player1, match); err != nil {
		return nil, err
	}
	// save match
	if err := saveMatch(ctx, match); err != nil {
		return nil, err
	}

	// create game state
	match.RandomSeed = req.RandomSeed
	if match.RandomSeed == 0 {
		match.RandomSeed = ctx.Now().Unix()
	}

	var addr loom.Address
	var addr2 *loom.Address
	var addrStr string
	//TODO cleanup how we do this parsing
	if req.CustomGame != nil {
		addrStr = fmt.Sprintf("default:%s", req.CustomGame.Local.String())
	}

	addr, err = loom.ParseAddress(addrStr)
	if err != nil {
		ctx.Logger().Debug(fmt.Sprintf("no custom game mode --%v\n", err))
	} else {
		addr2 = &addr
	}

	ctx.Logger().Log(fmt.Sprintf("NewGamePlay-clientSideRuleOverride-%t\n", z.ClientSideRuleOverride))
	gp, err := NewGamePlay(ctx, match.Id, req.Version, match.PlayerStates, match.RandomSeed, addr2, z.ClientSideRuleOverride)
	if err != nil {
		return nil, err
	}
	if err := saveGameState(ctx, gp.State); err != nil {
		return nil, err
	}

	// accept match
	emitMsg := zb.PlayerActionEvent{
		Match: match,
		Block: &zb.History{List: gp.history},
	}
	data, err := new(jsonpb.Marshaler).MarshalToString(&emitMsg)
	if err != nil {
		return nil, err
	}
	if err == nil {
		ctx.EmitTopics([]byte(data), match.Topics...)
	}

	return &zb.FindMatchResponse{
		Match: match,
	}, nil
}

func (z *ZombieBattleground) GetMatch(ctx contract.StaticContext, req *zb.GetMatchRequest) (*zb.GetMatchResponse, error) {
	match, err := loadMatch(ctx, req.MatchId)
	if err != nil {
		return nil, err
	}
	gameState, _ := loadGameState(ctx, req.MatchId)

	return &zb.GetMatchResponse{
		Match:     match,
		GameState: gameState,
	}, nil
}

func (z *ZombieBattleground) GetGameState(ctx contract.StaticContext, req *zb.GetGameStateRequest) (*zb.GetGameStateResponse, error) {
	gameState, err := loadGameState(ctx, req.MatchId)
	if err != nil {
		return nil, err
	}

	return &zb.GetGameStateResponse{
		GameState: gameState,
	}, nil
}

func (z *ZombieBattleground) EndMatch(ctx contract.Context, req *zb.EndMatchRequest) (*zb.EndMatchResponse, error) {
	match, err := loadMatch(ctx, req.MatchId)
	if err != nil {
		return nil, err
	}

	match.Status = zb.Match_Ended
	if err := saveMatch(ctx, match); err != nil {
		return nil, err
	}
	// delete user match
	ctx.Delete(UserMatchKey(req.UserId))

	// update gamestate
	gamestate, err := loadGameState(ctx, match.Id)
	if err != nil {
		return nil, err
	}

	gp, err := GamePlayFrom(gamestate, z.ClientSideRuleOverride)
	if err != nil {
		return nil, err
	}

	gamestate.Winner = req.WinnerId
	gamestate.IsEnded = true
	if err := saveGameState(ctx, gamestate); err != nil {
		return nil, err
	}

	//TODO obviously this will need to change drastically once the logic is on the server
	gp.history = append(gp.history, &zb.HistoryData{
		Data: &zb.HistoryData_EndGame{
			EndGame: &zb.HistoryEndGame{
				UserId:   req.GetUserId(),
				MatchId:  req.MatchId,
				WinnerId: req.WinnerId,
			},
		},
	})
	emitMsg := zb.PlayerActionEvent{
		Match: match,
		Block: &zb.History{List: gp.history},
	}
	data, err := new(jsonpb.Marshaler).MarshalToString(&emitMsg)
	if err != nil {
		return nil, err
	}
	match.Topics = append(match.Topics, "endgame")
	if err == nil {
		ctx.EmitTopics([]byte(data), match.Topics...)
	}

	return &zb.EndMatchResponse{GameState: gamestate}, nil
}

func (z *ZombieBattleground) CheckGameStatus(ctx contract.Context, req *zb.CheckGameStatusRequest) (*zb.CheckGameStatusResponse, error) {
	match, err := loadMatch(ctx, req.MatchId)
	if err != nil {
		return nil, err
	}

	gamestate, err := loadGameState(ctx, match.Id)
	if err != nil {
		return nil, err
	}
	gp, err := GamePlayFrom(gamestate, z.ClientSideRuleOverride)
	if err != nil {
		return nil, err
	}
	// Check if the current player is gone for more than timeout.
	// If there is no action added, we check the gamestate created time.
	var createdAt time.Time
	latestAction := gp.current()
	if latestAction == nil {
		createdAt = time.Unix(gamestate.CreatedAt, 0)
	} else {
		createdAt = time.Unix(latestAction.CreatedAt, 0)
	}
	activePlayer := gp.activePlayer()
	if createdAt.Add(TurnTimeout).Before(ctx.Now()) {
		// create a leave match request and append to the game state
		leaveMatchAction := zb.PlayerAction{
			ActionType: zb.PlayerActionType_LeaveMatch,
			PlayerId:   activePlayer.Id,
			Action: &zb.PlayerAction_LeaveMatch{
				LeaveMatch: &zb.PlayerActionLeaveMatch{},
			},
			CreatedAt: ctx.Now().Unix(),
		}
		err := gp.AddAction(&leaveMatchAction)
		// ignore the error in case this method is called mutiple times
		if err == nil {
			if err := saveGameState(ctx, gamestate); err != nil {
				return nil, err
			}
		}
		// update match status
		match.Status = zb.Match_PlayerLeft
		if err := saveMatch(ctx, match); err != nil {
			return nil, err
		}
		emitMsg := zb.PlayerActionEvent{
			UserId:       activePlayer.Id,
			PlayerAction: &leaveMatchAction,
			Match:        match,
			Block:        &zb.History{List: gp.history},
		}
		data, err := new(jsonpb.Marshaler).MarshalToString(&emitMsg)
		if err != nil {
			return nil, err
		}
		if err == nil {
			ctx.EmitTopics([]byte(data), match.Topics...)
		}
	}

	return &zb.CheckGameStatusResponse{}, nil
}

func (z *ZombieBattleground) SendPlayerAction(ctx contract.Context, req *zb.PlayerActionRequest) (*zb.PlayerActionResponse, error) {
	match, err := loadMatch(ctx, req.MatchId)
	if err != nil {
		return nil, err
	}

	// check if the user is in the match
	found := false
	for _, player := range match.PlayerStates {
		if player.Id == req.PlayerAction.PlayerId {
			found = true
		}
	}
	if !found {
		return nil, errors.New("player not in the match")
	}

	gamestate, err := loadGameState(ctx, match.Id)
	if err != nil {
		return nil, err
	}
	gp, err := GamePlayFrom(gamestate, z.ClientSideRuleOverride)
	if err != nil {
		return nil, err
	}
	// add created timestamp
	req.PlayerAction.CreatedAt = ctx.Now().Unix()
	if err := gp.AddAction(req.PlayerAction); err != nil {
		return nil, err
	}

	if err := saveGameState(ctx, gamestate); err != nil {
		return nil, err
	}

	// update match status
	if match.Status == zb.Match_Started {
		match.Status = zb.Match_Playing
		if err := saveMatch(ctx, match); err != nil {
			return nil, err
		}
	}

	emitMsg := zb.PlayerActionEvent{
		PlayerActionType: req.PlayerAction.ActionType,
		UserId:           req.PlayerAction.PlayerId,
		PlayerAction:     req.PlayerAction,
		Match:            match,
		Block:            &zb.History{List: gp.history},
	}
	data, err := new(jsonpb.Marshaler).MarshalToString(&emitMsg)
	if err != nil {
		return nil, err
	}
	if err == nil {
		ctx.EmitTopics([]byte(data), match.Topics...)
	}

	return &zb.PlayerActionResponse{
		GameState: gamestate,
		Match:     match,
	}, nil
}

func (z *ZombieBattleground) SendBundlePlayerAction(ctx contract.Context, req *zb.BundlePlayerActionRequest) (*zb.BundlePlayerActionResponse, error) {
	match, err := loadMatch(ctx, req.MatchId)
	if err != nil {
		return nil, err
	}
	gamestate, err := loadGameState(ctx, match.Id)
	if err != nil {
		return nil, err
	}
	gp, err := GamePlayFrom(gamestate, z.ClientSideRuleOverride)
	if err != nil {
		return nil, err
	}
	gp.PrintState()
	if err := gp.AddBundleAction(req.PlayerActions...); err != nil {
		return nil, err
	}
	gp.PrintState()

	if err := saveGameState(ctx, gamestate); err != nil {
		return nil, err
	}

	// update match status
	if match.Status == zb.Match_Started {
		match.Status = zb.Match_Playing
		if err := saveMatch(ctx, match); err != nil {
			return nil, err
		}
	}

	return &zb.BundlePlayerActionResponse{
		GameState: gamestate,
		Match:     match,
		History:   gp.history,
	}, nil
}

func (z *ZombieBattleground) UpdateOracle(ctx contract.Context, params *zb.UpdateOracle) error {
	if ctx.Has(oracleKey) {
		if params.OldOracle.String() == params.NewOracle.String() {
			return errors.New("Cannot set new oracle to same address as old oracle")
		}
		if err := z.validateOracle(ctx, params.OldOracle); err != nil {
			return errors.Wrap(err, "validating oracle")
		}
		ctx.GrantPermission([]byte(params.OldOracle.String()), []string{"old-oracle"})
	}
	ctx.GrantPermission([]byte(params.NewOracle.String()), []string{"oracle"})

	if err := ctx.Set(oracleKey, params.NewOracle); err != nil {
		return errors.Wrap(err, "setting new oracle")
	}
	return nil
}

func (z *ZombieBattleground) validateOracle(ctx contract.Context, zo *types.Address) error {
	if ok, _ := ctx.HasPermission([]byte(zo.String()), []string{"oracle"}); !ok {
		return errors.New("Oracle unverified")
	}

	if ok, _ := ctx.HasPermission([]byte(zo.String()), []string{"old-oracle"}); ok {
		return errors.New("This oracle is expired. Please use latest oracle")
	}
	return nil
}

func (z *ZombieBattleground) GetGameMode(ctx contract.StaticContext, req *zb.GetGameModeRequest) (*zb.GameMode, error) {
	gameModeList, err := loadGameModeList(ctx) // we get the game mode list first, because deleted modes won't be in there
	if err != nil {
		return nil, err
	}
	gameMode := getGameModeFromList(gameModeList, req.ID)
	if gameMode == nil {
		return nil, contract.ErrNotFound
	}

	return gameMode, nil
}

func (z *ZombieBattleground) CallCustomGameModeFunction(ctx contract.Context, req *zb.CallCustomGameModeFunctionRequest) error {
	err := NewCustomGameMode(loom.Address{
		ChainID: req.Address.ChainId,
		Local:   req.Address.Local,
	}).CallFunction(ctx, req.CallData)

	if err != nil {
		return err
	}

	return nil
}

func (z *ZombieBattleground) GetGameModeCustomUi(ctx contract.StaticContext, req *zb.GetCustomGameModeCustomUiRequest) (*zb.GetCustomGameModeCustomUiResponse, error) {
	uiElements, err := NewCustomGameMode(loom.Address{
		ChainID: req.Address.ChainId,
		Local:   req.Address.Local,
	}).GetCustomUi(ctx)

	if err != nil {
		return nil, err
	}

	response := &zb.GetCustomGameModeCustomUiResponse{
		UiElements: uiElements,
	}

	return response, nil
}

func (z *ZombieBattleground) ListGameModes(ctx contract.StaticContext, req *zb.ListGameModesRequest) (*zb.GameModeList, error) {
	gameModeList, err := loadGameModeList(ctx)
	if err != nil {
		return nil, err
	}

	return gameModeList, nil
}

func validateGameModeReq(req *zb.GameModeRequest) error {
	if req.Name == "" {
		return errors.New("GameMode name cannot be empty")
	}
	if utf8.RuneCountInString(req.Name) > MaxGameModeNameChar {
		return errors.New("GameMode name too long")
	}
	if req.Description == "" {
		return errors.New("GameMode Description cannot be empty")
	}
	if utf8.RuneCountInString(req.Description) > MaxGameModeDescriptionChar {
		return errors.New("GameMode Description too long")
	}
	if req.Version == "" {
		return errors.New("GameMode Version cannot be empty")
	}
	if utf8.RuneCountInString(req.Version) > MaxGameModeVersionChar {
		return errors.New("GameMode Version too long")
	}
	if req.Address == "" {
		return errors.New("GameMode address cannot be empty")
	}

	return nil
}

func (z *ZombieBattleground) AddGameMode(ctx contract.Context, req *zb.GameModeRequest) (*zb.GameMode, error) {
	if err := validateGameModeReq(req); err != nil {
		return nil, err
	}

	// check if game mode with this name already exists
	gameModeList, err := loadGameModeList(ctx)
	if err != nil && err == contract.ErrNotFound {
		gameModeList = &zb.GameModeList{GameModes: []*zb.GameMode{}}
	}
	if gameMode := getGameModeFromListByName(gameModeList, req.Name); gameMode != nil {
		return nil, errors.New("A game mode with that name already exists")
	}

	// create a GUID from the hash of gameMode name and address
	h := hmac.New(sha256.New, []byte(secret))
	h.Write([]byte(req.Name + req.Address))
	ID := hex.EncodeToString(h.Sum(nil))

	addr, err := loom.LocalAddressFromHexString(req.Address)
	if err != nil {
		return nil, err
	}

	gameModeType := zb.GameModeType_Community
	owner := &types.Address{ChainId: ctx.ContractAddress().ChainID, Local: ctx.Message().Sender.Local}
	// if request was made with a valid oracle, set type and owner to Loom
	if req.Oracle != "" {
		oracleLocal, err := loom.LocalAddressFromHexString(req.Oracle)
		if err != nil {
			return nil, err
		}

		oracleAddr := &types.Address{ChainId: ctx.ContractAddress().ChainID, Local: oracleLocal}

		if err := z.validateOracle(ctx, oracleAddr); err != nil {
			return nil, err
		}

		gameModeType = zb.GameModeType_Loom
		owner = loom.RootAddress(ctx.ContractAddress().ChainID).MarshalPB()
	}

	gameMode := &zb.GameMode{
		ID:           ID,
		Name:         req.Name,
		Description:  req.Description,
		Version:      req.Version,
		Address:      &types.Address{ChainId: ctx.ContractAddress().ChainID, Local: addr},
		Owner:        owner,
		GameModeType: gameModeType,
	}

	ctx.GrantPermission([]byte(ID), []string{OwnerRole})

	if err := addGameModeToList(ctx, gameMode); err != nil {
		return nil, err
	}

	return gameMode, nil
}

func (z *ZombieBattleground) UpdateGameMode(ctx contract.Context, req *zb.UpdateGameModeRequest) (*zb.GameMode, error) {
	// Require either oracle or owner permission to update a game mode
	if req.Oracle != "" {
		oracleLocal, err := loom.LocalAddressFromHexString(req.Oracle)
		if err != nil {
			return nil, err
		}

		oracleAddr := &types.Address{ChainId: ctx.ContractAddress().ChainID, Local: oracleLocal}

		if err := z.validateOracle(ctx, oracleAddr); err != nil {
			return nil, err
		}
	} else if ok, _ := ctx.HasPermission([]byte(req.ID), []string{OwnerRole}); !ok {
		return nil, ErrUserNotVerified
	}

	gameModeList, err := loadGameModeList(ctx)
	if err != nil {
		return nil, err
	}
	gameMode := getGameModeFromList(gameModeList, req.ID)
	if gameMode == nil {
		return nil, contract.ErrNotFound
	}

	if req.Name != "" {
		if utf8.RuneCountInString(req.Name) > MaxGameModeNameChar {
			return nil, errors.New("GameMode name too long")
		}
		gameMode.Name = req.Name
	}
	if req.Description != "" {
		if utf8.RuneCountInString(req.Description) > MaxGameModeDescriptionChar {
			return nil, errors.New("GameMode Description too long")
		}
		gameMode.Description = req.Description
	}
	if req.Version != "" {
		if utf8.RuneCountInString(req.Version) > MaxGameModeVersionChar {
			return nil, errors.New("GameMode Version too long")
		}
		gameMode.Version = req.Version
	}
	if req.Address != "" {
		addr, err := loom.LocalAddressFromHexString(req.Address)
		if err != nil {
			return nil, err
		}
		gameMode.Address = &types.Address{ChainId: ctx.ContractAddress().ChainID, Local: addr}
	}

	if err = saveGameModeList(ctx, gameModeList); err != nil {
		return nil, err
	}

	return gameMode, nil
}

func (z *ZombieBattleground) DeleteGameMode(ctx contract.Context, req *zb.DeleteGameModeRequest) error {
	// Require either oracle or owner permission to delete a game mode
	if req.Oracle != "" {
		oracleLocal, err := loom.LocalAddressFromHexString(req.Oracle)
		if err != nil {
			return err
		}

		oracleAddr := &types.Address{ChainId: ctx.ContractAddress().ChainID, Local: oracleLocal}

		if err := z.validateOracle(ctx, oracleAddr); err != nil {
			return err
		}
	} else if ok, _ := ctx.HasPermission([]byte(req.ID), []string{OwnerRole}); !ok {
		return ErrUserNotVerified
	}

	gameModeList, err := loadGameModeList(ctx)
	if err != nil {
		return err
	}

	var deleted bool
	gameModeList, deleted = deleteGameMode(gameModeList, req.ID)
	if !deleted {
		return fmt.Errorf("game mode not found")
	}

	if err := saveGameModeList(ctx, gameModeList); err != nil {
		return err
	}

	return nil
}

var Contract plugin.Contract = contract.MakePluginContract(&ZombieBattleground{ClientSideRuleOverride: true})<|MERGE_RESOLUTION|>--- conflicted
+++ resolved
@@ -485,7 +485,7 @@
 		return nil, err
 	}
 	return &zb.ListDecksResponse{
-		Decks: deckList.Decks,
+		Decks:                     deckList.Decks,
 		LastModificationTimestamp: deckList.LastModificationTimestamp,
 	}, nil
 }
@@ -665,72 +665,16 @@
 	}
 
 	profile := zb.PlayerProfile{
-<<<<<<< HEAD
 		UserId:     req.UserId,
 		DeckId:     deck.Id,
 		UpdatedAt:  ctx.Now().Unix(),
 		Version:    req.Version,
 		RandomSeed: req.RandomSeed,
 		CustomGame: req.CustomGame,
-	}
-
-	ctx.Logger().Info(fmt.Sprintf("Register Player Pool user=%s", req.UserId))
-	// load player pool
-	pool, err := loadPlayerPool(ctx)
-	if err != nil {
-		return nil, err
-	}
-
-	// if player is not in pool, add them
-	if targetProfile := findPlayerProfileByID(pool, req.UserId); targetProfile == nil {
-		pool.PlayerProfiles = append(pool.PlayerProfiles, &profile)
-		if err := savePlayerPool(ctx, pool); err != nil {
-			return nil, err
-		}
-	}
-
-	ctx.Logger().Info(fmt.Sprintf("Player Pool %+v", pool))
-
-	senderAddress := []byte(ctx.Message().Sender.Local)
-	emitMsgJSON, err := prepareEmitMsgJSON(senderAddress, req.UserId, "registerplayerpool")
-	if err == nil {
-		ctx.EmitTopics(emitMsgJSON, "zombiebattleground:registerplayerpool")
-	}
-
-	return &zb.RegisterPlayerPoolResponse{}, nil
-}
-
-func (z *ZombieBattleground) FindMatch(ctx contract.Context, req *zb.FindMatchRequest) (*zb.FindMatchResponse, error) {
-	pool, err := loadPlayerPool(ctx)
-	if err != nil {
-		return nil, err
-	}
-	match, _ := loadUserCurrentMatch(ctx, req.UserId)
-	if match != nil {
-		return &zb.FindMatchResponse{
-			Match: match,
-		}, nil
-	}
-	playerProfile := findPlayerProfileByID(pool, req.UserId)
-	if playerProfile == nil {
-		return nil, errors.New("Player not found in player pool")
-	}
-
-	dl, err := loadDecks(ctx, req.UserId)
-	if err != nil {
-		return nil, err
-	}
-	deck := getDeckByID(dl.Decks, playerProfile.DeckId)
-	if deck == nil {
-		return nil, fmt.Errorf("deck id %d not found while matchmaking", playerProfile.DeckId)
-=======
-		UserId:    req.UserId,
-		DeckId:    deck.Id,
-		UpdatedAt: ctx.Now().Unix(),
-		Tags:      req.Tags,
-	}
-
-	var loadPlayerPoolFn func(contract.Context) (*zb.PlayerPool, error)
+		Tags:       req.Tags,
+	}
+
+	var loadPlayerPoolFn func(contract.StaticContext) (*zb.PlayerPool, error)
 	var savePlayerPoolFn func(contract.Context, *zb.PlayerPool) error
 	// if the tags is set, use tagged playerpool
 	if len(profile.Tags) > 0 {
@@ -739,7 +683,68 @@
 	} else {
 		loadPlayerPoolFn = loadPlayerPool
 		savePlayerPoolFn = savePlayerPool
->>>>>>> c25693f0
+	}
+
+	ctx.Logger().Info(fmt.Sprintf("Register Player Pool user=%s", req.UserId))
+	// load player pool
+	pool, err := loadPlayerPoolFn(ctx)
+	if err != nil {
+		return nil, err
+	}
+
+	// if player is not in pool, add them
+	if targetProfile := findPlayerProfileByID(pool, req.UserId); targetProfile == nil {
+		pool.PlayerProfiles = append(pool.PlayerProfiles, &profile)
+		if err := savePlayerPoolFn(ctx, pool); err != nil {
+			return nil, err
+		}
+	}
+
+	ctx.Logger().Info(fmt.Sprintf("Player Pool %+v", pool))
+
+	senderAddress := []byte(ctx.Message().Sender.Local)
+	emitMsgJSON, err := prepareEmitMsgJSON(senderAddress, req.UserId, "registerplayerpool")
+	if err == nil {
+		ctx.EmitTopics(emitMsgJSON, "zombiebattleground:registerplayerpool")
+	}
+
+	return &zb.RegisterPlayerPoolResponse{}, nil
+}
+
+func (z *ZombieBattleground) FindMatch(ctx contract.Context, req *zb.FindMatchRequest) (*zb.FindMatchResponse, error) {
+	var loadPlayerPoolFn func(contract.StaticContext) (*zb.PlayerPool, error)
+	var savePlayerPoolFn func(contract.Context, *zb.PlayerPool) error
+	// if the tags is set, use tagged playerpool
+	if len(req.Tags) > 0 {
+		loadPlayerPoolFn = loadTaggedPlayerPool
+		savePlayerPoolFn = saveTaggedPlayerPool
+	} else {
+		loadPlayerPoolFn = loadPlayerPool
+		savePlayerPoolFn = savePlayerPool
+	}
+
+	pool, err := loadPlayerPoolFn(ctx)
+	if err != nil {
+		return nil, err
+	}
+	match, _ := loadUserCurrentMatch(ctx, req.UserId)
+	if match != nil {
+		return &zb.FindMatchResponse{
+			Match: match,
+		}, nil
+	}
+	playerProfile := findPlayerProfileByID(pool, req.UserId)
+	if playerProfile == nil {
+		return nil, errors.New("Player not found in player pool")
+	}
+
+	dl, err := loadDecks(ctx, req.UserId)
+	if err != nil {
+		return nil, err
+	}
+	deck := getDeckByID(dl.Decks, playerProfile.DeckId)
+	if deck == nil {
+		return nil, fmt.Errorf("deck id %d not found while matchmaking", playerProfile.DeckId)
 	}
 
 	// perform matchmaking function to calculate scores
@@ -750,16 +755,7 @@
 	retries := 0
 	var matchedPlayerProfile *zb.PlayerProfile
 	for retries < MMRetries {
-<<<<<<< HEAD
 		ctx.Logger().Debug(fmt.Sprintf("Matchmaking for user=%s retries=%d", req.UserId, retries))
-=======
-		ctx.Logger().Debug(fmt.Sprintf("Matchmaking for user=%s retires=%d", req.UserId, retries))
-		// load player pool
-		pool, err := loadPlayerPoolFn(ctx)
-		if err != nil {
-			return nil, err
-		}
->>>>>>> c25693f0
 
 		// prune the timed out player profile
 		// for _, pp := range pool.PlayerProfiles {
@@ -791,60 +787,6 @@
 		// }
 
 		ctx.Logger().Debug(fmt.Sprintf("PlayerPool size before running matchmaking: %d", len(pool.PlayerProfiles)))
-<<<<<<< HEAD
-
-=======
-		// 1. if pool size is 0, just register player to the pool
-		if len(pool.PlayerProfiles) == 0 {
-			pool.PlayerProfiles = append(pool.PlayerProfiles, &profile)
-			if err := savePlayerPoolFn(ctx, pool); err != nil {
-				return nil, err
-			}
-			// create match
-			match := &zb.Match{
-				Status: zb.Match_Matching,
-				PlayerStates: []*zb.PlayerState{
-					&zb.PlayerState{
-						Id:   req.UserId,
-						Deck: deck,
-					},
-				},
-				Version: req.Version,
-			}
-
-			if err := createMatch(ctx, match); err != nil {
-				return nil, err
-			}
-			// save user match
-			if err := saveUserCurrentMatch(ctx, req.UserId, match); err != nil {
-				return nil, err
-			}
-			return &zb.FindMatchResponse{
-				Match: match,
-			}, nil
-		}
-
-		targetProfile := findPlayerProfileByID(pool, req.UserId)
-		// 2. if pool size is 1 and contains only the player finding a match, update the player profile
-		if len(pool.PlayerProfiles) == 1 && targetProfile != nil {
-			profile := pool.PlayerProfiles[0]
-			profile.UpdatedAt = ctx.Now().Unix()
-			if err := savePlayerPoolFn(ctx, pool); err != nil {
-				return nil, err
-			}
-
-			// return the currently saved match
-			match, err := loadUserCurrentMatch(ctx, req.UserId)
-			if err != nil {
-				return nil, err
-			}
-			return &zb.FindMatchResponse{
-				Match: match,
-			}, nil
-		}
-
-		// 3. otherwise, perfrom match making function
->>>>>>> c25693f0
 		var playerScores []*PlayerScore
 		for _, pp := range pool.PlayerProfiles {
 			// skip the requesting player
@@ -1065,7 +1007,7 @@
 		ctx.EmitTopics([]byte(data), match.Topics...)
 	}
 
-	var loadPlayerPoolFn func(contract.Context) (*zb.PlayerPool, error)
+	var loadPlayerPoolFn func(contract.StaticContext) (*zb.PlayerPool, error)
 	var savePlayerPoolFn func(contract.Context, *zb.PlayerPool) error
 	// if the tags is set, use tagged playerpool
 	if len(req.Tags) > 0 {
@@ -1114,7 +1056,7 @@
 		Tags:      req.Tags,
 	}
 
-	var loadPlayerPoolFn func(contract.Context) (*zb.PlayerPool, error)
+	var loadPlayerPoolFn func(contract.StaticContext) (*zb.PlayerPool, error)
 	var savePlayerPoolFn func(contract.Context, *zb.PlayerPool) error
 	// if the tags is set, use tagged playerpool
 	if len(profile.Tags) > 0 {
