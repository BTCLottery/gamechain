--- conflicted
+++ resolved
@@ -799,18 +799,12 @@
 	for _, pp := range pool.PlayerProfiles {
 		updatedAt := time.Unix(pp.UpdatedAt, 0)
 		if updatedAt.Add(MMTimeout).Before(ctx.Now()) {
-<<<<<<< HEAD
-			ctx.Logger().Debug(fmt.Sprintf("Player profile %s timedout", pp.RegistrationData.UserId))
+			ctx.Logger().Info(fmt.Sprintf("Player profile %s timedout", pp.RegistrationData.UserId))
 			// remove player from the pool
 			pool = removePlayerFromPool(pool, pp.RegistrationData.UserId)
-=======
-			ctx.Logger().Info(fmt.Sprintf("Player profile %s timedout", pp.UserId))
-			// remove player from the pool
-			pool = removePlayerFromPool(pool, pp.UserId)
 			if err := savePlayerPoolFn(ctx, pool); err != nil {
 				return nil, err
 			}
->>>>>>> b1848842
 			// remove match
 			match, _ := loadUserCurrentMatch(ctx, pp.RegistrationData.UserId)
 			if match != nil {
