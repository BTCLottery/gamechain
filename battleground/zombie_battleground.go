--- conflicted
+++ resolved
@@ -483,12 +483,7 @@
 		return nil, err
 	}
 	return &zb.ListDecksResponse{
-<<<<<<< HEAD
-		Decks:                     deckList.Decks,
-=======
 		Decks: deckList.Decks,
-		LastModificationTimestamp: deckList.LastModificationTimestamp,
->>>>>>> c25693f0
 	}, nil
 }
 
