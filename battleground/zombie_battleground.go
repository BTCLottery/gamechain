--- conflicted
+++ resolved
@@ -959,19 +959,12 @@
 		Version: playerProfile.RegistrationData.Version, // TODO: match version of both players
 		PlayerLastSeens: []*zb.PlayerTimestamp{
 			&zb.PlayerTimestamp{
-<<<<<<< HEAD
-				Id:        playerProfile.RegistrationData.UserId,
+				Id: playerProfile.RegistrationData.UserId,
 				UpdatedAt: ctx.Now().Unix(),
 			},
 			&zb.PlayerTimestamp{
-				Id:        matchedPlayerProfile.RegistrationData.UserId,
+				Id: matchedPlayerProfile.RegistrationData.UserId,
 				UpdatedAt: ctx.Now().Unix(),
-=======
-				Id: playerProfile.UserId,
-			},
-			&zb.PlayerTimestamp{
-				Id: matchedPlayerProfile.UserId,
->>>>>>> a0b5bf91
 			},
 		},
 	}
