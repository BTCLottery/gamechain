--- conflicted
+++ resolved
@@ -1683,15 +1683,11 @@
 	if err != nil {
 		return nil, err
 	}
-<<<<<<< HEAD
-	gp, err := GamePlayFrom(gamestate, match.UseBackendGameLogic)
-=======
 	if gamestate.IsEnded {
 		return nil, fmt.Errorf("game %v is already ended", gamestate.Id)
 	}
 
-	gp, err := GamePlayFrom(gamestate, z.ClientSideRuleOverride)
->>>>>>> 161a70ca
+	gp, err := GamePlayFrom(gamestate, match.UseBackendGameLogic)
 	if err != nil {
 		return nil, err
 	}
