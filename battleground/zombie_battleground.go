--- conflicted
+++ resolved
@@ -12,7 +12,6 @@
 
 	"github.com/gogo/protobuf/jsonpb"
 	"github.com/gogo/protobuf/proto"
-
 	"github.com/loomnetwork/gamechain/types/zb"
 	loom "github.com/loomnetwork/go-loom"
 	"github.com/loomnetwork/go-loom/plugin"
@@ -493,12 +492,7 @@
 		return nil, err
 	}
 	return &zb.ListDecksResponse{
-<<<<<<< HEAD
 		Decks: deckList.Decks,
-=======
-		Decks:                     deckList.Decks,
-		LastModificationTimestamp: deckList.LastModificationTimestamp,
->>>>>>> 22a24490
 	}, nil
 }
 
@@ -673,14 +667,13 @@
 		return nil, fmt.Errorf("deck id %d not found", req.DeckId)
 	}
 
-<<<<<<< HEAD
 	if req.Version == "" {
 		return nil, fmt.Errorf("version not specified")
-=======
+	}
+
 	// sort tags
 	if len(req.Tags) > 0 {
 		sort.Strings(req.Tags)
->>>>>>> 22a24490
 	}
 
 	profile := zb.PlayerProfile{
@@ -746,40 +739,7 @@
 		}
 	}
 
-<<<<<<< HEAD
 	ctx.Logger().Info(fmt.Sprintf("Player Pool %+v", pool))
-=======
-		var playerScores []*PlayerScore
-		for _, pp := range pool.PlayerProfiles {
-			// skip the requesting player
-			if pp.UserId == req.UserId {
-				continue
-			}
-			score := mmf(&profile, pp)
-			// only non-negtive score will be added
-			if score > 0 {
-				playerScores = append(playerScores, &PlayerScore{score: score, id: pp.UserId})
-			}
-		}
-
-		sortedPlayerScores := sortByPlayerScore(playerScores)
-		if len(sortedPlayerScores) == 0 {
-			pool.PlayerProfiles = append(pool.PlayerProfiles, &profile)
-			if err := savePlayerPoolFn(ctx, pool); err != nil {
-				return nil, err
-			}
-			// create match
-			match := &zb.Match{
-				Status: zb.Match_Matching,
-				PlayerStates: []*zb.PlayerState{
-					&zb.PlayerState{
-						Id:   req.UserId,
-						Deck: deck,
-					},
-				},
-				Version: req.Version,
-			}
->>>>>>> 22a24490
 
 	senderAddress := []byte(ctx.Message().Sender.Local)
 	emitMsgJSON, err := prepareEmitMsgJSON(senderAddress, req.UserId, "registerplayerpool")
@@ -787,7 +747,6 @@
 		ctx.EmitTopics(emitMsgJSON, "zombiebattleground:registerplayerpool")
 	}
 
-<<<<<<< HEAD
 	return &zb.RegisterPlayerPoolResponse{}, nil
 }
 
@@ -867,11 +826,13 @@
 				continue
 			}
 			score := mmf(playerProfile, pp)
-			playerScores = append(playerScores, &PlayerScore{score: score, id: pp.UserId})
-		}
+			// only non-negative score will be added
+			if score > 0 {
+				playerScores = append(playerScores, &PlayerScore{score: score, id: pp.UserId})
+			}
+		}
+
 		sortedPlayerScores := sortByPlayerScore(playerScores)
-=======
->>>>>>> 22a24490
 		if len(sortedPlayerScores) > 0 {
 			matchedPlayerID := sortedPlayerScores[0].id
 			ctx.Logger().Debug(fmt.Sprintf("PlayerPool matched player %s vs %s", req.UserId, matchedPlayerID))
