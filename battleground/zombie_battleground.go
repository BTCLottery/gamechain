--- conflicted
+++ resolved
@@ -111,11 +111,7 @@
 	}
 
 	// initialize overlords
-<<<<<<< HEAD
-	overlordList := zb_data.OverlordList{
-=======
-	overlordList := zb.OverlordPrototypeList{
->>>>>>> d6cfe78f
+	overlordList := zb_data.OverlordPrototypeList{
 		Overlords: req.Overlords,
 	}
 	if err := ctx.Set(MakeVersionedKey(req.Version, overlordPrototypeListKey), &overlordList); err != nil {
@@ -162,22 +158,12 @@
 func (z *ZombieBattleground) UpdateInit(ctx contract.Context, req *zb_calls.UpdateInitRequest) error {
 	initData := req.InitData
 
-<<<<<<< HEAD
-	var overlordList zb_data.OverlordList
-	var defaultOverlordList zb_data.OverlordList
+	var overlordPrototypeList zb_data.OverlordPrototypeList
 	var cardList zb_data.CardList
 	var defaultCardCollectionList zb_data.CardCollectionList
 	var defaultDecks zb_data.DeckList
 	var aiDeckList zb_data.AIDeckList
 	var overlordLevelingData *zb_data.OverlordLevelingData
-=======
-	var overlordPrototypeList zb.OverlordPrototypeList
-	var cardList zb.CardList
-	var defaultCardCollectionList zb.CardCollectionList
-	var defaultDecks zb.DeckList
-	var aiDeckList zb.AIDeckList
-	var overlordLevelingData *zb.OverlordLevelingData
->>>>>>> d6cfe78f
 
 	// load data
 	// card library
@@ -275,23 +261,13 @@
 	return nil
 }
 
-<<<<<<< HEAD
 func (z *ZombieBattleground) GetInit(ctx contract.StaticContext, req *zb_calls.GetInitRequest) (*zb_calls.GetInitResponse, error) {
 	var cardList zb_data.CardList
-	var overlordList zb_data.OverlordList
+	var overlordPrototypeList *zb_data.OverlordPrototypeList
 	var cardCollectionList zb_data.CardCollectionList
 	var deckList zb_data.DeckList
 	var aiDeckList zb_data.AIDeckList
 	var overlordLevelingData *zb_data.OverlordLevelingData
-=======
-func (z *ZombieBattleground) GetInit(ctx contract.StaticContext, req *zb.GetInitRequest) (*zb.GetInitResponse, error) {
-	var cardList zb.CardList
-	var overlordPrototypeList *zb.OverlordPrototypeList
-	var cardCollectionList zb.CardCollectionList
-	var deckList zb.DeckList
-	var aiDeckList zb.AIDeckList
-	var overlordLevelingData *zb.OverlordLevelingData
->>>>>>> d6cfe78f
 
 	if err := ctx.Get(MakeVersionedKey(req.Version, cardListKey), &cardList); err != nil {
 		return nil, errors.Wrap(err, "error getting cardList")
@@ -319,13 +295,8 @@
 		return nil, err
 	}
 
-<<<<<<< HEAD
-	return &zb_calls.GetInitResponse {
+	return &zb_calls.GetInitResponse{
 		InitData: &zb_data.InitData{
-=======
-	return &zb.GetInitResponse{
-		InitData: &zb.InitData{
->>>>>>> d6cfe78f
 			Cards:             cardList.Cards,
 			Overlords:         overlordPrototypeList.Overlords,
 			DefaultDecks:      deckList.Decks,
@@ -429,17 +400,6 @@
 		return errors.Wrapf(err, "unable to save decks for userId: %s", req.UserId)
 	}
 
-<<<<<<< HEAD
-	var overlords zb_data.OverlordList
-	if err := ctx.Get(MakeVersionedKey(req.Version, overlordListKey), &overlords); err != nil {
-		return errors.Wrapf(err, "unable to get default overlord")
-	}
-	if err := ctx.Set(OverlordsKey(req.UserId), &overlords); err != nil {
-		return errors.Wrapf(err, "unable to save overlords for userId: %s", req.UserId)
-	}
-
-=======
->>>>>>> d6cfe78f
 	senderAddress := []byte(ctx.Message().Sender.Local)
 	emitMsgJSON, err := prepareEmitMsgJSON(senderAddress, req.UserId, "createaccount")
 	if err == nil {
@@ -494,31 +454,6 @@
 	return nil
 }
 
-func validateDeck(isEditDeck bool, cardLibrary *zb.CardList, deck *zb.Deck, deckList []*zb.Deck, overlords []*zb.OverlordUserInstance) error {
-	// validate version on card library
-	if err := validateDeckCards(cardLibrary.Cards, deck.Cards); err != nil {
-		return errors.Wrap(err, "error validating deck cards")
-	}
-
-	// Since the server side does not have any knowleadge on user's collection, we skip this logic on the server side for now.
-	// TODO: Turn on the check when the server side knows user's collection
-	// validating against default card collection
-	// var defaultCollection zb.CardCollectionList
-	// if err := ctx.Get(MakeVersionedKey(req.Version, defaultCollectionKey), &defaultCollection); err != nil {
-	// 	return nil, errors.Wrapf(err, "unable to get default collectionlist")
-	// }
-	// // make sure the given cards and amount must be a subset of user's cards
-	// if err := validateDeckCollections(defaultCollection.Cards, req.Deck.Cards); err != nil {
-	// 	return nil, err
-	// }
-
-	if err := validateDeckName(deckList, deck); err != nil {
-		return errors.Wrap(err, "error validating deck name")
-	}
-
-	return nil
-}
-
 // CreateDeck appends the given deck to user's deck list
 func (z *ZombieBattleground) CreateDeck(ctx contract.Context, req *zb_calls.CreateDeckRequest) (*zb_calls.CreateDeckResponse, error) {
 	if req.Version == "" {
@@ -545,24 +480,6 @@
 	if err != nil {
 		return nil, err
 	}
-<<<<<<< HEAD
-	if err := validateDeckCards(cardLibrary.Cards, req.Deck.Cards); err != nil {
-		return nil, err
-	}
-
-	// Since the server side does not have any knowleadge on user's collection, we skip this logic on the server side for now.
-	// TODO: Turn on the check when the server side knows user's collection
-	// validating against default card collection
-	// var defaultCollection zb_data.CardCollectionList
-	// if err := ctx.Get(MakeVersionedKey(req.Version, defaultCollectionKey), &defaultCollection); err != nil {
-	// 	return nil, errors.Wrapf(err, "unable to get default collectionlist")
-	// }
-	// // make sure the given cards and amount must be a subset of user's cards
-	// if err := validateDeckCollections(defaultCollection.Cards, req.Deck.Cards); err != nil {
-	// 	return nil, err
-	// }
-=======
->>>>>>> d6cfe78f
 
 	// TODO: check for unlocked skills
 	err = validateDeck(false, cardLibrary, req.Deck, deckList.Decks, overlords)
@@ -620,22 +537,6 @@
 		return errors.Wrapf(err, "unable to get overlord instances for userId: %s", req.UserId)
 	}
 
-<<<<<<< HEAD
-	// Since the server side does not have any knowleadge on user's collection, we skip this logic on the server side for now.
-	// TODO: Turn on the check when the server side knows user's collection
-	// validating against default card collection
-	// var defaultCollection zb_data.CardCollectionList
-	// if err := ctx.Get(MakeVersionedKey(req.Version, defaultCollectionKey), &defaultCollection); err != nil {
-	// 	return nil, errors.Wrapf(err, "unable to get default collectionlist")
-	// }
-	// // make sure the given cards and amount must be a subset of user's cards
-	// if err := validateDeckCollections(defaultCollection.Cards, req.Deck.Cards); err != nil {
-	// 	return nil, err
-	// }
-
-	// validate deck
-=======
->>>>>>> d6cfe78f
 	deckList, err := loadDecks(ctx, req.UserId, req.Version)
 	if err != nil {
 		return errors.Wrap(err, "unable to load decks")
@@ -818,33 +719,14 @@
 		return nil, ErrVersionNotSet
 	}
 
-<<<<<<< HEAD
-	var overlordList zb_data.OverlordList
-	if err := ctx.Get(MakeVersionedKey(req.Version, overlordListKey), &overlordList); err != nil {
-		return nil, err
-	}
-	return &zb_calls.ListOverlordLibraryResponse{Overlords: overlordList.Overlords}, nil
-}
-
-func (z *ZombieBattleground) ListOverlords(ctx contract.StaticContext, req *zb_calls.ListOverlordsRequest) (*zb_calls.ListOverlordsResponse, error) {
-	overlordList, err := loadOverlords(ctx, req.UserId)
-	if err != nil {
-		return nil, err
-	}
-	return &zb_calls.ListOverlordsResponse{Overlords: overlordList.Overlords}, nil
-}
-
-func (z *ZombieBattleground) GetOverlord(ctx contract.StaticContext, req *zb_calls.GetOverlordRequest) (*zb_calls.GetOverlordResponse, error) {
-	overlordList, err := loadOverlords(ctx, req.UserId)
-=======
-	var overlordPrototypeList zb.OverlordPrototypeList
+	var overlordPrototypeList zb_data.OverlordPrototypeList
 	if err := ctx.Get(MakeVersionedKey(req.Version, overlordPrototypeListKey), &overlordPrototypeList); err != nil {
 		return nil, err
 	}
-	return &zb.ListOverlordLibraryResponse{Overlords: overlordPrototypeList.Overlords}, nil
-}
-
-func (z *ZombieBattleground) ListOverlordUserInstances(ctx contract.StaticContext, req *zb.ListOverlordUserInstancesRequest) (*zb.ListOverlordUserInstancesResponse, error) {
+	return &zb_calls.ListOverlordLibraryResponse{Overlords: overlordPrototypeList.Overlords}, nil
+}
+
+func (z *ZombieBattleground) ListOverlordUserInstances(ctx contract.StaticContext, req *zb_calls.ListOverlordUserInstancesRequest) (*zb_calls.ListOverlordUserInstancesResponse, error) {
 	if req.Version == "" {
 		return nil, ErrVersionNotSet
 	}
@@ -853,16 +735,15 @@
 	if err != nil {
 		return nil, err
 	}
-	return &zb.ListOverlordUserInstancesResponse{Overlords: overlordList}, nil
-}
-
-func (z *ZombieBattleground) GetOverlordUserInstance(ctx contract.StaticContext, req *zb.GetOverlordUserInstanceRequest) (*zb.GetOverlordUserInstanceResponse, error) {
+	return &zb_calls.ListOverlordUserInstancesResponse{Overlords: overlordList}, nil
+}
+
+func (z *ZombieBattleground) GetOverlordUserInstance(ctx contract.StaticContext, req *zb_calls.GetOverlordUserInstanceRequest) (*zb_calls.GetOverlordUserInstanceResponse, error) {
 	if req.Version == "" {
 		return nil, ErrVersionNotSet
 	}
 
 	overlordList, err := loadOverlordUserInstances(ctx, req.Version, req.UserId)
->>>>>>> d6cfe78f
 	if err != nil {
 		return nil, err
 	}
@@ -870,11 +751,7 @@
 	if !found {
 		return nil, fmt.Errorf("overlord with prototype id %d not found", req.OverlordId)
 	}
-<<<<<<< HEAD
-	return &zb_calls.GetOverlordResponse{Overlord: overlord}, nil
-=======
-	return &zb.GetOverlordUserInstanceResponse{Overlord: overlord}, nil
->>>>>>> d6cfe78f
+	return &zb_calls.GetOverlordUserInstanceResponse{Overlord: overlord}, nil
 }
 
 func (z *ZombieBattleground) RegisterPlayerPool(ctx contract.Context, req *zb_calls.RegisterPlayerPoolRequest) (*zb_calls.RegisterPlayerPoolResponse, error) {
@@ -1198,27 +1075,15 @@
 			customModeAddr2 = &customModeAddr
 		}
 
-<<<<<<< HEAD
 		playerStates := []*zb_data.PlayerState{
 			&zb_data.PlayerState{
-				Id:   match.PlayerStates[0].Id,
-				Deck: match.PlayerStates[0].Deck,
-				Index: -1,
-			},
-			&zb_data.PlayerState{
-				Id:   match.PlayerStates[1].Id,
-				Deck: match.PlayerStates[1].Deck,
-=======
-		playerStates := []*zb.PlayerState{
-			&zb.PlayerState{
 				Id:    match.PlayerStates[0].Id,
 				Deck:  match.PlayerStates[0].Deck,
 				Index: -1,
 			},
-			&zb.PlayerState{
+			&zb_data.PlayerState{
 				Id:    match.PlayerStates[1].Id,
 				Deck:  match.PlayerStates[1].Deck,
->>>>>>> d6cfe78f
 				Index: -1,
 			},
 		}
@@ -1547,13 +1412,8 @@
 		PlayerAction:       req.PlayerAction,
 		CurrentActionIndex: gamestate.CurrentActionIndex,
 		Match:              match,
-<<<<<<< HEAD
 		Block:              &zb_data.History{List: gp.history},
-		CreatedByBackend:   true,
-=======
-		Block:              &zb.History{List: gp.history},
 		CreatedByBackend:   false,
->>>>>>> d6cfe78f
 	}
 
 	data, err := proto.Marshal(&emitMsg)
@@ -2145,12 +2005,8 @@
 
 func applyExperience(
 	ctx contract.Context,
-<<<<<<< HEAD
+	version string,
 	overlordLevelingData *zb_data.OverlordLevelingData,
-=======
-	version string,
-	overlordLevelingData *zb.OverlordLevelingData,
->>>>>>> d6cfe78f
 	userId string,
 	overlordId int64,
 	experience int64,
@@ -2177,15 +2033,9 @@
 func applyExperienceInternal(
 	ctx contract.Context,
 	userId string,
-<<<<<<< HEAD
 	overlordLevelingData *zb_data.OverlordLevelingData,
-	overlordList *zb_data.OverlordList,
-	overlord *zb_data.Overlord,
-=======
-	overlordLevelingData *zb.OverlordLevelingData,
-	overlordUserInstances []*zb.OverlordUserInstance,
-	targetOverlordUserInstance *zb.OverlordUserInstance,
->>>>>>> d6cfe78f
+	overlordUserInstances []*zb_data.OverlordUserInstance,
+	targetOverlordUserInstance *zb_data.OverlordUserInstance,
 	matchExperience int64,
 	deckId int64,
 	isWin bool,
@@ -2193,19 +2043,11 @@
 	oldExperience := targetOverlordUserInstance.UserData.Experience
 	oldLevel := int32(targetOverlordUserInstance.UserData.Level)
 
-<<<<<<< HEAD
-	overlord.Experience += matchExperience
-	newLevel := calculateOverlordLevel(overlordLevelingData, overlord)
-	levelRewards := make([]*zb_data.LevelReward, 0)
-	if newLevel > int32(overlord.Level) {
-		overlord.Level = int64(newLevel)
-=======
 	targetOverlordUserInstance.UserData.Experience += matchExperience
 	newLevel := calculateOverlordLevel(overlordLevelingData, targetOverlordUserInstance.UserData)
-	levelRewards := make([]*zb.LevelReward, 0)
+	levelRewards := make([]*zb_data.LevelReward, 0)
 	if newLevel > int32(targetOverlordUserInstance.UserData.Level) {
 		targetOverlordUserInstance.UserData.Level = int64(newLevel)
->>>>>>> d6cfe78f
 
 		// Get rewards for all in-between levels
 		for level := oldLevel; level <= newLevel; level++ {
@@ -2218,17 +2060,10 @@
 		for i := 0; i < len(levelRewards); i++ {
 			// skill rewards
 			switch levelRewards[i].Reward.(type) {
-<<<<<<< HEAD
 			case *zb_data.LevelReward_SkillReward:
 				skillReward := levelRewards[i].Reward.(*zb_data.LevelReward_SkillReward).SkillReward
-				found := false
-				for j := 0; j < len(overlord.Skills); j++ {
-=======
-			case *zb.LevelReward_SkillReward:
-				skillReward := levelRewards[i].Reward.(*zb.LevelReward_SkillReward).SkillReward
-				var skillToUnlock *zb.OverlordSkillPrototype = nil
+				var skillToUnlock *zb_data.OverlordSkillPrototype = nil
 				for j := 0; j < len(targetOverlordUserInstance.Prototype.Skills); j++ {
->>>>>>> d6cfe78f
 					if j == int(skillReward.SkillIndex) {
 						skillToUnlock = targetOverlordUserInstance.Prototype.Skills[j]
 						break
@@ -2260,7 +2095,7 @@
 		}
 	}
 
-	overlordUserDataList := &zb.OverlordUserDataList{
+	overlordUserDataList := &zb_data.OverlordUserDataList{
 		OverlordsUserData: getOverlordsUserDataFromOverlordUserInstances(overlordUserInstances),
 	}
 	if err := saveOverlordsUserData(ctx, userId, overlordUserDataList); err != nil {
@@ -2287,17 +2122,10 @@
 		}
 	}
 
-<<<<<<< HEAD
 	notification := createBaseNotification(ctx, notifications.Notifications, zb_data.NotificationType_EndMatch)
 	notification.Notification = &zb_data.Notification_EndMatch{
 		EndMatch: &zb_data.NotificationEndMatch{
-			OverlordId:    overlord.OverlordId,
-=======
-	notification := createBaseNotification(ctx, notifications.Notifications, zb.NotificationType_EndMatch)
-	notification.Notification = &zb.Notification_EndMatch{
-		EndMatch: &zb.NotificationEndMatch{
 			OverlordId:    targetOverlordUserInstance.Prototype.Id,
->>>>>>> d6cfe78f
 			OldExperience: oldExperience,
 			OldLevel:      oldLevel,
 			NewExperience: targetOverlordUserInstance.UserData.Experience,
@@ -2322,15 +2150,9 @@
 		id = currentNotifications[len(currentNotifications)-1].Id + 1
 	}
 
-<<<<<<< HEAD
 	return &zb_data.Notification{
-		Id: id,
-		Type: notificationType,
-=======
-	return &zb.Notification{
 		Id:        id,
 		Type:      notificationType,
->>>>>>> d6cfe78f
 		CreatedAt: ctx.Now().Unix(),
 		Seen:      false,
 	}
@@ -2577,33 +2399,8 @@
 	return saveState(ctx, state)
 }
 
-<<<<<<< HEAD
-func (z *ZombieBattleground) SetDefaultPlayerDefense(ctx contract.Context, req *zb_calls.SetDefaultPlayerDefenseRequest) error {
-	state, err := loadState(ctx)
-	if err != nil {
-		return err
-	}
-	if req.Oracle == nil {
-		return ErrOracleNotSpecified
-	}
-	if err := z.validateOracle(ctx, req.Oracle); err != nil {
-		return err
-	}
-
-	if req.Defense <= 0 {
-		return ErrInvalidDefaultPlayerDefense
-	}
-
-	state.DefaultPlayerDefense = req.Defense
-	return saveState(ctx, state)
-}
-
 func (z *ZombieBattleground) GetContractBuildMetadata(ctx contract.StaticContext, req *zb_calls.GetContractBuildMetadataRequest) (*zb_calls.GetContractBuildMetadataResponse, error) {
 	return &zb_calls.GetContractBuildMetadataResponse{
-=======
-func (z *ZombieBattleground) GetContractBuildMetadata(ctx contract.StaticContext, req *zb.GetContractBuildMetadataRequest) (*zb.GetContractBuildMetadataResponse, error) {
-	return &zb.GetContractBuildMetadataResponse{
->>>>>>> d6cfe78f
 		Date:   BuildDate,
 		GitSha: BuildGitSha,
 		Build:  BuildNumber,
