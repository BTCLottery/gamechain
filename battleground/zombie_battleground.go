package battleground

import (
	"crypto/ecdsa"
	"crypto/hmac"
	"crypto/sha256"
	"encoding/hex"
	"fmt"
	"os"
	"sort"
	"strconv"
	"time"
	"unicode/utf8"

	"github.com/ethereum/go-ethereum/crypto"
	"github.com/gogo/protobuf/proto"
	orctype "github.com/loomnetwork/gamechain/types/oracle"
	"github.com/loomnetwork/gamechain/types/zb"
	loom "github.com/loomnetwork/go-loom"
	"github.com/loomnetwork/go-loom/plugin"
	contract "github.com/loomnetwork/go-loom/plugin/contractpb"
	"github.com/loomnetwork/go-loom/types"
	ltypes "github.com/loomnetwork/go-loom/types"
	solsha3 "github.com/miguelmota/go-solidity-sha3"
	"github.com/pkg/errors"
)

const (
	MaxGameModeNameChar         = 48
	MaxGameModeDescriptionChar  = 255
	MaxGameModeVersionChar      = 16
	TurnTimeout                 = 120 * time.Second
	KeepAliveTimeout            = 60 * time.Second // client keeps sending keepalive every 30 second. have to make sure we have some buffer for network delays
	RewardTypeTutorialCompleted = "tutorial-completed"
)

const (
	TopicCreateAccountEvent      = "createaccount"
	TopicUpdateAccountEvent      = "updateaccount"
	TopicCreateDeckEvent         = "createdeck"
	TopicEditDeckEvent           = "editdeck"
	TopicDeleteDeckEvent         = "deletedeck"
	TopicAddOverlordExpEvent     = "addheroexperience"
	TopicRegisterPlayerPoolEvent = "registerplayerpool"
	TopicFindMatchEvent          = "findmatch"
	TopicAcceptMatchEvent        = "acceptmatch"
	// match pattern match:id e.g. match:1, match:2, ...
	TopicMatchEventPrefix = "match:"
)

const (
	OracleRole = "oracle"
	OwnerRole  = "user"
)

var (
	// secret
	secret string
	// privateKey to sign reward
	privateKeyStr = os.Getenv("CZ_KEY")
	// privateKey to verify JWT Token from loomauth
	jwtSecret = os.Getenv("JWT_SECRET")
	// Error list
	ErrOracleNotSpecified          = errors.New("oracle not specified")
	ErrInvalidEventBatch           = errors.New("invalid event batch")
	ErrInvalidDefaultPlayerDefense = errors.New("default overlord defense must be >= 1")
	ErrVersionNotSet               = errors.New("data version not set")
)

type ZombieBattleground struct {
}

func (z *ZombieBattleground) Meta() (plugin.Meta, error) {
	return plugin.Meta{
		Name:    "ZombieBattleground",
		Version: "1.0.0",
	}, nil
}

func (z *ZombieBattleground) Init(ctx contract.Context, req *zb.InitRequest) error {
	secret = os.Getenv("SECRET_KEY")
	if secret == "" {
		secret = "justsowecantestwithoutenvvar"
	}

	if req.Oracle != nil {
		ctx.GrantPermissionTo(loom.UnmarshalAddressPB(req.Oracle), []byte(req.Oracle.String()), OracleRole)
		if err := ctx.Set(oracleKey, req.Oracle); err != nil {
			return errors.Wrap(err, "Error setting oracle")
		}
	}

	// init state
	state := zb.GamechainState{
		LastPlasmachainBlockNum: 1,
		RewardContractVersion:   1,
		TutorialRewardAmount:    1,
		DefaultPlayerDefense:    defaultOverlordDefense,
	}
	if err := saveState(ctx, &state); err != nil {
		return err
	}

	// initialize card library
	cardList := zb.CardList{
		Cards: req.Cards,
	}

	if err := ctx.Set(MakeVersionedKey(req.Version, cardListKey), &cardList); err != nil {
		return err
	}

	// initialize overlords
	overlordList := zb.OverlordList{
		Overlords: req.Overlords,
	}
	if err := ctx.Set(MakeVersionedKey(req.Version, overlordListKey), &overlordList); err != nil {
		return err
	}

	// initialize card collection
	cardCollectionList := zb.CardCollectionList{
		Cards: req.DefaultCollection,
	}
	if err := ctx.Set(MakeVersionedKey(req.Version, defaultCollectionKey), &cardCollectionList); err != nil {
		return err
	}

	// initialize default deck
	deckList := zb.DeckList{
		Decks: req.DefaultDecks,
	}
	if err := ctx.Set(MakeVersionedKey(req.Version, defaultDecksKey), &deckList); err != nil {
		return err
	}

	// initialize AI decks
	aiDeckList := zb.AIDeckList{
		Decks: req.AiDecks,
	}

	if err := ctx.Set(MakeVersionedKey(req.Version, aiDecksKey), &aiDeckList); err != nil {
		return err
	}

	return nil
}

func (z *ZombieBattleground) UpdateInit(ctx contract.Context, req *zb.UpdateInitRequest) error {
	initData := req.InitData

	var overlordList zb.OverlordList
	var defaultOverlordList zb.OverlordList
	var cardList zb.CardList
	var defaultCardCollectionList zb.CardCollectionList
	var defaultDecks zb.DeckList
	var aiDeckList zb.AIDeckList
	var overlordExperienceInfo *zb.OverlordExperienceInfo

	// load data
	// card library
	cardList.Cards = initData.Cards
	if cardList.Cards == nil {
		return fmt.Errorf("'cards' key missing")
	}

	// overlords
	overlordList.Overlords = initData.Overlords
	defaultOverlordList.Overlords = initData.Overlords
	if overlordList.Overlords == nil {
		return fmt.Errorf("'heroes' key missing")
	}

	// default collection
	defaultCardCollectionList.Cards = initData.DefaultCollection
	if defaultCardCollectionList.Cards == nil {
		// HACK: for some reason, empty message are converted to nil
		// Allow empty card collection for now, since it is not used anyway
		defaultCardCollectionList.Cards = make([]*zb.CardCollectionCard, 0)
	}
	if defaultCardCollectionList.Cards == nil {
		return fmt.Errorf("'default_collection' key missing")
	}

	// default decks
	defaultDecks.Decks = initData.DefaultDecks
	if defaultDecks.Decks == nil {
		return fmt.Errorf("'default_decks' key missing")
	}

	// AI decks
	aiDeckList.Decks = initData.AiDecks
	if aiDeckList.Decks == nil {
		return fmt.Errorf("'ai_decks' key missing")
	}

	// validate data
	// card library
	err := validateCardLibraryCards(cardList.Cards)
	if err != nil {
		return errors.Wrap(err, "error while validating card library")
	}

	// default decks
	for _, deck := range defaultDecks.Decks {
		if err := validateDeckCards(cardList.Cards, deck.Cards); err != nil {
			return errors.Wrap(err, fmt.Sprintf("error validating default deck with id %d", deck.Id))
		}
	}

	// ai decks
	for index, deck := range aiDeckList.Decks {
		if err := validateDeckCards(cardList.Cards, deck.Deck.Cards); err != nil {
			return errors.Wrap(err, fmt.Sprintf("error validating AI deck %d", index))
		}
	}

	// overlord experience info
	overlordExperienceInfo = initData.OverlordExperienceInfo
	if overlordExperienceInfo == nil {
		return fmt.Errorf("'overlord experience' missing")
	}

	// initialize card library
	if err := ctx.Set(MakeVersionedKey(initData.Version, cardListKey), &cardList); err != nil {
		return errors.Wrap(err, "error updating card library")
	}

	// initialize overlords
	if err := ctx.Set(MakeVersionedKey(initData.Version, overlordListKey), &overlordList); err != nil {
		return errors.Wrap(err, "error updating overlord list")
	}

	// initialize default collection
	if err := ctx.Set(MakeVersionedKey(initData.Version, defaultCollectionKey), &defaultCardCollectionList); err != nil {
		return errors.Wrap(err, "error updating default collection")
	}

	// initialize default deck
	if err := ctx.Set(MakeVersionedKey(initData.Version, defaultDecksKey), &defaultDecks); err != nil {
		return errors.Wrap(err, "error updating default decks")
	}

	// initialize AI decks
	if err := ctx.Set(MakeVersionedKey(initData.Version, aiDecksKey), &aiDeckList); err != nil {
		return errors.Wrap(err, "error updating ai decks")
	}

	// initialize overlord experience
	if err := ctx.Set(overlordExperienceInfoKey, overlordExperienceInfo); err != nil {
		return err
	}

	return nil
}

func (z *ZombieBattleground) GetInit(ctx contract.StaticContext, req *zb.GetInitRequest) (*zb.GetInitResponse, error) {
	var cardList zb.CardList
	var overlordList zb.OverlordList
	var cardCollectionList zb.CardCollectionList
	var deckList zb.DeckList
	var aiDeckList zb.AIDeckList
	var overlordExperience zb.OverlordExperienceInfo

	if err := ctx.Get(MakeVersionedKey(req.Version, cardListKey), &cardList); err != nil {
		return nil, errors.Wrap(err, "error getting cardList")
	}

	if err := ctx.Get(MakeVersionedKey(req.Version, overlordListKey), &overlordList); err != nil {
		return nil, errors.Wrap(err, "error getting overlordList")
	}

	if err := ctx.Get(MakeVersionedKey(req.Version, defaultCollectionKey), &cardCollectionList); err != nil {
		return nil, errors.Wrap(err, "error getting default collectionList")
	}

	if err := ctx.Get(MakeVersionedKey(req.Version, defaultDecksKey), &deckList); err != nil {
		return nil, errors.Wrap(err, "error getting default deckList")
	}

	if err := ctx.Get(MakeVersionedKey(req.Version, aiDecksKey), &aiDeckList); err != nil {
		return nil, errors.Wrap(err, "error getting aiDeckList")
	}

	if err := ctx.Get(MakeVersionedKey(req.Version, overlordExperienceInfoKey), &overlordExperience); err != nil {
		return nil, errors.Wrap(err, "error getting overlord Experience info")
	}

	return &zb.GetInitResponse{
		InitData: &zb.InitData{
<<<<<<< HEAD
			Cards:                  cardList.Cards,
			Overlords:              overlordList.Overlords,
			DefaultDecks:           deckList.Decks,
			DefaultCollection:      cardCollectionList.Cards,
			AiDecks:                aiDeckList.Decks,
			OverlordExperienceInfo: &overlordExperience,
			Version:                req.Version,
=======
			Cards:             cardList.Cards,
			Overlords:         overlordList.Overlords,
			DefaultDecks:      deckList.Decks,
			DefaultCollection: cardCollectionList.Cards,
			AiDecks:           aiDeckList.Decks,
			Version:           req.Version,
>>>>>>> bba00ef5
		},
	}, nil
}

// FIXME: duplicate of ListCardLibrary
func (z *ZombieBattleground) GetCardList(ctx contract.Context, req *zb.GetCardListRequest) (*zb.GetCardListResponse, error) {
	if req.Version == "" {
		return nil, ErrVersionNotSet
	}

	cardList, err := getCardLibrary(ctx, req.Version)
	if err != nil {
		return nil, err
	}

	return &zb.GetCardListResponse{Cards: cardList.Cards}, nil
}

func (z *ZombieBattleground) GetAccount(ctx contract.StaticContext, req *zb.GetAccountRequest) (*zb.Account, error) {
	var account zb.Account
	if err := ctx.Get(AccountKey(req.UserId), &account); err != nil {
		return nil, errors.Wrapf(err, "unable to retrieve account data for userId: %s", req.UserId)
	}
	return &account, nil
}

func (z *ZombieBattleground) UpdateAccount(ctx contract.Context, req *zb.UpsertAccountRequest) (*zb.Account, error) {
	// Verify whether this privateKey associated with user
	if !isOwner(ctx, req.UserId) {
		return nil, ErrUserNotVerified
	}

	var account zb.Account
	accountKey := AccountKey(req.UserId)
	if err := ctx.Get(accountKey, &account); err != nil {
		return nil, errors.Wrapf(err, "unable to retrieve account data for userId: %s", req.UserId)
	}

	copyAccountInfo(&account, req)
	if err := ctx.Set(accountKey, &account); err != nil {
		return nil, errors.Wrapf(err, "error setting account information for userId: %s", req.UserId)
	}

	senderAddress := []byte(ctx.Message().Sender.Local)
	emitMsgJSON, err := prepareEmitMsgJSON(senderAddress, req.UserId, "updateaccount")
	if err == nil {
		ctx.EmitTopics(emitMsgJSON, TopicUpdateAccountEvent)
	}

	return &account, nil
}

func (z *ZombieBattleground) CreateAccount(ctx contract.Context, req *zb.UpsertAccountRequest) error {
	if req.Version == "" {
		return ErrVersionNotSet
	}

	// confirm owner doesnt exist already
	if ctx.Has(AccountKey(req.UserId)) {
		ctx.Logger().Debug(fmt.Sprintf("user already exists -%s", req.UserId))
		return nil //right now the client can't handle this sending an error
		//		return errors.New("user already exists")
	}

	var account zb.Account
	account.UserId = req.UserId
	account.Owner = ctx.Message().Sender.Bytes()
	copyAccountInfo(&account, req)

	if err := ctx.Set(AccountKey(req.UserId), &account); err != nil {
		return errors.Wrapf(err, "error setting account information for userId: %s", req.UserId)
	}
	ctx.GrantPermission([]byte(req.UserId), []string{OwnerRole})

	// add default collection list
	var collectionList zb.CardCollectionList
	if err := ctx.Get(MakeVersionedKey(req.Version, defaultCollectionKey), &collectionList); err != nil && err.Error() != ErrNotfound.Error() {
		return errors.Wrapf(err, "unable to get default collectionlist")
	}

	if err := ctx.Set(CardCollectionKey(req.UserId), &collectionList); err != nil {
		return errors.Wrapf(err, "unable to save card collection for userId: %s", req.UserId)
	}

	var deckList zb.DeckList
	if err := ctx.Get(MakeVersionedKey(req.Version, defaultDecksKey), &deckList); err != nil {
		return errors.Wrapf(err, "unable to get default decks")
	}
	// update default deck with none-zero id
	for i := 0; i < len(deckList.Decks); i++ {
		deckList.Decks[i].Id = int64(i + 1)
	}
	if err := ctx.Set(DecksKey(req.UserId), &deckList); err != nil {
		return errors.Wrapf(err, "unable to save decks for userId: %s", req.UserId)
	}

	var overlords zb.OverlordList
	if err := ctx.Get(MakeVersionedKey(req.Version, overlordListKey), &overlords); err != nil {
		return errors.Wrapf(err, "unable to get default overlord")
	}
	if err := ctx.Set(OverlordsKey(req.UserId), &overlords); err != nil {
		return errors.Wrapf(err, "unable to save overlords for userId: %s", req.UserId)
	}

	senderAddress := []byte(ctx.Message().Sender.Local)
	emitMsgJSON, err := prepareEmitMsgJSON(senderAddress, req.UserId, "createaccount")
	if err == nil {
		ctx.EmitTopics(emitMsgJSON, TopicCreateAccountEvent)
	}

	//Emit CreateDeck event when creating new default decks for this new account
	for i := 0; i < len(deckList.Decks); i++ {
		emitMsg := zb.CreateDeckEvent{
			UserId:        req.UserId,
			SenderAddress: ctx.Message().Sender.Local.String(),
			Deck:          deckList.Decks[i],
			Version:       req.Version,
		}

		data, err := proto.Marshal(&emitMsg)
		if err != nil {
			return err
		}
		ctx.EmitTopics([]byte(data), TopicCreateDeckEvent)
	}

	return nil
}

func (z *ZombieBattleground) UpdateUserElo(ctx contract.Context, req *zb.UpdateUserEloRequest) error {
	// Verify whether this privateKey associated with user
	if !isOwner(ctx, req.UserId) {
		return ErrUserNotVerified
	}

	var account zb.Account
	accountKey := AccountKey(req.UserId)
	if err := ctx.Get(accountKey, &account); err != nil {
		return errors.Wrapf(err, "unable to retrieve account data for userId: %s", req.UserId)
	}

	// set elo score
	account.EloScore = req.EloScore

	if err := ctx.Set(accountKey, &account); err != nil {
		return errors.Wrapf(err, "error setting account elo score for userId: %s", req.UserId)
	}

	// emit event
	emitMsg := account
	data, err := proto.Marshal(&emitMsg)
	if err != nil {
		return err
	}
	ctx.EmitTopics([]byte(data), "zombiebattleground:update_elo")
	return nil
}

// CreateDeck appends the given deck to user's deck list
func (z *ZombieBattleground) CreateDeck(ctx contract.Context, req *zb.CreateDeckRequest) (*zb.CreateDeckResponse, error) {
	if req.Version == "" {
		return nil, ErrVersionNotSet
	}
	if req.Deck == nil {
		return nil, ErrDeckMustNotNil
	}
	if !isOwner(ctx, req.UserId) {
		return nil, ErrUserNotVerified
	}
	// validate overlord
	overlords, err := loadOverlords(ctx, req.UserId)
	if err != nil {
		return nil, errors.Wrapf(err, "unable to get overlord data for userId: %s", req.UserId)
	}
	if err := validateDeckOverlord(overlords.Overlords, req.Deck.OverlordId); err != nil {
		return nil, err
	}
	// validate version on card library
	cardLibrary, err := getCardLibrary(ctx, req.Version)
	if err != nil {
		return nil, err
	}
	if err := validateDeckCards(cardLibrary.Cards, req.Deck.Cards); err != nil {
		return nil, err
	}

	// Since the server side does not have any knowleadge on user's collection, we skip this logic on the server side for now.
	// TODO: Turn on the check when the server side knows user's collection
	// validating against default card collection
	// var defaultCollection zb.CardCollectionList
	// if err := ctx.Get(MakeVersionedKey(req.Version, defaultCollectionKey), &defaultCollection); err != nil {
	// 	return nil, errors.Wrapf(err, "unable to get default collectionlist")
	// }
	// // make sure the given cards and amount must be a subset of user's cards
	// if err := validateDeckCollections(defaultCollection.Cards, req.Deck.Cards); err != nil {
	// 	return nil, err
	// }

	deckList, err := loadDecks(ctx, req.UserId, req.Version)
	if err != nil {
		return nil, errors.Wrap(err, "unable to load decks")
	}
	// check duplicate name
	if existing := getDeckByName(deckList.Decks, req.Deck.Name); existing != nil {
		return nil, ErrDeckNameExists
	}
	// allocate new deck id starting from 1
	var newDeckID int64
	if len(deckList.Decks) != 0 {
		for _, deck := range deckList.Decks {
			if deck.Id > newDeckID {
				newDeckID = deck.Id
			}
		}
	}
	newDeckID++
	req.Deck.Id = newDeckID
	deckList.Decks = append(deckList.Decks, req.Deck)
	if err := saveDecks(ctx, req.UserId, deckList); err != nil {
		return nil, err
	}

	senderAddress := ctx.Message().Sender.Local.String()
	emitMsg := zb.CreateDeckEvent{
		UserId:        req.UserId,
		SenderAddress: senderAddress,
		Deck:          req.Deck,
		Version:       req.Version,
	}

	data, err := proto.Marshal(&emitMsg)
	if err != nil {
		return nil, err
	}
	ctx.EmitTopics([]byte(data), TopicCreateDeckEvent)

	return &zb.CreateDeckResponse{DeckId: newDeckID}, nil
}

// EditDeck edits the deck by id
func (z *ZombieBattleground) EditDeck(ctx contract.Context, req *zb.EditDeckRequest) error {
	if req.Version == "" {
		return ErrVersionNotSet
	}
	if req.Deck == nil {
		return fmt.Errorf("deck must not be nil")
	}
	if !isOwner(ctx, req.UserId) {
		return ErrUserNotVerified
	}
	// validate overlord
	overlords, err := loadOverlords(ctx, req.UserId)
	if err := validateDeckOverlord(overlords.Overlords, req.Deck.OverlordId); err != nil {
		return err
	}

	// validate version on card library
	cardLibrary, err := getCardLibrary(ctx, req.Version)
	if err != nil {
		return errors.Wrap(err, "error getting card library")
	}
	if err := validateDeckCards(cardLibrary.Cards, req.Deck.Cards); err != nil {
		return errors.Wrap(err, "error validating cards")
	}

	// Since the server side does not have any knowleadge on user's collection, we skip this logic on the server side for now.
	// TODO: Turn on the check when the server side knows user's collection
	// validating against default card collection
	// var defaultCollection zb.CardCollectionList
	// if err := ctx.Get(MakeVersionedKey(req.Version, defaultCollectionKey), &defaultCollection); err != nil {
	// 	return nil, errors.Wrapf(err, "unable to get default collectionlist")
	// }
	// // make sure the given cards and amount must be a subset of user's cards
	// if err := validateDeckCollections(defaultCollection.Cards, req.Deck.Cards); err != nil {
	// 	return nil, err
	// }

	// validate deck
	deckList, err := loadDecks(ctx, req.UserId, req.Version)
	if err != nil {
		return errors.Wrap(err, "error loading decks")
	}
	// TODO: check if this still valid
	// The deck name should be validated on the client side, not server
	if err := validateDeckName(deckList.Decks, req.Deck); err != nil {
		return errors.Wrap(err, "error validating deck name")
	}

	deckID := req.Deck.Id
	existingDeck := getDeckByID(deckList.Decks, deckID)
	if existingDeck == nil {
		return ErrNotfound
	}
	// update deck
	existingDeck.Name = req.Deck.Name
	existingDeck.Cards = req.Deck.Cards
	existingDeck.OverlordId = req.Deck.OverlordId
	existingDeck.PrimarySkill = req.Deck.PrimarySkill
	existingDeck.SecondarySkill = req.Deck.SecondarySkill

	// update decklist
	if err := saveDecks(ctx, req.UserId, deckList); err != nil {
		return errors.Wrap(err, "error saving decks")
	}

	senderAddress := ctx.Message().Sender.Local.String()
	emitMsg := zb.EditDeckEvent{
		UserId:        req.UserId,
		SenderAddress: senderAddress,
		Deck:          req.Deck,
		Version:       req.Version,
	}

	data, err := proto.Marshal(&emitMsg)
	if err != nil {
		return err
	}
	ctx.EmitTopics([]byte(data), TopicEditDeckEvent)

	return nil
}

// DeleteDeck deletes a user's deck by id
func (z *ZombieBattleground) DeleteDeck(ctx contract.Context, req *zb.DeleteDeckRequest) error {
	if req.Version == "" {
		return ErrVersionNotSet
	}

	if !isOwner(ctx, req.UserId) {
		return ErrUserNotVerified
	}

	deckList, err := loadDecks(ctx, req.UserId, req.Version)
	if err != nil {
		return err
	}

	var deleted bool
	deckList.Decks, deleted = deleteDeckByID(deckList.Decks, req.DeckId)
	if !deleted {
		return fmt.Errorf("deck not found")
	}

	if err := saveDecks(ctx, req.UserId, deckList); err != nil {
		return err
	}

	senderAddress := ctx.Message().Sender.Local.String()
	emitMsg := zb.DeleteDeckEvent{
		UserId:        req.UserId,
		SenderAddress: senderAddress,
		DeckId:        req.DeckId,
	}

	data, err := proto.Marshal(&emitMsg)
	if err != nil {
		return err
	}
	ctx.EmitTopics([]byte(data), TopicDeleteDeckEvent)

	return nil
}

// ListDecks returns the user's decks
func (z *ZombieBattleground) ListDecks(ctx contract.Context, req *zb.ListDecksRequest) (*zb.ListDecksResponse, error) {
	if req.Version == "" {
		return nil, ErrVersionNotSet
	}

	deckList, err := loadDecks(ctx, req.UserId, req.Version)
	if err != nil {
		return nil, err
	}
	return &zb.ListDecksResponse{
		Decks: deckList.Decks,
	}, nil
}

// GetDeck returns the deck by given id
func (z *ZombieBattleground) GetDeck(ctx contract.Context, req *zb.GetDeckRequest) (*zb.GetDeckResponse, error) {
	if req.Version == "" {
		return nil, ErrVersionNotSet
	}

	deckList, err := loadDecks(ctx, req.UserId, req.Version)
	if err != nil {
		return nil, err
	}
	deck := getDeckByID(deckList.Decks, req.DeckId)
	if deck == nil {
		return nil, contract.ErrNotFound
	}
	return &zb.GetDeckResponse{Deck: deck}, nil
}

func (z *ZombieBattleground) GetAIDecks(ctx contract.StaticContext, req *zb.GetAIDecksRequest) (*zb.GetAIDecksResponse, error) {
	if req.Version == "" {
		return nil, ErrVersionNotSet
	}

	deckList, err := loadAIDecks(ctx, req.Version)

	if err != nil {
		return nil, err
	}
	// remove invalid ai deck
	// this should be removed finally after we make sure setting AI deck works fine
	cardLibrary, err := getCardLibrary(ctx, req.Version)
	if err != nil {
		return nil, err
	}
	var decks []*zb.AIDeck
	for _, deck := range deckList.Decks {
		err := validateDeckCards(cardLibrary.Cards, deck.Deck.Cards)
		if err == nil {
			decks = append(decks, deck)
		}
	}

	return &zb.GetAIDecksResponse{
		AiDecks: decks,
	}, nil
}

// GetCollection returns the collection of the card own by the user
func (z *ZombieBattleground) GetCollection(ctx contract.Context, req *zb.GetCollectionRequest) (*zb.GetCollectionResponse, error) {
	if req.Version == "" {
		return nil, ErrVersionNotSet
	}

	collectionList, err := loadCardCollectionByUserId(ctx, req.UserId, req.Version)
	if err != nil {
		return nil, err
	}
	return &zb.GetCollectionResponse{Cards: collectionList.Cards}, nil
}

func (z *ZombieBattleground) GetCollectionByAddress(ctx contract.Context, req *zb.GetCollectionByAddressRequest) (*zb.GetCollectionByAddressResponse, error) {
	if req.Version == "" {
		return nil, ErrVersionNotSet
	}

	collectionList, err := loadCardCollectionByAddress(ctx, req.Version)
	if err != nil {
		return nil, err
	}
	return &zb.GetCollectionByAddressResponse{Cards: collectionList.Cards}, nil
}

// ListCardLibrary list all the card library data
func (z *ZombieBattleground) ListCardLibrary(ctx contract.StaticContext, req *zb.ListCardLibraryRequest) (*zb.ListCardLibraryResponse, error) {
	if req.Version == "" {
		return nil, ErrVersionNotSet
	}

	cardList, err := getCardLibrary(ctx, req.Version)
	if err != nil {
		return nil, err
	}

	return &zb.ListCardLibraryResponse{Cards: cardList.Cards}, nil
}

func (z *ZombieBattleground) ListOverlordLibrary(ctx contract.StaticContext, req *zb.ListOverlordLibraryRequest) (*zb.ListOverlordLibraryResponse, error) {
	if req.Version == "" {
		return nil, ErrVersionNotSet
	}

	var overlordList zb.OverlordList
	if err := ctx.Get(MakeVersionedKey(req.Version, overlordListKey), &overlordList); err != nil {
		return nil, err
	}
	return &zb.ListOverlordLibraryResponse{Overlords: overlordList.Overlords}, nil
}

func (z *ZombieBattleground) ListOverlords(ctx contract.StaticContext, req *zb.ListOverlordsRequest) (*zb.ListOverlordsResponse, error) {
	overlordList, err := loadOverlords(ctx, req.UserId)
	if err != nil {
		return nil, err
	}
	return &zb.ListOverlordsResponse{Overlords: overlordList.Overlords}, nil
}

func (z *ZombieBattleground) GetOverlord(ctx contract.StaticContext, req *zb.GetOverlordRequest) (*zb.GetOverlordResponse, error) {
	overlordList, err := loadOverlords(ctx, req.UserId)
	if err != nil {
		return nil, err
	}
	overlord := getOverlordById(overlordList.Overlords, req.OverlordId)
	if overlord == nil {
		return nil, contract.ErrNotFound
	}
	return &zb.GetOverlordResponse{Overlord: overlord}, nil
}

func (z *ZombieBattleground) SetOverlord(ctx contract.Context, req *zb.SetOverlordRequest) (*zb.SetOverlordResponse, error) {
	if req.Overlord == nil {
		return nil, fmt.Errorf("Overlord is null")
	}

	overlordList, err := loadOverlords(ctx, req.UserId)
	if err != nil {
		return nil, err
	}

	overlord := getOverlordById(overlordList.Overlords, req.OverlordId)
	if overlord == nil {
		return nil, contract.ErrNotFound
	}
	overlord = proto.Clone(req.Overlord).(*zb.Overlord)

	// make sure we don't override overlord id
	overlord.OverlordId = req.OverlordId

	if err := saveOverlords(ctx, req.UserId, overlordList); err != nil {
		return nil, err
	}

	senderAddress := []byte(ctx.Message().Sender.Local)
	emitMsgJSON, err := prepareEmitMsgJSON(senderAddress, req.UserId, "setOverlord")
	if err == nil {
		ctx.EmitTopics(emitMsgJSON, "zombiebattleground:sethero")
	}

	return &zb.SetOverlordResponse{Overlord: overlord}, nil
}

func (z *ZombieBattleground) AddOverlordExperience(ctx contract.Context, req *zb.AddOverlordExperienceRequest) (*zb.AddOverlordExperienceResponse, error) {
	if req.Experience <= 0 {
		return nil, fmt.Errorf("experience needs to be greater than zero")
	}
	if !isOwner(ctx, req.UserId) {
		return nil, ErrUserNotVerified
	}

	overlordList, err := loadOverlords(ctx, req.UserId)
	if err != nil {
		return nil, err
	}

	overlord := getOverlordById(overlordList.Overlords, req.OverlordId)
	if overlord == nil {
		return nil, contract.ErrNotFound
	}
	overlord.Experience += req.Experience

	if err := saveOverlords(ctx, req.UserId, overlordList); err != nil {
		return nil, err
	}

	senderAddress := []byte(ctx.Message().Sender.Local)
	emitMsgJSON, err := prepareEmitMsgJSON(senderAddress, req.UserId, "addOverlordExperience")
	if err == nil {
		ctx.EmitTopics(emitMsgJSON, TopicAddOverlordExpEvent)
	}

	return &zb.AddOverlordExperienceResponse{OverlordId: overlord.OverlordId, Experience: overlord.Experience}, nil
}

func (z *ZombieBattleground) SetOverlordExperience(ctx contract.Context, req *zb.SetOverlordExperienceRequest) (*zb.SetOverlordExperienceResponse, error) {
	if req.Experience <= 0 {
		return nil, fmt.Errorf("experience needs to be greater than zero")
	}

	overlordList, err := loadOverlords(ctx, req.UserId)
	if err != nil {
		return nil, err
	}

	overlord := getOverlordById(overlordList.Overlords, req.OverlordId)
	if overlord == nil {
		return nil, contract.ErrNotFound
	}
	overlord.Experience = req.Experience

	if err := saveOverlords(ctx, req.UserId, overlordList); err != nil {
		return nil, err
	}

	senderAddress := []byte(ctx.Message().Sender.Local)
	emitMsgJSON, err := prepareEmitMsgJSON(senderAddress, req.UserId, "setOverlordExperience")
	if err == nil {
		ctx.EmitTopics(emitMsgJSON, "zombiebattleground:setheroexperience")
	}

	return &zb.SetOverlordExperienceResponse{OverlordId: overlord.OverlordId, Experience: overlord.Experience}, nil
}

func (z *ZombieBattleground) SetOverlordLevel(ctx contract.Context, req *zb.SetOverlordLevelRequest) (*zb.SetOverlordLevelResponse, error) {
	if req.Level <= 0 {
		return nil, fmt.Errorf("level needs to be greater than zero")
	}

	overlordList, err := loadOverlords(ctx, req.UserId)
	if err != nil {
		return nil, err
	}

	overlord := getOverlordById(overlordList.Overlords, req.OverlordId)
	if overlord == nil {
		return nil, contract.ErrNotFound
	}
	overlord.Level = req.Level

	if err := saveOverlords(ctx, req.UserId, overlordList); err != nil {
		return nil, err
	}

	senderAddress := []byte(ctx.Message().Sender.Local)
	emitMsgJSON, err := prepareEmitMsgJSON(senderAddress, req.UserId, "setOverlordLevel")
	if err == nil {
		ctx.EmitTopics(emitMsgJSON, "zombiebattleground:setherolevel")
	}

	return &zb.SetOverlordLevelResponse{OverlordId: overlord.OverlordId, Level: overlord.Level}, nil
}

func (z *ZombieBattleground) GetOverlordSkills(ctx contract.StaticContext, req *zb.GetOverlordSkillsRequest) (*zb.GetOverlordSkillsResponse, error) {
	overlordList, err := loadOverlords(ctx, req.UserId)
	if err != nil {
		return nil, err
	}
	overlord := getOverlordById(overlordList.Overlords, req.OverlordId)
	if overlord == nil {
		return nil, contract.ErrNotFound
	}
	return &zb.GetOverlordSkillsResponse{OverlordId: overlord.OverlordId, Skills: overlord.Skills}, nil
}

func (z *ZombieBattleground) RegisterPlayerPool(ctx contract.Context, req *zb.RegisterPlayerPoolRequest) (*zb.RegisterPlayerPoolResponse, error) {
	// preparing user profile consisting of deck, score, ...
	_, err := getDeckWithRegistrationData(ctx, req.RegistrationData, req.RegistrationData.Version)
	if err != nil {
		return nil, err
	}

	if req.RegistrationData.Version == "" {
		return nil, fmt.Errorf("version not specified")
	}

	// sort tags
	if len(req.RegistrationData.Tags) > 0 {
		sort.Strings(req.RegistrationData.Tags)
	}

	profile := zb.PlayerProfile{
		RegistrationData: req.RegistrationData,
		UpdatedAt:        ctx.Now().Unix(),
	}

	var loadPlayerPoolFn func(contract.Context) (*zb.PlayerPool, error)
	var savePlayerPoolFn func(contract.Context, *zb.PlayerPool) error
	// if the tags is set, use tagged playerpool
	if len(profile.RegistrationData.Tags) > 0 {
		loadPlayerPoolFn = loadTaggedPlayerPool
		savePlayerPoolFn = saveTaggedPlayerPool
	} else {
		loadPlayerPoolFn = loadPlayerPool
		savePlayerPoolFn = savePlayerPool
	}

	// load player pool
	pool, err := loadPlayerPoolFn(ctx)
	if err != nil {
		return nil, err
	}

	match, _ := loadUserCurrentMatch(ctx, req.RegistrationData.UserId)
	if match != nil {
		return nil, errors.New("Player is already in a match")
	}

	targetProfile := findPlayerProfileByID(pool, req.RegistrationData.UserId)
	// if player is in the pool, remove the player from the pool first. otherwise, the profile won't get updated
	if targetProfile != nil {
		pool = removePlayerFromPool(pool, req.RegistrationData.UserId)
	}
	pool.PlayerProfiles = append(pool.PlayerProfiles, &profile)
	if err := savePlayerPoolFn(ctx, pool); err != nil {
		return nil, err
	}

	// prune the timed out player profile
	for _, pp := range pool.PlayerProfiles {
		updatedAt := time.Unix(pp.UpdatedAt, 0)
		if updatedAt.Add(MMTimeout).Before(ctx.Now()) {
			ctx.Logger().Info(fmt.Sprintf("Player profile %s timedout", pp.RegistrationData.UserId))
			// remove player from the pool
			pool = removePlayerFromPool(pool, pp.RegistrationData.UserId)
			if err := savePlayerPoolFn(ctx, pool); err != nil {
				return nil, err
			}
			// remove match
			match, _ := loadUserCurrentMatch(ctx, pp.RegistrationData.UserId)
			if match != nil {
				ctx.Delete(MatchKey(match.Id))
				match.Status = zb.Match_Timedout
				// remove player's match if existing
				ctx.Delete(UserMatchKey(pp.RegistrationData.UserId))
				// notify player
				emitMsg := zb.PlayerActionEvent{
					Match:            match,
					CreatedByBackend: true,
				}
				data, err := proto.Marshal(&emitMsg)
				if err != nil {
					return nil, err
				}
				ctx.EmitTopics([]byte(data), match.Topics...)
			}
		}
	}

	senderAddress := []byte(ctx.Message().Sender.Local)
	emitMsgJSON, err := prepareEmitMsgJSON(senderAddress, req.RegistrationData.UserId, "registerplayerpool")
	if err == nil {
		ctx.EmitTopics(emitMsgJSON, TopicRegisterPlayerPoolEvent)
	}

	return &zb.RegisterPlayerPoolResponse{}, nil
}

func (z *ZombieBattleground) FindMatch(ctx contract.Context, req *zb.FindMatchRequest) (*zb.FindMatchResponse, error) {
	var loadPlayerPoolFn func(contract.Context) (*zb.PlayerPool, error)
	var savePlayerPoolFn func(contract.Context, *zb.PlayerPool) error
	// if the tags is set, use tagged playerpool
	if len(req.Tags) > 0 {
		loadPlayerPoolFn = loadTaggedPlayerPool
		savePlayerPoolFn = saveTaggedPlayerPool
	} else {
		loadPlayerPoolFn = loadPlayerPool
		savePlayerPoolFn = savePlayerPool
	}

	pool, err := loadPlayerPoolFn(ctx)
	if err != nil {
		return nil, err
	}
	match, _ := loadUserCurrentMatch(ctx, req.UserId)
	if match != nil {
		// timeout for matchmaking
		if match.Status == zb.Match_Matching {
			updatedAt := time.Unix(match.CreatedAt, 0)
			if updatedAt.Add(MMTimeout).Before(ctx.Now()) {
				ctx.Logger().Debug(fmt.Sprintf("Match %d timedout", match.Id))
				// remove match
				// ctx.Delete(MatchKey(match.Id))
				match.Status = zb.Match_Timedout
				if err := saveMatch(ctx, match); err != nil {
					return nil, err
				}
				// remove player's match if existing
				for _, player := range match.PlayerStates {
					ctx.Delete(UserMatchKey(player.Id))
				}
			}
		}
		// notify player
		emitMsg := zb.PlayerActionEvent{
			Match:            match,
			CreatedByBackend: true,
		}
		data, err := proto.Marshal(&emitMsg)
		if err != nil {
			return nil, err
		}
		if err == nil {
			topics := append(match.Topics, TopicFindMatchEvent)
			ctx.EmitTopics([]byte(data), topics...)
		}

		return &zb.FindMatchResponse{
			Match:      match,
			MatchFound: true,
		}, nil
	}
	playerProfile := findPlayerProfileByID(pool, req.UserId)
	if playerProfile == nil {
		return nil, errors.New("Player not found in player pool")
	}

	deck, err := getDeckWithRegistrationData(ctx, playerProfile.RegistrationData, playerProfile.RegistrationData.Version)
	if err != nil {
		return nil, err
	}

	// perform matchmaking function to calculate scores
	// steps:
	// 1. list all the candidates that has similar profiles TODO: match versions
	// 2. pick the most highest score
	// 3. if there is no candidate, sleep for MMWaitTime seconds
	retries := 0
	var matchedPlayerProfile *zb.PlayerProfile
	for retries < MMRetries {
		var playerScores []*PlayerScore
		for _, pp := range pool.PlayerProfiles {
			// skip the requesting player
			if pp.RegistrationData.UserId == req.UserId {
				continue
			}
			score := mmf(playerProfile, pp)
			// only non-negative score will be added
			if score > 0 {
				playerScores = append(playerScores, &PlayerScore{score: score, id: pp.RegistrationData.UserId})
			}
		}

		sortedPlayerScores := sortByPlayerScore(playerScores)
		if len(sortedPlayerScores) > 0 {
			matchedPlayerID := sortedPlayerScores[0].id
			matchedPlayerProfile = findPlayerProfileByID(pool, matchedPlayerID)
			// remove the match players from the pool
			pool = removePlayerFromPool(pool, matchedPlayerID)
			pool = removePlayerFromPool(pool, req.UserId)
			if err := savePlayerPoolFn(ctx, pool); err != nil {
				return nil, err
			}
			break
		}
		retries++
	}

	if matchedPlayerProfile == nil {
		return &zb.FindMatchResponse{
			MatchFound: false,
		}, nil
	}

	// get matched player deck
	matchedDeck, err := getDeckWithRegistrationData(ctx, matchedPlayerProfile.RegistrationData, matchedPlayerProfile.RegistrationData.Version)
	if err != nil {
		return nil, err
	}

	// create match
	match = &zb.Match{
		Status: zb.Match_Matching,
		PlayerStates: []*zb.InitialPlayerState{
			&zb.InitialPlayerState{
				Id:            playerProfile.RegistrationData.UserId,
				Deck:          deck,
				MatchAccepted: false,
			},
			&zb.InitialPlayerState{
				Id:            matchedPlayerProfile.RegistrationData.UserId,
				Deck:          matchedDeck,
				MatchAccepted: false,
			},
		},
		Version: playerProfile.RegistrationData.Version, // TODO: match version of both players
		PlayerLastSeens: []*zb.PlayerTimestamp{
			&zb.PlayerTimestamp{
				Id:        playerProfile.RegistrationData.UserId,
				UpdatedAt: ctx.Now().Unix(),
			},
			&zb.PlayerTimestamp{
				Id:        matchedPlayerProfile.RegistrationData.UserId,
				UpdatedAt: ctx.Now().Unix(),
			},
		},
		PlayerDebugCheats: []*zb.DebugCheatsConfiguration{
			&playerProfile.RegistrationData.DebugCheats,
			&matchedPlayerProfile.RegistrationData.DebugCheats,
		},
	}

	if playerProfile.RegistrationData.DebugCheats.Enabled && playerProfile.RegistrationData.DebugCheats.UseCustomRandomSeed {
		match.RandomSeed = playerProfile.RegistrationData.DebugCheats.CustomRandomSeed
	} else {
		match.RandomSeed = ctx.Now().Unix()
	}

	match.CustomGameAddr = playerProfile.RegistrationData.CustomGame // TODO: make sure both players request same custom game?

	if err := createMatch(ctx, match, playerProfile.RegistrationData.UseBackendGameLogic); err != nil {
		return nil, err
	}

	// save user match
	if err := saveUserCurrentMatch(ctx, playerProfile.RegistrationData.UserId, match); err != nil {
		return nil, err
	}
	if err := saveUserCurrentMatch(ctx, matchedPlayerProfile.RegistrationData.UserId, match); err != nil {
		return nil, err
	}
	// save match
	// if err := saveMatch(ctx, match); err != nil {
	// 	return nil, err
	// }

	emitMsg := zb.PlayerActionEvent{
		Match: match,
	}
	data, err := proto.Marshal(&emitMsg)
	if err != nil {
		return nil, err
	}
	topics := append(match.Topics, TopicFindMatchEvent)
	ctx.EmitTopics([]byte(data), topics...)

	return &zb.FindMatchResponse{
		Match:      match,
		MatchFound: true,
	}, nil
}

func (z *ZombieBattleground) AcceptMatch(ctx contract.Context, req *zb.AcceptMatchRequest) (*zb.AcceptMatchResponse, error) {
	match, err := loadUserCurrentMatch(ctx, req.UserId)
	if err != nil {
		return nil, err
	}

	if req.MatchId != match.Id {
		return nil, errors.New("match id not correct")
	}

	if match.Status != zb.Match_Matching {
		return nil, errors.New("Can't accept match, wrong status")
	}

	var opponentAccepted bool
	for _, playerState := range match.PlayerStates {
		if playerState.Id == req.UserId {
			playerState.MatchAccepted = true
		} else {
			opponentAccepted = playerState.MatchAccepted
		}
	}

	emitMsg := zb.PlayerActionEvent{
		Match:            match,
		CreatedByBackend: true,
	}

	if opponentAccepted {
		var customModeAddr loom.Address
		var customModeAddr2 *loom.Address
		var customModeAddrStr string
		//TODO cleanup how we do this parsing
		if match.CustomGameAddr != nil {
			customModeAddrStr = fmt.Sprintf("default:%s", match.CustomGameAddr.Local.String())
		}

		customModeAddr, err = loom.ParseAddress(customModeAddrStr)
		if err != nil {
			ctx.Logger().Debug(fmt.Sprintf("no custom game mode --%v\n", err))
		} else {
			customModeAddr2 = &customModeAddr
		}

		playerStates := []*zb.PlayerState{
			&zb.PlayerState{
				Id:   match.PlayerStates[0].Id,
				Deck: match.PlayerStates[0].Deck,
			},
			&zb.PlayerState{
				Id:   match.PlayerStates[1].Id,
				Deck: match.PlayerStates[1].Deck,
			},
		}

		gp, err := NewGamePlay(
			ctx,
			match.Id,
			match.Version,
			playerStates,
			match.RandomSeed,
			customModeAddr2,
			match.UseBackendGameLogic,
			match.PlayerDebugCheats,
		)
		if err != nil {
			return nil, err
		}
		if err := saveGameState(ctx, gp.State); err != nil {
			return nil, err
		}

		match.Status = zb.Match_Started

		emitMsg = zb.PlayerActionEvent{
			Match:            match,
			Block:            &zb.History{List: gp.history},
			CreatedByBackend: true,
		}
	}

	// save user match
	for _, playerState := range match.PlayerStates {
		if err := saveUserCurrentMatch(ctx, playerState.Id, match); err != nil {
			return nil, err
		}
	}
	// save match
	if err := saveMatch(ctx, match); err != nil {
		return nil, err
	}

	data, err := proto.Marshal(&emitMsg)
	if err != nil {
		return nil, err
	}
	topics := append(match.Topics, TopicAcceptMatchEvent)
	ctx.EmitTopics([]byte(data), topics...)

	return &zb.AcceptMatchResponse{
		Match: match,
	}, nil
}

// TODO remove this
func (z *ZombieBattleground) GetPlayerPool(ctx contract.Context, req *zb.PlayerPoolRequest) (*zb.PlayerPoolResponse, error) {
	pool, err := loadPlayerPool(ctx)
	if err != nil {
		return nil, err
	}

	return &zb.PlayerPoolResponse{
		Pool: pool,
	}, nil
}

// TODO remove this
func (z *ZombieBattleground) GetTaggedPlayerPool(ctx contract.Context, req *zb.PlayerPoolRequest) (*zb.PlayerPoolResponse, error) {
	pool, err := loadTaggedPlayerPool(ctx)
	if err != nil {
		return nil, err
	}

	return &zb.PlayerPoolResponse{
		Pool: pool,
	}, nil
}

func (z *ZombieBattleground) CancelFindMatch(ctx contract.Context, req *zb.CancelFindMatchRequest) (*zb.CancelFindMatchResponse, error) {
	match, _ := loadUserCurrentMatch(ctx, req.UserId)

	if match != nil && match.Status != zb.Match_Ended {
		// remove current match
		for _, player := range match.PlayerStates {
			ctx.Delete(UserMatchKey(player.Id))
		}
		match.Status = zb.Match_Canceled
		if err := saveMatch(ctx, match); err != nil {
			return nil, err
		}
		// notify player
		emitMsg := zb.PlayerActionEvent{
			Match:            match,
			CreatedByBackend: true,
		}
		data, err := proto.Marshal(&emitMsg)
		if err != nil {
			return nil, err
		}
		if err == nil {
			ctx.EmitTopics([]byte(data), match.Topics...)
		}
	}

	var loadPlayerPoolFn func(contract.Context) (*zb.PlayerPool, error)
	var savePlayerPoolFn func(contract.Context, *zb.PlayerPool) error
	// if the tags is set, use tagged playerpool
	if len(req.Tags) > 0 {
		loadPlayerPoolFn = loadTaggedPlayerPool
		savePlayerPoolFn = saveTaggedPlayerPool
	} else {
		loadPlayerPoolFn = loadPlayerPool
		savePlayerPoolFn = savePlayerPool
	}

	// remove player from the player pool
	pool, err := loadPlayerPoolFn(ctx)
	if err != nil {
		return nil, err
	}
	pool = removePlayerFromPool(pool, req.UserId)
	if err := savePlayerPoolFn(ctx, pool); err != nil {
		return nil, err
	}

	return &zb.CancelFindMatchResponse{}, nil
}

func (z *ZombieBattleground) GetMatch(ctx contract.StaticContext, req *zb.GetMatchRequest) (*zb.GetMatchResponse, error) {
	match, err := loadMatch(ctx, req.MatchId)
	if err != nil {
		return nil, err
	}

	return &zb.GetMatchResponse{
		Match: match,
	}, nil
}

func (z *ZombieBattleground) GetGameState(ctx contract.StaticContext, req *zb.GetGameStateRequest) (*zb.GetGameStateResponse, error) {
	gameState, err := loadGameState(ctx, req.MatchId)
	if err != nil {
		return nil, err
	}

	return &zb.GetGameStateResponse{
		GameState: gameState,
	}, nil
}

func (z *ZombieBattleground) GetInitialGameState(ctx contract.StaticContext, req *zb.GetGameStateRequest) (*zb.GetGameStateResponse, error) {
	initialGameState, err := loadInitialGameState(ctx, req.MatchId)
	if err != nil {
		return nil, err
	}

	return &zb.GetGameStateResponse{
		GameState: initialGameState,
	}, nil
}

// get overlord level
func (z *ZombieBattleground) GetOverlordLevel(ctx contract.StaticContext, req *zb.GetOverlordLevelRequest) (*zb.GetOverlordLevelResponse, error) {
	overlordList, err := loadOverlords(ctx, req.UserId)
	if err != nil {
		return nil, err
	}

	overlord := getOverlordById(overlordList.Overlords, req.OverlordId)
	if overlord == nil {
		return nil, contract.ErrNotFound
	}

	return &zb.GetOverlordLevelResponse{Experience: overlord.Experience, Level: overlord.Level}, nil
}

func (z *ZombieBattleground) EndMatch(ctx contract.Context, req *zb.EndMatchRequest) (*zb.EndMatchResponse, error) {
	match, err := loadMatch(ctx, req.MatchId)
	if err != nil {
		return nil, err
	}

	match.Status = zb.Match_Ended
	if err := saveMatch(ctx, match); err != nil {
		return nil, err
	}

	// load game state
	gameState, err := loadGameState(ctx, req.MatchId)
	if err != nil {
		return nil, err
	}

	looserOverlordIndex := 1
	if gameState.CurrentPlayerIndex == 1 {
		looserOverlordIndex = 0
	}

	// save experience and level for both players
	for _, playerState := range match.PlayerStates {
		overlordList, err := loadOverlords(ctx, playerState.Id)
		if err != nil {
			return nil, err
		}

		overlordId := playerState.Deck.OverlordId
		overlord := getOverlordById(overlordList.Overlords, overlordId)
		if overlord == nil {
			return nil, contract.ErrNotFound
		}

		// get winner overlord and add experience and update level
		if playerState.Id == req.UserId {
			overlord.Experience += req.MatchExperiences[gameState.CurrentPlayerIndex]
		} else {
			// get loser overlord and add experience and update level
			overlord.Experience += req.MatchExperiences[looserOverlordIndex]
		}

		var levelRewards []*zb.LevelReward
		overlord.Level, levelRewards, err = calculateOverloadUpdatedLevel(ctx, overlord)
		if err != nil {
			return nil, err
		}

		ctx.Logger().Debug(fmt.Sprintf("level Rewards len %s : ", len(levelRewards)))
		for i := 0; i < len(levelRewards); i++ {

			// skill rewards
			if levelRewards[i].SkillReward != nil {
				for j := 0; i < len(overlord.Skills); j++ {
					if overlord.Skills[j].Id == levelRewards[i].SkillReward.SkillIndex {
						overlord.Skills[j].Unlocked = true
					}
				}
			}
		}

		if err := saveOverlords(ctx, playerState.Id, overlordList); err != nil {
			return nil, err
		}
	}

	// delete user match for both users
	for _, playerState := range match.PlayerStates {
		ctx.Delete(UserMatchKey(playerState.Id))
	}

	// update gamestate
	gamestate, err := loadGameState(ctx, match.Id)
	if err != nil {
		return nil, err
	}

	gp, err := GamePlayFrom(gamestate, match.UseBackendGameLogic, match.PlayerDebugCheats)
	if err != nil {
		return nil, err
	}
	gamestate.Winner = req.WinnerId
	gamestate.IsEnded = true
	if err := saveGameState(ctx, gamestate); err != nil {
		return nil, err
	}

	//TODO obviously this will need to change drastically once the logic is on the server
	gp.history = append(gp.history, &zb.HistoryData{
		Data: &zb.HistoryData_EndGame{
			EndGame: &zb.HistoryEndGame{
				UserId:   req.GetUserId(),
				MatchId:  req.MatchId,
				WinnerId: req.WinnerId,
			},
		},
	})
	// Don't think we need this since endgame should be emitted to match
	// match.Topics = append(match.Topics, "endgame")
	emitMsg := zb.PlayerActionEvent{
		Match:            match,
		Block:            &zb.History{List: gp.history},
		CreatedByBackend: true,
	}
	data, err := proto.Marshal(&emitMsg)
	if err != nil {
		return nil, err
	}
	ctx.EmitTopics([]byte(data), match.Topics...)

	return &zb.EndMatchResponse{GameState: gamestate}, nil
}

func (z *ZombieBattleground) SendPlayerAction(ctx contract.Context, req *zb.PlayerActionRequest) (*zb.PlayerActionResponse, error) {
	match, err := loadMatch(ctx, req.MatchId)
	if err != nil {
		return nil, err
	}

	// check if the user is in the match
	found := false
	for _, player := range match.PlayerStates {
		if player.Id == req.PlayerAction.PlayerId {
			found = true
		}
	}
	if !found {
		return nil, errors.New("player not in the match")
	}

	gamestate, err := loadGameState(ctx, match.Id)
	if err != nil {
		return nil, err
	}
	gp, err := GamePlayFrom(gamestate, match.UseBackendGameLogic, match.PlayerDebugCheats)
	if err != nil {
		return nil, err
	}
	// TODO: change me. this is a bit hacky way to set card libarary
	cardlist, err := getCardLibrary(ctx, gamestate.Version)
	if err != nil {
		return nil, err
	}
	gp.cardLibrary = cardlist
	gp.SetLogger(ctx.Logger())
	// add created timestamp
	req.PlayerAction.CreatedAt = ctx.Now().Unix()
	if err := gp.AddAction(req.PlayerAction); err != nil {
		return nil, err
	}

	req.PlayerAction.ActionOutcomes = gp.actionOutcomes
	gp.actionOutcomes = nil

	if req.PlayerAction.ActionOutcomes != nil && len(req.PlayerAction.ActionOutcomes) > 0 {
		ctx.Logger().Info(fmt.Sprintf("\n\nreq.PlayerAction.ActionOutcomes: %v\n\n", req.PlayerAction.ActionOutcomes))
	}

	if err := saveGameState(ctx, gamestate); err != nil {
		return nil, err
	}

	// update match status
	if match.Status == zb.Match_Started {
		match.Status = zb.Match_Playing
		if err := saveMatch(ctx, match); err != nil {
			return nil, err
		}
	}

	emitMsg := zb.PlayerActionEvent{
		PlayerAction:       req.PlayerAction,
		CurrentActionIndex: gamestate.CurrentActionIndex,
		Match:              match,
		Block:              &zb.History{List: gp.history},
		CreatedByBackend:   true,
	}

	data, err := proto.Marshal(&emitMsg)
	if err != nil {
		return nil, err
	}
	ctx.EmitTopics([]byte(data), match.Topics...)

	return &zb.PlayerActionResponse{
		Match: match,
	}, nil
}

func (z *ZombieBattleground) SendBundlePlayerAction(ctx contract.Context, req *zb.BundlePlayerActionRequest) (*zb.BundlePlayerActionResponse, error) {
	match, err := loadMatch(ctx, req.MatchId)
	if err != nil {
		return nil, err
	}
	gamestate, err := loadGameState(ctx, match.Id)
	if err != nil {
		return nil, err
	}
	gp, err := GamePlayFrom(gamestate, match.UseBackendGameLogic, match.PlayerDebugCheats)
	if err != nil {
		return nil, err
	}
	gp.PrintState()
	if err := gp.AddBundleAction(req.PlayerActions...); err != nil {
		return nil, err
	}
	gp.PrintState()

	if err := saveGameState(ctx, gamestate); err != nil {
		return nil, err
	}

	// update match status
	if match.Status == zb.Match_Started {
		match.Status = zb.Match_Playing
		if err := saveMatch(ctx, match); err != nil {
			return nil, err
		}
	}

	return &zb.BundlePlayerActionResponse{
		GameState: gamestate,
		Match:     match,
		History:   gp.history,
	}, nil
}

// ReplayGame simulate the game that has been created by initializing game from start and
// apply actions to from the current gamestate. ReplayGame does not save any gamestate.
func (z *ZombieBattleground) ReplayGame(ctx contract.Context, req *zb.ReplayGameRequest) (*zb.ReplayGameResponse, error) {
	match, err := loadMatch(ctx, req.MatchId)
	if err != nil {
		return nil, err
	}
	initGameState, err := loadInitialGameState(ctx, match.Id)
	if err != nil {
		return nil, err
	}
	gp, err := GamePlayFrom(initGameState, match.UseBackendGameLogic, match.PlayerDebugCheats)
	if err != nil {
		return nil, err
	}
	// TODO: change me. this is a bit hacky way to set card libarary
	cardlist, err := getCardLibrary(ctx, initGameState.Version)
	if err != nil {
		return nil, err
	}
	gp.cardLibrary = cardlist
	gp.SetLogger(ctx.Logger())

	// get all actions from game states
	currentGameState, err := loadGameState(ctx, match.Id)
	if err != nil {
		return nil, err
	}

	actions := currentGameState.PlayerActions
	if req.StopAtActionIndex > -1 && int(req.StopAtActionIndex) < len(actions) {
		actions = actions[:int(req.StopAtActionIndex)]
	}

	if err := gp.AddBundleAction(actions...); err != nil {
		return nil, err
	}

	return &zb.ReplayGameResponse{
		GameState:      initGameState,
		ActionOutcomes: gp.actionOutcomes,
	}, nil
}

func (z *ZombieBattleground) KeepAlive(ctx contract.Context, req *zb.KeepAliveRequest) (*zb.KeepAliveResponse, error) {
	match, err := loadMatch(ctx, req.MatchId)
	if err != nil {
		return nil, err
	}

	var playerIndex = -1
	var playerID string
	for i, playerState := range match.PlayerStates {
		if playerState.Id == req.UserId {
			playerIndex = i
			playerID = playerState.Id
		}
	}
	if playerIndex < 0 {
		return nil, fmt.Errorf("player id %s not found", playerID)
	}

	if playerIndex > len(match.PlayerLastSeens)-1 {
		return nil, fmt.Errorf("player id %s not found", playerID)
	}

	var skipInitialChecking bool
	for _, lastseen := range match.PlayerLastSeens {
		if lastseen.UpdatedAt == 0 {
			skipInitialChecking = true
			break
		}
	}
	// init keepalive timestamp
	now := ctx.Now().Unix()
	if skipInitialChecking {
		for i := range match.PlayerLastSeens {
			match.PlayerLastSeens[i].UpdatedAt = now
		}
	}
	// update timestamp
	match.PlayerLastSeens[playerIndex].UpdatedAt = now
	if err := saveMatch(ctx, match); err != nil {
		return nil, err
	}

	if skipInitialChecking {
		return &zb.KeepAliveResponse{}, nil
	}

	gamestate, err := loadGameState(ctx, match.Id)
	if err != nil {
		return nil, err
	}
	if gamestate.IsEnded {
		return &zb.KeepAliveResponse{}, nil // just ignore for client check
	}

	gp, err := GamePlayFrom(gamestate, match.UseBackendGameLogic, match.PlayerDebugCheats)
	if err != nil {
		return nil, err
	}
	for _, lastseen := range match.PlayerLastSeens {
		lastSeenAt := time.Unix(lastseen.UpdatedAt, 0)
		if lastSeenAt.Add(KeepAliveTimeout).Before(ctx.Now()) {
			// create a leave match request and append to the game state
			leaveMatchAction := zb.PlayerAction{
				ActionType: zb.PlayerActionType_LeaveMatch,
				PlayerId:   lastseen.Id,
				Action: &zb.PlayerAction_LeaveMatch{
					LeaveMatch: &zb.PlayerActionLeaveMatch{
						Reason: zb.PlayerActionLeaveMatch_KeepAliveTimeout,
					},
				},
				CreatedAt: ctx.Now().Unix(),
			}

			// ignore the error in case this method is called mutiple times
			if err := gp.AddAction(&leaveMatchAction); err == nil {
				if err := saveGameState(ctx, gamestate); err != nil {
					return nil, err
				}
			}
			// update match status
			match.Status = zb.Match_PlayerLeft
			if err := saveMatch(ctx, match); err != nil {
				return nil, err
			}
			// update winner
			leaveMatchReq := leaveMatchAction.GetLeaveMatch()
			leaveMatchReq.Winner = gp.State.Winner
			emitMsg := zb.PlayerActionEvent{
				PlayerAction:     &leaveMatchAction,
				Match:            match,
				Block:            &zb.History{List: gp.history},
				CreatedByBackend: true,
			}
			data, err := proto.Marshal(&emitMsg)
			if err != nil {
				return nil, err
			}
			ctx.EmitTopics([]byte(data), match.Topics...)
		}
	}

	return &zb.KeepAliveResponse{}, nil
}

func (z *ZombieBattleground) GetState(ctx contract.StaticContext, req *zb.GetGamechainStateRequest) (*zb.GetGamechainStateResponse, error) {
	state, err := loadState(ctx)
	if err != nil {
		return nil, err
	}
	return &zb.GetGamechainStateResponse{
		State: state,
	}, nil
}

func (z *ZombieBattleground) InitState(ctx contract.Context, req *zb.InitGamechainStateRequest) error {
	state, err := loadState(ctx)
	if err != nil && err != contract.ErrNotFound {
		return err
	}
	if state != nil {
		return fmt.Errorf("state already inilialized")
	}
	if req.Oracle == nil {
		return ErrOracleNotSpecified
	}

	if err := z.validateOracle(ctx, req.Oracle); err != nil {
		return err
	}
	state = &zb.GamechainState{
		LastPlasmachainBlockNum: 1,
		RewardContractVersion:   1,
		TutorialRewardAmount:    1,
	}
	return saveState(ctx, state)
}

func (z *ZombieBattleground) UpdateOracle(ctx contract.Context, params *zb.UpdateOracle) error {
	if ctx.Has(oracleKey) {
		if params.OldOracle.String() == params.NewOracle.String() {
			return errors.New("Cannot set new oracle to same address as old oracle")
		}
		if err := z.validateOracle(ctx, params.OldOracle); err != nil {
			return errors.Wrap(err, "validating oracle")
		}
		ctx.GrantPermission([]byte(params.OldOracle.String()), []string{"old-oracle"})
	}
	ctx.GrantPermission([]byte(params.NewOracle.String()), []string{OracleRole})

	if err := ctx.Set(oracleKey, params.NewOracle); err != nil {
		return errors.Wrap(err, "setting new oracle")
	}
	return nil
}

func (z *ZombieBattleground) validateOracle(ctx contract.Context, zo *types.Address) error {
	if ok, _ := ctx.HasPermission([]byte(zo.String()), []string{OracleRole}); !ok {
		return errors.New("Oracle unverified")
	}

	if ok, _ := ctx.HasPermission([]byte(zo.String()), []string{"old-oracle"}); ok {
		return errors.New("This oracle is expired. Please use latest oracle")
	}
	return nil
}

func (z *ZombieBattleground) GetGameMode(ctx contract.StaticContext, req *zb.GetGameModeRequest) (*zb.GameMode, error) {
	gameModeList, err := loadGameModeList(ctx) // we get the game mode list first, because deleted modes won't be in there
	if err != nil {
		return nil, err
	}
	gameMode := getGameModeFromList(gameModeList, req.ID)
	if gameMode == nil {
		return nil, contract.ErrNotFound
	}

	return gameMode, nil
}

func (z *ZombieBattleground) CallCustomGameModeFunction(ctx contract.Context, req *zb.CallCustomGameModeFunctionRequest) error {
	err := NewCustomGameMode(loom.Address{
		ChainID: req.Address.ChainId,
		Local:   req.Address.Local,
	}).CallFunction(ctx, req.CallData)

	if err != nil {
		return err
	}

	return nil
}

func (z *ZombieBattleground) GetGameModeCustomUi(ctx contract.StaticContext, req *zb.GetCustomGameModeCustomUiRequest) (*zb.GetCustomGameModeCustomUiResponse, error) {
	uiElements, err := NewCustomGameMode(loom.Address{
		ChainID: req.Address.ChainId,
		Local:   req.Address.Local,
	}).GetCustomUi(ctx)

	if err != nil {
		return nil, err
	}

	response := &zb.GetCustomGameModeCustomUiResponse{
		UiElements: uiElements,
	}

	return response, nil
}

func (z *ZombieBattleground) ListGameModes(ctx contract.StaticContext, req *zb.ListGameModesRequest) (*zb.GameModeList, error) {
	gameModeList, err := loadGameModeList(ctx)
	if err != nil {
		return nil, err
	}

	return gameModeList, nil
}

func validateGameModeReq(req *zb.GameModeRequest) error {
	if req.Name == "" {
		return errors.New("GameMode name cannot be empty")
	}
	if utf8.RuneCountInString(req.Name) > MaxGameModeNameChar {
		return errors.New("GameMode name too long")
	}
	if req.Description == "" {
		return errors.New("GameMode Description cannot be empty")
	}
	if utf8.RuneCountInString(req.Description) > MaxGameModeDescriptionChar {
		return errors.New("GameMode Description too long")
	}
	if req.Version == "" {
		return errors.New("GameMode Version cannot be empty")
	}
	if utf8.RuneCountInString(req.Version) > MaxGameModeVersionChar {
		return errors.New("GameMode Version too long")
	}
	if req.Address == "" {
		return errors.New("GameMode address cannot be empty")
	}

	return nil
}

func (z *ZombieBattleground) AddGameMode(ctx contract.Context, req *zb.GameModeRequest) (*zb.GameMode, error) {
	if err := validateGameModeReq(req); err != nil {
		return nil, err
	}

	// check if game mode with this name already exists
	gameModeList, err := loadGameModeList(ctx)
	if err != nil && err == contract.ErrNotFound {
		gameModeList = &zb.GameModeList{GameModes: []*zb.GameMode{}}
	}
	if gameMode := getGameModeFromListByName(gameModeList, req.Name); gameMode != nil {
		return nil, errors.New("A game mode with that name already exists")
	}

	// create a GUID from the hash of gameMode name and address
	h := hmac.New(sha256.New, []byte(secret))
	h.Write([]byte(req.Name + req.Address))
	ID := hex.EncodeToString(h.Sum(nil))

	addr, err := loom.LocalAddressFromHexString(req.Address)
	if err != nil {
		return nil, err
	}

	gameModeType := zb.GameModeType_Community
	owner := &types.Address{ChainId: ctx.ContractAddress().ChainID, Local: ctx.Message().Sender.Local}
	// if request was made with a valid oracle, set type and owner to Loom
	if req.Oracle != "" {
		oracleLocal, err := loom.LocalAddressFromHexString(req.Oracle)
		if err != nil {
			return nil, err
		}

		oracleAddr := &types.Address{ChainId: ctx.ContractAddress().ChainID, Local: oracleLocal}

		if err := z.validateOracle(ctx, oracleAddr); err != nil {
			return nil, err
		}

		gameModeType = zb.GameModeType_Loom
		owner = loom.RootAddress(ctx.ContractAddress().ChainID).MarshalPB()
	}

	gameMode := &zb.GameMode{
		ID:           ID,
		Name:         req.Name,
		Description:  req.Description,
		Version:      req.Version,
		Address:      &types.Address{ChainId: ctx.ContractAddress().ChainID, Local: addr},
		Owner:        owner,
		GameModeType: gameModeType,
	}

	ctx.GrantPermission([]byte(ID), []string{OwnerRole})

	if err := addGameModeToList(ctx, gameMode); err != nil {
		return nil, err
	}

	return gameMode, nil
}

func (z *ZombieBattleground) UpdateGameMode(ctx contract.Context, req *zb.UpdateGameModeRequest) (*zb.GameMode, error) {
	// Require either oracle or owner permission to update a game mode
	if req.Oracle != "" {
		oracleLocal, err := loom.LocalAddressFromHexString(req.Oracle)
		if err != nil {
			return nil, err
		}

		oracleAddr := &types.Address{ChainId: ctx.ContractAddress().ChainID, Local: oracleLocal}

		if err := z.validateOracle(ctx, oracleAddr); err != nil {
			return nil, err
		}
	} else if ok, _ := ctx.HasPermission([]byte(req.ID), []string{OwnerRole}); !ok {
		return nil, ErrUserNotVerified
	}

	gameModeList, err := loadGameModeList(ctx)
	if err != nil {
		return nil, err
	}
	gameMode := getGameModeFromList(gameModeList, req.ID)
	if gameMode == nil {
		return nil, contract.ErrNotFound
	}

	if req.Name != "" {
		if utf8.RuneCountInString(req.Name) > MaxGameModeNameChar {
			return nil, errors.New("GameMode name too long")
		}
		gameMode.Name = req.Name
	}
	if req.Description != "" {
		if utf8.RuneCountInString(req.Description) > MaxGameModeDescriptionChar {
			return nil, errors.New("GameMode Description too long")
		}
		gameMode.Description = req.Description
	}
	if req.Version != "" {
		if utf8.RuneCountInString(req.Version) > MaxGameModeVersionChar {
			return nil, errors.New("GameMode Version too long")
		}
		gameMode.Version = req.Version
	}
	if req.Address != "" {
		addr, err := loom.LocalAddressFromHexString(req.Address)
		if err != nil {
			return nil, err
		}
		gameMode.Address = &types.Address{ChainId: ctx.ContractAddress().ChainID, Local: addr}
	}

	if err = saveGameModeList(ctx, gameModeList); err != nil {
		return nil, err
	}

	return gameMode, nil
}

func (z *ZombieBattleground) DeleteGameMode(ctx contract.Context, req *zb.DeleteGameModeRequest) error {
	// Require either oracle or owner permission to delete a game mode
	if req.Oracle != "" {
		oracleLocal, err := loom.LocalAddressFromHexString(req.Oracle)
		if err != nil {
			return err
		}

		oracleAddr := &types.Address{ChainId: ctx.ContractAddress().ChainID, Local: oracleLocal}

		if err := z.validateOracle(ctx, oracleAddr); err != nil {
			return err
		}
	} else if ok, _ := ctx.HasPermission([]byte(req.ID), []string{OwnerRole}); !ok {
		return ErrUserNotVerified
	}

	gameModeList, err := loadGameModeList(ctx)
	if err != nil {
		return err
	}

	var deleted bool
	gameModeList, deleted = deleteGameMode(gameModeList, req.ID)
	if !deleted {
		return fmt.Errorf("game mode not found")
	}

	if err := saveGameModeList(ctx, gameModeList); err != nil {
		return err
	}

	return nil
}

func (z *ZombieBattleground) RewardTutorialCompleted(ctx contract.Context, req *zb.RewardTutorialCompletedRequest) (*zb.RewardTutorialCompletedResponse, error) {
	address := ctx.Message().Sender.String()
	rewardTutorialClaimed, err := getRewardTutorialClaimed(ctx, address)
	if err != nil {
		return nil, err
	}

	if rewardTutorialClaimed.Nonce > 0 {
		return nil, fmt.Errorf("reward already claimed")
	}

	privateKey, err := crypto.HexToECDSA(privateKeyStr)
	if err != nil {
		return nil, fmt.Errorf("error reading private key")
	}

	state, err := loadState(ctx)
	if err != nil {
		return nil, err
	}

	verifySignResult, err := generateVerifyHash(state.TutorialRewardAmount, state.RewardContractVersion, privateKey)
	if err != nil {
		return nil, err
	}

	if len(verifySignResult.Signature) != 132 {
		return nil, fmt.Errorf("signature length invalid")
	}

	r := verifySignResult.Signature[0:66]
	s := "0x" + verifySignResult.Signature[66:130]
	vStr := verifySignResult.Signature[130:132]
	v, err := strconv.ParseUint(vStr, 16, 8)
	if err != nil {
		return nil, err
	}

	return &zb.RewardTutorialCompletedResponse{
		R:          r,
		S:          s,
		V:          v,
		Hash:       verifySignResult.Hash,
		Amount:     &ltypes.BigUInt{Value: *loom.NewBigUIntFromInt(int64(state.TutorialRewardAmount))},
		RewardType: RewardTypeTutorialCompleted,
	}, nil
}

func (z *ZombieBattleground) ConfirmRewardTutorialClaimed(ctx contract.Context, req *zb.ConfirmRewardTutorialClaimedRequest) error {
	address := ctx.Message().Sender.String()
	rewardClaimed, err := getRewardTutorialClaimed(ctx, address)
	if err != nil {
		return err
	}
	rewardClaimed.Nonce++
	err = setRewardTutorialClaimed(ctx, address, rewardClaimed)
	return err
}

type verifySignResult struct {
	Hash      string
	Signature string
}

func generateVerifyHash(amount uint64, tutorialRewardContractVersion uint64, privKey *ecdsa.PrivateKey) (*verifySignResult, error) {
	hash, err := createHash(amount, tutorialRewardContractVersion)

	if err != nil {
		return nil, err
	}

	sig, err := soliditySign(hash, privKey)

	if err != nil {
		return nil, err
	}

	return &verifySignResult{
		Hash:      "0x" + hex.EncodeToString(hash),
		Signature: "0x" + hex.EncodeToString(sig),
	}, nil
}

func createHash(amount uint64, tutorialRewardContractVersion uint64) ([]byte, error) {
	hash := solsha3.SoliditySHA3(
		solsha3.Uint256(strconv.FormatUint(amount, 10)),
		solsha3.Uint256(strconv.FormatUint(tutorialRewardContractVersion, 10)),
	)

	if len(hash) == 0 {
		return nil, errors.New("Failed to generate hash")
	}

	return hash, nil
}

func soliditySign(data []byte, privKey *ecdsa.PrivateKey) ([]byte, error) {
	sig, err := crypto.Sign(data, privKey)
	if err != nil {
		return nil, err
	}

	v := sig[len(sig)-1]
	sig[len(sig)-1] = v + 27
	return sig, nil
}

func (z *ZombieBattleground) ProcessEventBatch(ctx contract.Context, req *orctype.ProcessEventBatchRequest) error {
	state, err := loadState(ctx)
	if err != nil {
		return err
	}

	blockCount := 0           // number of blocks that were actually processed in this batch
	lastEthBlock := uint64(0) // the last block processed in this batch

	for _, ev := range req.Events {
		// Events in the batch are expected to be ordered by block, so a batch should contain
		// events from block N, followed by events from block N+1, any other order is invalid.
		if ev.EthBlock < lastEthBlock {
			ctx.Logger().Error("Oracle invalid event batch, block has already been processed",
				"block", ev.EthBlock)
			return ErrInvalidEventBatch
		}

		// Multiple validators might submit batches with overlapping block ranges because the
		// Gateway oracles will fetch events from Plasmachian at different times, with different
		// latencies, etc. Simply skip blocks that have already been processed.
		if ev.EthBlock <= state.LastPlasmachainBlockNum {
			continue
		}

		switch payload := ev.Payload.(type) {
		case *orctype.PlasmachainEvent_Card:
			if err := validateGeneratedCard(payload.Card); err != nil {
				return err
			}
			userID := string(payload.Card.Owner.Local) // should be bytes that represents address
			cardID := payload.Card.CardID.Value.Int64()
			amount := payload.Card.Amount.Value.Int64()
			err := z.syncCardToCollection(ctx, userID, cardID, amount, req.CardVersion)
			if err != nil {
				ctx.Logger().Error("Oracle failed to add card to user collection", "err", err)
				return err
			}
		case nil:
			ctx.Logger().Error("Oracle missing event payload")
			continue

		default:
			ctx.Logger().Error("Oracle unknown event payload type %T", payload)
			continue
		}

		if ev.EthBlock > lastEthBlock {
			blockCount++
			lastEthBlock = ev.EthBlock
		}
	}

	// If there are no new events in this batch return an error so that the batch tx isn't
	// propagated to the other nodes.
	if blockCount == 0 {
		return fmt.Errorf("no new events found in the batch")
	}

	state.LastPlasmachainBlockNum = lastEthBlock

	return saveState(ctx, state)
}

func validateGeneratedCard(card *orctype.PlasmachainGeneratedCard) error {
	if card == nil {
		return errors.New("card is nil")
	}
	if card.CardID == nil {
		return errors.New("card id is nil")
	}
	if card.Amount == nil {
		return errors.New("card amount is nil")
	}
	if card.Owner == nil {
		return errors.New("card owner is nil")
	}
	if card.Contract == nil {
		return errors.New("card contract is nil")
	}
	return nil
}

func (z *ZombieBattleground) syncCardToCollection(ctx contract.Context, userID string, cardID int64, amount int64, version string) error {
	// check the oracle
	addr := ctx.Message().Sender.MarshalPB()
	if err := z.validateOracle(ctx, addr); err != nil {
		return err
	}
	cardCollection, err := loadCardCollectionByUserId(ctx, userID, version)
	if err != nil {
		return err
	}
	cardlib, err := getCardLibrary(ctx, version)
	if err != nil {
		return err
	}

	// Map from cardID to mouldID
	// the formular is cardID = mouldID + x
	// for example cardID 250 = 25 + 0
	//   or 161 = 16 + 1
	mouldID := cardID / 10
	card, err := getCardByMouldId(cardlib, mouldID)
	if err != nil {
		return err
	}

	// add to collection
	found := false
	for i := range cardCollection.Cards {
		if cardCollection.Cards[i].MouldId == card.MouldId {
			cardCollection.Cards[i].Amount += amount
			found = true
			break
		}
	}
	if !found {
		cardCollection.Cards = append(cardCollection.Cards, &zb.CardCollectionCard{
			MouldId: card.MouldId,
			Amount:  amount,
		})
	}
	return saveCardCollectionByUserId(ctx, userID, cardCollection)
}

func (z *ZombieBattleground) SetLastPlasmaBlockNum(ctx contract.Context, req *zb.SetLastPlasmaBlockNumRequest) error {
	state, err := loadState(ctx)
	if err != nil {
		return err
	}
	if req.Oracle == nil {
		return ErrOracleNotSpecified
	}
	if err := z.validateOracle(ctx, req.Oracle); err != nil {
		return err
	}
	state.LastPlasmachainBlockNum = req.LastBlockNum
	return saveState(ctx, state)
}

func (z *ZombieBattleground) SetRewardContractVersion(ctx contract.Context, req *zb.SetRewardContractVersionRequest) error {
	state, err := loadState(ctx)
	if err != nil {
		return err
	}
	if req.Oracle == nil {
		return ErrOracleNotSpecified
	}
	if err := z.validateOracle(ctx, req.Oracle); err != nil {
		return err
	}
	state.RewardContractVersion = req.Version
	return saveState(ctx, state)
}

func (z *ZombieBattleground) SetTutorialRewardAmount(ctx contract.Context, req *zb.SetTutorialRewardAmountRequest) error {
	state, err := loadState(ctx)
	if err != nil {
		return err
	}
	if req.Oracle == nil {
		return ErrOracleNotSpecified
	}
	if err := z.validateOracle(ctx, req.Oracle); err != nil {
		return err
	}
	state.TutorialRewardAmount = req.Amount
	return saveState(ctx, state)
}

func (z *ZombieBattleground) SetDefaultPlayerDefense(ctx contract.Context, req *zb.SetDefaultPlayerDefenseRequest) error {
	state, err := loadState(ctx)
	if err != nil {
		return err
	}
	if req.Oracle == nil {
		return ErrOracleNotSpecified
	}
	if err := z.validateOracle(ctx, req.Oracle); err != nil {
		return err
	}

	if req.Defense <= 0 {
		return ErrInvalidDefaultPlayerDefense
	}

	state.DefaultPlayerDefense = req.Defense
	return saveState(ctx, state)
}

func (z *ZombieBattleground) GetContractBuildMetadata(ctx contract.StaticContext, req *zb.GetContractBuildMetadataRequest) (*zb.GetContractBuildMetadataResponse, error) {
	return &zb.GetContractBuildMetadataResponse{
		Date:   BuildDate,
		GitSha: BuildGitSha,
		Build:  BuildNumber,
	}, nil
}

var Contract plugin.Contract = contract.MakePluginContract(&ZombieBattleground{})<|MERGE_RESOLUTION|>--- conflicted
+++ resolved
@@ -194,6 +194,12 @@
 		return fmt.Errorf("'ai_decks' key missing")
 	}
 
+	// overlord experience info
+	overlordExperienceInfo = initData.OverlordExperienceInfo
+	if overlordExperienceInfo == nil {
+		return fmt.Errorf("'overlord experience' missing")
+	}
+
 	// validate data
 	// card library
 	err := validateCardLibraryCards(cardList.Cards)
@@ -213,12 +219,6 @@
 		if err := validateDeckCards(cardList.Cards, deck.Deck.Cards); err != nil {
 			return errors.Wrap(err, fmt.Sprintf("error validating AI deck %d", index))
 		}
-	}
-
-	// overlord experience info
-	overlordExperienceInfo = initData.OverlordExperienceInfo
-	if overlordExperienceInfo == nil {
-		return fmt.Errorf("'overlord experience' missing")
 	}
 
 	// initialize card library
@@ -283,12 +283,11 @@
 	}
 
 	if err := ctx.Get(MakeVersionedKey(req.Version, overlordExperienceInfoKey), &overlordExperience); err != nil {
-		return nil, errors.Wrap(err, "error getting overlord Experience info")
+		return nil, errors.Wrap(err, "error getting overlord experience info")
 	}
 
 	return &zb.GetInitResponse{
 		InitData: &zb.InitData{
-<<<<<<< HEAD
 			Cards:                  cardList.Cards,
 			Overlords:              overlordList.Overlords,
 			DefaultDecks:           deckList.Decks,
@@ -296,14 +295,6 @@
 			AiDecks:                aiDeckList.Decks,
 			OverlordExperienceInfo: &overlordExperience,
 			Version:                req.Version,
-=======
-			Cards:             cardList.Cards,
-			Overlords:         overlordList.Overlords,
-			DefaultDecks:      deckList.Decks,
-			DefaultCollection: cardCollectionList.Cards,
-			AiDecks:           aiDeckList.Decks,
-			Version:           req.Version,
->>>>>>> bba00ef5
 		},
 	}, nil
 }
