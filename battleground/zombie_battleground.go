package battleground

import (
	"crypto/hmac"
	"crypto/sha256"
	"encoding/hex"
	"fmt"
	"os"
	"sort"
	"unicode/utf8"

	"github.com/golang/protobuf/jsonpb"
	"github.com/loomnetwork/gamechain/types/zb"
	loom "github.com/loomnetwork/go-loom"
	"github.com/loomnetwork/go-loom/plugin"
	contract "github.com/loomnetwork/go-loom/plugin/contractpb"
	"github.com/loomnetwork/go-loom/types"
	"github.com/pkg/errors"
)

type ZombieBattleground struct {
	ClientSideRuleOverride bool //disables all checks to ensure the client can work before server is fully implemented
}

const (
	MaxGameModeNameChar        = 48
	MaxGameModeDescriptionChar = 255
	MaxGameModeVersionChar     = 16
)

var secret string

func (z *ZombieBattleground) Meta() (plugin.Meta, error) {
	return plugin.Meta{
		Name:    "ZombieBattleground",
		Version: "1.0.0",
	}, nil
}

func (z *ZombieBattleground) Init(ctx contract.Context, req *zb.InitRequest) error {
	secret = os.Getenv("SECRET_KEY")
	if secret == "" {
		secret = "justsowecantestwithoutenvvar"
	}
	disableClientSideOverride := os.Getenv("DISABLE_CLIENT_SIDE_OVERRIDE")
	if disableClientSideOverride == "false" {
		z.ClientSideRuleOverride = false
	} else {
		z.ClientSideRuleOverride = true
	}

	if req.Oracle != nil {
		ctx.GrantPermissionTo(loom.UnmarshalAddressPB(req.Oracle), []byte(req.Oracle.String()), "oracle")
		if err := ctx.Set(oracleKey, req.Oracle); err != nil {
			return errors.Wrap(err, "Error setting oracle")
		}
	}

	// initialize card library
	cardList := zb.CardList{
		Cards: req.Cards,
	}
	if err := ctx.Set(MakeVersionedKey(req.Version, cardListKey), &cardList); err != nil {
		return err
	}
	// initialize heros
	heroList := zb.HeroList{
		Heroes: req.Heroes,
	}
	if err := ctx.Set(MakeVersionedKey(req.Version, heroListKey), &heroList); err != nil {
		return err
	}

	cardCollectionList := zb.CardCollectionList{
		Cards: req.DefaultCollection,
	}
	if err := ctx.Set(MakeVersionedKey(req.Version, defaultCollectionKey), &cardCollectionList); err != nil {
		return err
	}

	// initialize default deck
	deckList := zb.DeckList{
		Decks: req.DefaultDecks,
	}
	if err := ctx.Set(MakeVersionedKey(req.Version, defaultDeckKey), &deckList); err != nil {
		return err
	}

	defaultHeroList := zb.HeroList{
		Heroes: req.Heroes,
	}
	if err := ctx.Set(MakeVersionedKey(req.Version, defaultHeroesKey), &defaultHeroList); err != nil {
		return err
	}

	return nil
}

func (z *ZombieBattleground) UpdateInit(ctx contract.Context, req *zb.UpdateInitRequest) error {
	var heroList zb.HeroList
	var defaultHeroList zb.HeroList
	var cardList zb.CardList
	var cardCollectionList zb.CardCollectionList
	var deckList zb.DeckList

	// initialize card library
	cardList.Cards = req.Cards
	if req.Cards == nil {
		if req.OldVersion != "" {
			if err := ctx.Get(MakeVersionedKey(req.OldVersion, cardListKey), &cardList); err != nil {
				return err
			}
		} else {
			return fmt.Errorf("'cards' key missing, old version not specified")
		}
	}
	if err := ctx.Set(MakeVersionedKey(req.Version, cardListKey), &cardList); err != nil {
		return err
	}

	// initialize heros
	heroList.Heroes = req.Heroes
	defaultHeroList.Heroes = req.Heroes
	if req.Heroes == nil {
		if req.OldVersion != "" {
			if err := ctx.Get(MakeVersionedKey(req.OldVersion, heroListKey), &heroList); err != nil {
				return err
			}
			if err := ctx.Get(MakeVersionedKey(req.OldVersion, defaultHeroesKey), &defaultHeroList); err != nil {
				return err
			}
		} else {
			return fmt.Errorf("'heroes' key missing, old version not specified")
		}

	}
	if err := ctx.Set(MakeVersionedKey(req.Version, heroListKey), &heroList); err != nil {
		return err
	}
	if err := ctx.Set(MakeVersionedKey(req.Version, defaultHeroesKey), &defaultHeroList); err != nil {
		return err
	}

	cardCollectionList.Cards = req.DefaultCollection
	if req.DefaultCollection == nil {
		if req.OldVersion != "" {
			if err := ctx.Get(MakeVersionedKey(req.OldVersion, defaultCollectionKey), &cardCollectionList); err != nil {
				return err
			}
		} else {
			return fmt.Errorf("'default_collection' key missing, old version not specified")
		}

	}
	if err := ctx.Set(MakeVersionedKey(req.Version, defaultCollectionKey), &cardCollectionList); err != nil {
		return err
	}

	// initialize default deck
	deckList.Decks = req.DefaultDecks
	if req.DefaultDecks == nil {
		if req.OldVersion != "" {
			if err := ctx.Get(MakeVersionedKey(req.OldVersion, defaultDeckKey), &deckList); err != nil {
				return err
			}
		} else {
			return fmt.Errorf("'default_decks' key missing, old version not specified")
		}
	}
	if err := ctx.Set(MakeVersionedKey(req.Version, defaultDeckKey), &deckList); err != nil {
		return err
	}

	return nil
}

func (z *ZombieBattleground) GetInit(ctx contract.StaticContext, req *zb.GetInitRequest) (*zb.GetInitResponse, error) {
	var cardList zb.CardList
	var heroList zb.HeroList
	var defaultHeroList zb.HeroList
	var cardCollectionList zb.CardCollectionList
	var deckList zb.DeckList

	if err := ctx.Get(MakeVersionedKey(req.Version, cardListKey), &cardList); err != nil {
		return nil, errors.Wrap(err, "error getting cardList")
	}

	if err := ctx.Get(MakeVersionedKey(req.Version, heroListKey), &heroList); err != nil {
		return nil, errors.Wrap(err, "error getting heroList")
	}

	if err := ctx.Get(MakeVersionedKey(req.Version, defaultHeroesKey), &defaultHeroList); err != nil {
		return nil, errors.Wrap(err, "error getting default heroList")
	}

	if err := ctx.Get(MakeVersionedKey(req.Version, defaultCollectionKey), &cardCollectionList); err != nil {
		return nil, errors.Wrap(err, "error getting default collectionList")
	}

	if err := ctx.Get(MakeVersionedKey(req.Version, defaultDeckKey), &deckList); err != nil {
		return nil, errors.Wrap(err, "error getting default deckList")
	}

	return &zb.GetInitResponse{
		Cards:             cardList.Cards,
		Heroes:            heroList.Heroes,
		DefaultHeroes:     defaultHeroList.Heroes,
		DefaultDecks:      deckList.Decks,
		DefaultCollection: cardCollectionList.Cards,
		Version:           req.Version,
	}, nil
}

func (z *ZombieBattleground) UpdateCardList(ctx contract.Context, req *zb.UpdateCardListRequest) error {
	cardList := zb.CardList{
		Cards: req.Cards,
	}
	return saveCardList(ctx, req.Version, &cardList)
}

func (z *ZombieBattleground) GetCardList(ctx contract.Context, req *zb.GetCardListRequest) (*zb.GetCardListResponse, error) {
	cardlist, err := loadCardList(ctx, req.Version)
	if err != nil {
		return nil, err
	}
	return &zb.GetCardListResponse{Cards: cardlist.Cards}, nil
}

func (z *ZombieBattleground) GetAccount(ctx contract.StaticContext, req *zb.GetAccountRequest) (*zb.Account, error) {
	var account zb.Account
	if err := ctx.Get(AccountKey(req.UserId), &account); err != nil {
		return nil, errors.Wrapf(err, "unable to retrieve account data for userId: %s", req.UserId)
	}
	return &account, nil
}

func (z *ZombieBattleground) UpdateAccount(ctx contract.Context, req *zb.UpsertAccountRequest) (*zb.Account, error) {
	// Verify whether this privateKey associated with user
	if !isOwner(ctx, req.UserId) {
		return nil, ErrUserNotVerified
	}

	var account zb.Account
	accountKey := AccountKey(req.UserId)
	if err := ctx.Get(accountKey, &account); err != nil {
		return nil, errors.Wrapf(err, "unable to retrieve account data for userId: %s", req.UserId)
	}

	copyAccountInfo(&account, req)
	if err := ctx.Set(accountKey, &account); err != nil {
		return nil, errors.Wrapf(err, "error setting account information for userId: %s", req.UserId)
	}

	senderAddress := []byte(ctx.Message().Sender.Local)
	emitMsgJSON, err := prepareEmitMsgJSON(senderAddress, req.UserId, "updateaccount")
	if err == nil {
		ctx.EmitTopics(emitMsgJSON, "zombiebattleground:updateaccount")
	}

	return &account, nil
}

func (z *ZombieBattleground) CreateAccount(ctx contract.Context, req *zb.UpsertAccountRequest) error {
	// confirm owner doesnt exist already
	if ctx.Has(AccountKey(req.UserId)) {
		return errors.New("user already exists")
	}

	var account zb.Account
	account.UserId = req.UserId
	account.Owner = ctx.Message().Sender.Bytes()
	copyAccountInfo(&account, req)

	if err := ctx.Set(AccountKey(req.UserId), &account); err != nil {
		return errors.Wrapf(err, "error setting account information for userId: %s", req.UserId)
	}
	ctx.GrantPermission([]byte(req.UserId), []string{OwnerRole})

	// add default collection list
	var collectionList zb.CardCollectionList
	if err := ctx.Get(MakeVersionedKey(req.Version, defaultCollectionKey), &collectionList); err != nil {
		return errors.Wrapf(err, "unable to get default collectionlist")
	}
	if err := ctx.Set(CardCollectionKey(req.UserId), &collectionList); err != nil {
		return errors.Wrapf(err, "unable to save card collection for userId: %s", req.UserId)
	}

	var deckList zb.DeckList
	if err := ctx.Get(MakeVersionedKey(req.Version, defaultDeckKey), &deckList); err != nil {
		return errors.Wrapf(err, "unable to get default decks")
	}
	// update default deck with none-zero id
	for i := 0; i < len(deckList.Decks); i++ {
		deckList.Decks[i].Id = int64(i + 1)
	}
	if err := ctx.Set(DecksKey(req.UserId), &deckList); err != nil {
		return errors.Wrapf(err, "unable to save decks for userId: %s", req.UserId)
	}

	var heroes zb.HeroList
	if err := ctx.Get(MakeVersionedKey(req.Version, defaultHeroesKey), &heroes); err != nil {
		return errors.Wrapf(err, "unable to get default hero")
	}
	if err := ctx.Set(HeroesKey(req.UserId), &heroes); err != nil {
		return errors.Wrapf(err, "unable to save heroes for userId: %s", req.UserId)
	}

	senderAddress := []byte(ctx.Message().Sender.Local)
	emitMsgJSON, err := prepareEmitMsgJSON(senderAddress, req.UserId, "createaccount")
	if err == nil {
		ctx.EmitTopics(emitMsgJSON, "zombiebattleground:createaccount")
	}

	return nil
}

// CreateDeck appends the given deck to user's deck list
func (z *ZombieBattleground) CreateDeck(ctx contract.Context, req *zb.CreateDeckRequest) (*zb.CreateDeckResponse, error) {
	if req.Deck == nil {
		return nil, ErrDeckMustNotNil
	}
	if !isOwner(ctx, req.UserId) {
		return nil, ErrUserNotVerified
	}
	// validate hero
	heroes, err := loadHeroes(ctx, req.UserId)
	if err != nil {
		return nil, errors.Wrapf(err, "unable to get hero data for userId: %s", req.UserId)
	}
	if err := validateDeckHero(heroes.Heroes, req.Deck.HeroId); err != nil {
		return nil, err
	}
	// validate version on card library
	cardlist, err := loadCardList(ctx, req.Version)
	if err != nil {
		return nil, err
	}
	if err := validateCardLibrary(cardlist.Cards, req.Deck.Cards); err != nil {
		return nil, err
	}

	// Since the server side does not have any knowleadge on user's collection, we skip this logic on the server side for now.
	// TODO: Turn on the check when the server side knows user's collection
	// validating against default card collection
	// var defaultCollection zb.CardCollectionList
	// if err := ctx.Get(MakeVersionedKey(req.Version, defaultCollectionKey), &defaultCollection); err != nil {
	// 	return nil, errors.Wrapf(err, "unable to get default collectionlist")
	// }
	// // make sure the given cards and amount must be a subset of user's cards
	// if err := validateDeckCollections(defaultCollection.Cards, req.Deck.Cards); err != nil {
	// 	return nil, err
	// }

	deckList, err := loadDecks(ctx, req.UserId)
	if err != nil {
		return nil, err
	}
	// check duplicate name
	if existing := getDeckByName(deckList.Decks, req.Deck.Name); existing != nil {
		return nil, ErrDeckNameExists
	}
	// allocate new deck id starting from 1
	var newDeckID int64
	if len(deckList.Decks) != 0 {
		for _, deck := range deckList.Decks {
			if deck.Id > newDeckID {
				newDeckID = deck.Id
			}
		}
	}
	newDeckID++
	req.Deck.Id = newDeckID
	deckList.Decks = append(deckList.Decks, req.Deck)
	deckList.LastModificationTimestamp = req.LastModificationTimestamp
	if err := saveDecks(ctx, req.UserId, deckList); err != nil {
		return nil, err
	}

	senderAddress := []byte(ctx.Message().Sender.Local)
	emitMsgJSON, err := prepareEmitMsgJSON(senderAddress, req.UserId, "createdeck")
	if err == nil {
		ctx.EmitTopics(emitMsgJSON, "zombiebattleground:createdeck")
	}
	return &zb.CreateDeckResponse{DeckId: newDeckID}, nil
}

// EditDeck edits the deck by id
func (z *ZombieBattleground) EditDeck(ctx contract.Context, req *zb.EditDeckRequest) error {
	if req.Deck == nil {
		return fmt.Errorf("deck must not be nil")
	}
	if !isOwner(ctx, req.UserId) {
		return ErrUserNotVerified
	}
	// validate hero
	heroes, err := loadHeroes(ctx, req.UserId)
	if err := validateDeckHero(heroes.Heroes, req.Deck.HeroId); err != nil {
		return err
	}
	// validate version on card library
	cardlist, err := loadCardList(ctx, req.Version)
	if err != nil {
		return err
	}
	if err := validateCardLibrary(cardlist.Cards, req.Deck.Cards); err != nil {
		return err
	}

	// Since the server side does not have any knowleadge on user's collection, we skip this logic on the server side for now.
	// TODO: Turn on the check when the server side knows user's collection
	// validating against default card collection
	// var defaultCollection zb.CardCollectionList
	// if err := ctx.Get(MakeVersionedKey(req.Version, defaultCollectionKey), &defaultCollection); err != nil {
	// 	return nil, errors.Wrapf(err, "unable to get default collectionlist")
	// }
	// // make sure the given cards and amount must be a subset of user's cards
	// if err := validateDeckCollections(defaultCollection.Cards, req.Deck.Cards); err != nil {
	// 	return nil, err
	// }

	// validate deck
	deckList, err := loadDecks(ctx, req.UserId)
	if err != nil {
		return err
	}
	// TODO: check if this still valid
	// The deck name should be validated on the client side, not server
	if err := validateDeckName(deckList.Decks, req.Deck); err != nil {
		return err
	}

	deckID := req.Deck.Id
	existingDeck := getDeckByID(deckList.Decks, deckID)
	if existingDeck == nil {
		return ErrNotfound
	}
	// update deck
	existingDeck.Name = req.Deck.Name
	existingDeck.Cards = req.Deck.Cards
	existingDeck.HeroId = req.Deck.HeroId
	// update decklist
	deckList.LastModificationTimestamp = req.LastModificationTimestamp
	if err := saveDecks(ctx, req.UserId, deckList); err != nil {
		return err
	}

	senderAddress := []byte(ctx.Message().Sender.Local)
	emitMsgJSON, err := prepareEmitMsgJSON(senderAddress, req.UserId, "editdeck")
	if err == nil {
		ctx.EmitTopics(emitMsgJSON, "zombiebattleground:editdeck")
	}
	return nil
}

// DeleteDeck deletes a user's deck by id
func (z *ZombieBattleground) DeleteDeck(ctx contract.Context, req *zb.DeleteDeckRequest) error {
	if !isOwner(ctx, req.UserId) {
		return ErrUserNotVerified
	}

	deckList, err := loadDecks(ctx, req.UserId)
	if err != nil {
		return err
	}

	var deleted bool
	deckList.Decks, deleted = deleteDeckByID(deckList.Decks, req.DeckId)
	if !deleted {
		return fmt.Errorf("deck not found")
	}

	deckList.LastModificationTimestamp = req.LastModificationTimestamp
	if err := saveDecks(ctx, req.UserId, deckList); err != nil {
		return err
	}
	return nil
}

// ListDecks returns the user's decks
func (z *ZombieBattleground) ListDecks(ctx contract.StaticContext, req *zb.ListDecksRequest) (*zb.ListDecksResponse, error) {
	deckList, err := loadDecks(ctx, req.UserId)
	if err != nil {
		return nil, err
	}
	return &zb.ListDecksResponse{
		Decks: deckList.Decks,
		LastModificationTimestamp: deckList.LastModificationTimestamp,
	}, nil
}

// GetDeck returns the deck by given id
func (z *ZombieBattleground) GetDeck(ctx contract.StaticContext, req *zb.GetDeckRequest) (*zb.GetDeckResponse, error) {
	deckList, err := loadDecks(ctx, req.UserId)
	if err != nil {
		return nil, err
	}
	deck := getDeckByID(deckList.Decks, req.DeckId)
	if deck == nil {
		return nil, contract.ErrNotFound
	}
	return &zb.GetDeckResponse{Deck: deck}, nil
}

// GetCollection returns the collection of the card own by the user
func (z *ZombieBattleground) GetCollection(ctx contract.StaticContext, req *zb.GetCollectionRequest) (*zb.GetCollectionResponse, error) {
	collectionList, err := loadCardCollection(ctx, req.UserId)
	if err != nil {
		return nil, err
	}
	return &zb.GetCollectionResponse{Cards: collectionList.Cards}, nil
}

// ListCardLibrary list all the card library data
func (z *ZombieBattleground) ListCardLibrary(ctx contract.StaticContext, req *zb.ListCardLibraryRequest) (*zb.ListCardLibraryResponse, error) {
	var cardList zb.CardList
	if err := ctx.Get(MakeVersionedKey(req.Version, cardListKey), &cardList); err != nil {
		return nil, err
	}

	// convert to card list to card library view grouped by set
	var category = make(map[string][]*zb.Card)
	for _, card := range cardList.Cards {
		if _, ok := category[card.Set]; !ok {
			category[card.Set] = make([]*zb.Card, 0)
		}
		category[card.Set] = append(category[card.Set], card)
	}
	// order sets by name
	var setNames []string
	for k := range category {
		setNames = append(setNames, k)
	}
	sort.Strings(setNames)

	var sets []*zb.CardSet
	for _, setName := range setNames {
		cards, ok := category[setName]
		if !ok {
			continue
		}
		set := &zb.CardSet{
			Name:  setName,
			Cards: cards,
		}
		sets = append(sets, set)
	}

	return &zb.ListCardLibraryResponse{Sets: sets}, nil
}

func (z *ZombieBattleground) ListHeroLibrary(ctx contract.StaticContext, req *zb.ListHeroLibraryRequest) (*zb.ListHeroLibraryResponse, error) {
	var heroList zb.HeroList
	if err := ctx.Get(MakeVersionedKey(req.Version, heroListKey), &heroList); err != nil {
		return nil, err
	}
	return &zb.ListHeroLibraryResponse{Heroes: heroList.Heroes}, nil
}

func (z *ZombieBattleground) UpdateHeroLibrary(ctx contract.Context, req *zb.UpdateHeroLibraryRequest) (*zb.UpdateHeroLibraryResponse, error) {
	var heroList = zb.HeroList{
		Heroes: req.Heroes,
	}
	if err := ctx.Set(MakeVersionedKey(req.Version, heroListKey), &heroList); err != nil {
		return nil, err
	}
	return &zb.UpdateHeroLibraryResponse{}, nil
}

func (z *ZombieBattleground) ListHeroes(ctx contract.StaticContext, req *zb.ListHeroesRequest) (*zb.ListHeroesResponse, error) {
	heroList, err := loadHeroes(ctx, req.UserId)
	if err != nil {
		return nil, err
	}
	return &zb.ListHeroesResponse{Heroes: heroList.Heroes}, nil
}

func (z *ZombieBattleground) GetHero(ctx contract.StaticContext, req *zb.GetHeroRequest) (*zb.GetHeroResponse, error) {
	heroList, err := loadHeroes(ctx, req.UserId)
	if err != nil {
		return nil, err
	}
	hero := getHeroById(heroList.Heroes, req.HeroId)
	if hero == nil {
		return nil, contract.ErrNotFound
	}
	return &zb.GetHeroResponse{Hero: hero}, nil
}

func (z *ZombieBattleground) AddHeroExperience(ctx contract.Context, req *zb.AddHeroExperienceRequest) (*zb.AddHeroExperienceResponse, error) {
	if req.Experience <= 0 {
		return nil, fmt.Errorf("experience needs to be greater than zero")
	}
	if !isOwner(ctx, req.UserId) {
		return nil, ErrUserNotVerified
	}

	heroList, err := loadHeroes(ctx, req.UserId)
	if err != nil {
		return nil, err
	}

	hero := getHeroById(heroList.Heroes, req.HeroId)
	if hero == nil {
		return nil, contract.ErrNotFound
	}
	hero.Experience += req.Experience

	if err := saveHeroes(ctx, req.UserId, heroList); err != nil {
		return nil, err
	}

	senderAddress := []byte(ctx.Message().Sender.Local)
	emitMsgJSON, err := prepareEmitMsgJSON(senderAddress, req.UserId, "addHeroExperience")
	if err == nil {
		ctx.EmitTopics(emitMsgJSON, "zombiebattleground:addheroexperience")
	}

	return &zb.AddHeroExperienceResponse{HeroId: hero.HeroId, Experience: hero.Experience}, nil
}

func (z *ZombieBattleground) GetHeroSkills(ctx contract.StaticContext, req *zb.GetHeroSkillsRequest) (*zb.GetHeroSkillsResponse, error) {
	heroList, err := loadHeroes(ctx, req.UserId)
	if err != nil {
		return nil, err
	}
	hero := getHeroById(heroList.Heroes, req.HeroId)
	if hero == nil {
		return nil, contract.ErrNotFound
	}
	return &zb.GetHeroSkillsResponse{HeroId: hero.HeroId, Skills: hero.Skills}, nil
}

func (z *ZombieBattleground) FindMatch(ctx contract.Context, req *zb.FindMatchRequest) (*zb.FindMatchResponse, error) {
	// load deck id
	dl, err := loadDecks(ctx, req.UserId)
	if err != nil {
		return nil, err
	}
	deck := getDeckByID(dl.Decks, req.DeckId)
	if deck == nil {
		return nil, fmt.Errorf("deck id %d not found", req.DeckId)
	}

	// register the user to match making pool
	// TODO: chan ge to scan users in matchmakings
	infos, err := loadMatchMakingInfoList(ctx)
	if err != nil {
		return nil, err
	}

	var info *zb.MatchMakingInfo
	for _, inf := range infos.Infos {
		if inf.UserId == req.UserId {
			continue
		}
		info = inf
	}

	if info == nil {
		// save user info
		info = &zb.MatchMakingInfo{
			UserId: req.UserId,
			Deck:   deck,
		}
		infos.Infos = append(infos.Infos, info)
		if err := saveMatchMakingInfoList(ctx, infos); err != nil {
			return nil, err
		}

		match := &zb.Match{
			Status: zb.Match_Matching,
			PlayerStates: []*zb.PlayerState{
				&zb.PlayerState{
					Id:   req.UserId,
					Deck: deck,
				},
			},
			Version: req.Version,
		}

		if err := createMatch(ctx, match); err != nil {
			return nil, err
		}
		// save user match
		// TODO: clean up the previous match?
		if err := saveUserMatch(ctx, req.UserId, match); err != nil {
			return nil, err
		}
		return &zb.FindMatchResponse{
			Match: match,
		}, nil
	}

	// get and update the match
	opponentID := info.UserId
	match, err := loadUserMatch(ctx, opponentID)
	if err != nil && err != contract.ErrNotFound {
		return nil, err
	}

	match.PlayerStates = append(match.PlayerStates, &zb.PlayerState{
		Id:   req.UserId,
		Deck: deck,
	})
	match.Status = zb.Match_Started

	// save user match
	// TODO: clean up the previous match?
	if err := saveUserMatch(ctx, req.UserId, match); err != nil {
		return nil, err
	}

	// remove info from match making list by making sure that only second player remove it once
	newinfos := make([]*zb.MatchMakingInfo, 0)
	for _, inf := range infos.Infos {
		if inf.UserId == opponentID {
			continue
		}
		newinfos = append(newinfos, inf)
	}
	infos.Infos = newinfos
	if err := saveMatchMakingInfoList(ctx, infos); err != nil {
		return nil, err
	}

	if err := saveMatch(ctx, match); err != nil {
		return nil, err
	}

	// create game state
	match.RandomSeed = req.RandomSeed
	if match.RandomSeed == 0 {
		match.RandomSeed = ctx.Now().Unix()
	}

	var addr loom.Address
	var addr2 *loom.Address
	var addrStr string
	//TODO cleanup how we do this parsing
	if req.CustomGame != nil {
		addrStr = fmt.Sprintf("default:%s", req.CustomGame.Local.String())
	}

	addr, err = loom.ParseAddress(addrStr)
	if err != nil {
		ctx.Logger().Info(fmt.Sprintf("no custom game mode --%v\n", err))
	} else {
		addr2 = &addr
	}

	ctx.Logger().Log(fmt.Sprintf("NewGamePlay-clientSideRuleOverride-%t\n", z.ClientSideRuleOverride))
	gp, err := NewGamePlay(ctx, match.Id, req.Version, match.PlayerStates, match.RandomSeed, addr2, z.ClientSideRuleOverride)
	if err != nil {
		return nil, err
	}
	if err := saveGameState(ctx, gp.State); err != nil {
		return nil, err
	}

	// accept match
	emitMsg := zb.PlayerActionEvent{
		Match: match,
		Block: &zb.History{List: gp.history},
	}
	data, err := new(jsonpb.Marshaler).MarshalToString(&emitMsg)
	if err != nil {
		return nil, err
	}
	if err == nil {
		ctx.EmitTopics([]byte(data), match.Topics...)
	}

	return &zb.FindMatchResponse{
		Match: match,
	}, nil
}

func (z *ZombieBattleground) GetMatch(ctx contract.StaticContext, req *zb.GetMatchRequest) (*zb.GetMatchResponse, error) {
	match, err := loadMatch(ctx, req.MatchId)
	if err != nil {
		return nil, err
	}
	gameState, _ := loadGameState(ctx, req.MatchId)

	return &zb.GetMatchResponse{
		Match:     match,
		GameState: gameState,
	}, nil
}

<<<<<<< HEAD
func (z *ZombieBattleground) ClearMatchPool(ctx contract.Context, req *zb.ClearMatchPoolRequest) error {
	err := saveMatchMakingInfoList(ctx, &zb.MatchMakingInfoList{})
	return err
}

func (z *ZombieBattleground) GetGameState(ctx contract.Context, req *zb.GetGameStateRequest) (*zb.GetGameStateResponse, error) {
=======
func (z *ZombieBattleground) GetGameState(ctx contract.StaticContext, req *zb.GetGameStateRequest) (*zb.GetGameStateResponse, error) {
>>>>>>> 6e97a4cb
	gameState, err := loadGameState(ctx, req.MatchId)
	if err != nil {
		return nil, err
	}

	ctx.Logger().Info(fmt.Sprintf("gameState: %+v", gameState))

	return &zb.GetGameStateResponse{
		GameState: gameState,
	}, nil
}

func (z *ZombieBattleground) EndMatch(ctx contract.Context, req *zb.EndMatchRequest) (*zb.EndMatchResponse, error) {
	match, err := loadMatch(ctx, req.MatchId)
	if err != nil {
		return nil, err
	}

	match.Status = zb.Match_Ended
	if err := saveMatch(ctx, match); err != nil {
		return nil, err
	}
	// delete user match
	ctx.Delete(UserMatchKey(req.UserId))

	// @LOCK quick fix for now, need to update the game state properly
	gamestate, err := loadGameState(ctx, match.Id)
	if err != nil {
		return nil, err
	}
	gamestate.Winner = req.WinnerId
	gamestate.IsEnded = true
	if err := saveGameState(ctx, gamestate); err != nil {
		return nil, err
	}

	//TODO obviously this will need to change drastically once the logic is on the server
	emitMsg := zb.MatchEndEvent{
		UserId:   req.GetUserId(),
		MatchId:  req.MatchId,
		WinnerId: req.WinnerId,
	}
	data, err := new(jsonpb.Marshaler).MarshalToString(&emitMsg)
	if err != nil {
		return nil, err
	}
	if err == nil {
		ctx.EmitTopics([]byte(data), match.Topics...)
	}
	fmt.Printf("MatchEnded-%v\n", emitMsg)

	return &zb.EndMatchResponse{GameState: gamestate}, nil
}

func (z *ZombieBattleground) SendPlayerAction(ctx contract.Context, req *zb.PlayerActionRequest) (*zb.PlayerActionResponse, error) {
	match, err := loadMatch(ctx, req.MatchId)
	if err != nil {
		return nil, err
	}

	ctx.Logger().Info(fmt.Sprintf("REQ: %+v", req))

	// check if the user is in the match
	found := false
	for _, player := range match.PlayerStates {
		if player.Id == req.PlayerAction.PlayerId {
			found = true
		}
	}
	if !found {
		return nil, errors.New("player not in the match")
	}

	gamestate, err := loadGameState(ctx, match.Id)
	if err != nil {
		return nil, err
	}
	gp, err := GamePlayFrom(gamestate, z.ClientSideRuleOverride)
	if err != nil {
		return nil, err
	}
	gp.PrintState()
	if err := gp.AddAction(req.PlayerAction); err != nil {
		return nil, err
	}
	gp.PrintState()

	if err := saveGameState(ctx, gamestate); err != nil {
		return nil, err
	}

	// update match status
	if match.Status == zb.Match_Started {
		match.Status = zb.Match_Playing
		if err := saveMatch(ctx, match); err != nil {
			return nil, err
		}
	}

	emitMsg := zb.PlayerActionEvent{
		PlayerActionType: req.PlayerAction.ActionType,
		UserId:           req.PlayerAction.PlayerId,
		PlayerAction:     req.PlayerAction,
		Match:            match,
		Block:            &zb.History{List: gp.history},
	}
	data, err := new(jsonpb.Marshaler).MarshalToString(&emitMsg)
	if err != nil {
		return nil, err
	}
	if err == nil {
		ctx.EmitTopics([]byte(data), match.Topics...)
	}

	return &zb.PlayerActionResponse{
		GameState: gamestate,
		Match:     match,
	}, nil
}

func (z *ZombieBattleground) SendBundlePlayerAction(ctx contract.Context, req *zb.BundlePlayerActionRequest) (*zb.BundlePlayerActionResponse, error) {
	match, err := loadMatch(ctx, req.MatchId)
	if err != nil {
		return nil, err
	}
	gamestate, err := loadGameState(ctx, match.Id)
	if err != nil {
		return nil, err
	}
	gp, err := GamePlayFrom(gamestate, z.ClientSideRuleOverride)
	if err != nil {
		return nil, err
	}
	gp.PrintState()
	if err := gp.AddBundleAction(req.PlayerActions...); err != nil {
		return nil, err
	}
	gp.PrintState()

	if err := saveGameState(ctx, gamestate); err != nil {
		return nil, err
	}

	// update match status
	if match.Status == zb.Match_Started {
		match.Status = zb.Match_Playing
		if err := saveMatch(ctx, match); err != nil {
			return nil, err
		}
	}

	return &zb.BundlePlayerActionResponse{
		GameState: gamestate,
		Match:     match,
		History:   gp.history,
	}, nil
}

func (z *ZombieBattleground) UpdateOracle(ctx contract.Context, params *zb.UpdateOracle) error {
	if ctx.Has(oracleKey) {
		if params.OldOracle.String() == params.NewOracle.String() {
			return errors.New("Cannot set new oracle to same address as old oracle")
		}
		if err := z.validateOracle(ctx, params.OldOracle); err != nil {
			return errors.Wrap(err, "validating oracle")
		}
		ctx.GrantPermission([]byte(params.OldOracle.String()), []string{"old-oracle"})
	}
	ctx.GrantPermission([]byte(params.NewOracle.String()), []string{"oracle"})

	if err := ctx.Set(oracleKey, params.NewOracle); err != nil {
		return errors.Wrap(err, "setting new oracle")
	}
	return nil
}

func (z *ZombieBattleground) validateOracle(ctx contract.Context, zo *types.Address) error {
	if ok, _ := ctx.HasPermission([]byte(zo.String()), []string{"oracle"}); !ok {
		return errors.New("Oracle unverified")
	}

	if ok, _ := ctx.HasPermission([]byte(zo.String()), []string{"old-oracle"}); ok {
		return errors.New("This oracle is expired. Please use latest oracle")
	}
	return nil
}

func (z *ZombieBattleground) GetGameMode(ctx contract.StaticContext, req *zb.GetGameModeRequest) (*zb.GameMode, error) {
	gameModeList, err := loadGameModeList(ctx) // we get the game mode list first, because deleted modes won't be in there
	if err != nil {
		return nil, err
	}
	gameMode := getGameModeFromList(gameModeList, req.ID)
	if gameMode == nil {
		return nil, contract.ErrNotFound
	}

	return gameMode, nil
}

func (z *ZombieBattleground) CallCustomGameModeFunction(ctx contract.Context, req *zb.CallCustomGameModeFunctionRequest) error {
	err := NewCustomGameMode(loom.Address{
		ChainID: req.Address.ChainId,
		Local:   req.Address.Local,
	}).CallFunction(ctx, req.CallData)

	if err != nil {
		return err
	}

	return nil
}

func (z *ZombieBattleground) GetGameModeCustomUi(ctx contract.StaticContext, req *zb.GetCustomGameModeCustomUiRequest) (*zb.GetCustomGameModeCustomUiResponse, error) {
	uiElements, err := NewCustomGameMode(loom.Address{
		ChainID: req.Address.ChainId,
		Local:   req.Address.Local,
	}).GetCustomUi(ctx)

	if err != nil {
		return nil, err
	}

	response := &zb.GetCustomGameModeCustomUiResponse{
		UiElements: uiElements,
	}

	return response, nil
}

func (z *ZombieBattleground) ListGameModes(ctx contract.StaticContext, req *zb.ListGameModesRequest) (*zb.GameModeList, error) {
	gameModeList, err := loadGameModeList(ctx)
	if err != nil {
		return nil, err
	}

	return gameModeList, nil
}

func validateGameModeReq(req *zb.GameModeRequest) error {
	if req.Name == "" {
		return errors.New("GameMode name cannot be empty")
	}
	if utf8.RuneCountInString(req.Name) > MaxGameModeNameChar {
		return errors.New("GameMode name too long")
	}
	if req.Description == "" {
		return errors.New("GameMode Description cannot be empty")
	}
	if utf8.RuneCountInString(req.Description) > MaxGameModeDescriptionChar {
		return errors.New("GameMode Description too long")
	}
	if req.Version == "" {
		return errors.New("GameMode Version cannot be empty")
	}
	if utf8.RuneCountInString(req.Version) > MaxGameModeVersionChar {
		return errors.New("GameMode Version too long")
	}
	if req.Address == "" {
		return errors.New("GameMode address cannot be empty")
	}

	return nil
}

func (z *ZombieBattleground) AddGameMode(ctx contract.Context, req *zb.GameModeRequest) (*zb.GameMode, error) {
	if err := validateGameModeReq(req); err != nil {
		return nil, err
	}

	// check if game mode with this name already exists
	gameModeList, err := loadGameModeList(ctx)
	if err != nil && err == contract.ErrNotFound {
		gameModeList = &zb.GameModeList{GameModes: []*zb.GameMode{}}
	}
	if gameMode := getGameModeFromListByName(gameModeList, req.Name); gameMode != nil {
		return nil, errors.New("A game mode with that name already exists")
	}

	// create a GUID from the hash of gameMode name and address
	h := hmac.New(sha256.New, []byte(secret))
	h.Write([]byte(req.Name + req.Address))
	ID := hex.EncodeToString(h.Sum(nil))

	addr, err := loom.LocalAddressFromHexString(req.Address)
	if err != nil {
		return nil, err
	}

	gameModeType := zb.GameModeType_Community
	owner := &types.Address{ChainId: ctx.ContractAddress().ChainID, Local: ctx.Message().Sender.Local}
	// if request was made with a valid oracle, set type and owner to Loom
	if req.Oracle != "" {
		oracleLocal, err := loom.LocalAddressFromHexString(req.Oracle)
		if err != nil {
			return nil, err
		}

		oracleAddr := &types.Address{ChainId: ctx.ContractAddress().ChainID, Local: oracleLocal}

		if err := z.validateOracle(ctx, oracleAddr); err != nil {
			return nil, err
		}

		gameModeType = zb.GameModeType_Loom
		owner = loom.RootAddress(ctx.ContractAddress().ChainID).MarshalPB()
	}

	gameMode := &zb.GameMode{
		ID:           ID,
		Name:         req.Name,
		Description:  req.Description,
		Version:      req.Version,
		Address:      &types.Address{ChainId: ctx.ContractAddress().ChainID, Local: addr},
		Owner:        owner,
		GameModeType: gameModeType,
	}

	ctx.GrantPermission([]byte(ID), []string{OwnerRole})

	if err := addGameModeToList(ctx, gameMode); err != nil {
		return nil, err
	}

	return gameMode, nil
}

func (z *ZombieBattleground) UpdateGameMode(ctx contract.Context, req *zb.UpdateGameModeRequest) (*zb.GameMode, error) {
	// Require either oracle or owner permission to update a game mode
	if req.Oracle != "" {
		oracleLocal, err := loom.LocalAddressFromHexString(req.Oracle)
		if err != nil {
			return nil, err
		}

		oracleAddr := &types.Address{ChainId: ctx.ContractAddress().ChainID, Local: oracleLocal}

		if err := z.validateOracle(ctx, oracleAddr); err != nil {
			return nil, err
		}
	} else if ok, _ := ctx.HasPermission([]byte(req.ID), []string{OwnerRole}); !ok {
		return nil, ErrUserNotVerified
	}

	gameModeList, err := loadGameModeList(ctx)
	if err != nil {
		return nil, err
	}
	gameMode := getGameModeFromList(gameModeList, req.ID)
	if gameMode == nil {
		return nil, contract.ErrNotFound
	}

	if req.Name != "" {
		if utf8.RuneCountInString(req.Name) > MaxGameModeNameChar {
			return nil, errors.New("GameMode name too long")
		}
		gameMode.Name = req.Name
	}
	if req.Description != "" {
		if utf8.RuneCountInString(req.Description) > MaxGameModeDescriptionChar {
			return nil, errors.New("GameMode Description too long")
		}
		gameMode.Description = req.Description
	}
	if req.Version != "" {
		if utf8.RuneCountInString(req.Version) > MaxGameModeVersionChar {
			return nil, errors.New("GameMode Version too long")
		}
		gameMode.Version = req.Version
	}
	if req.Address != "" {
		addr, err := loom.LocalAddressFromHexString(req.Address)
		if err != nil {
			return nil, err
		}
		gameMode.Address = &types.Address{ChainId: ctx.ContractAddress().ChainID, Local: addr}
	}

	if err = saveGameModeList(ctx, gameModeList); err != nil {
		return nil, err
	}

	return gameMode, nil
}

func (z *ZombieBattleground) DeleteGameMode(ctx contract.Context, req *zb.DeleteGameModeRequest) error {
	// Require either oracle or owner permission to delete a game mode
	if req.Oracle != "" {
		oracleLocal, err := loom.LocalAddressFromHexString(req.Oracle)
		if err != nil {
			return err
		}

		oracleAddr := &types.Address{ChainId: ctx.ContractAddress().ChainID, Local: oracleLocal}

		if err := z.validateOracle(ctx, oracleAddr); err != nil {
			return err
		}
	} else if ok, _ := ctx.HasPermission([]byte(req.ID), []string{OwnerRole}); !ok {
		return ErrUserNotVerified
	}

	gameModeList, err := loadGameModeList(ctx)
	if err != nil {
		return err
	}

	var deleted bool
	gameModeList, deleted = deleteGameMode(gameModeList, req.ID)
	if !deleted {
		return fmt.Errorf("game mode not found")
	}

	if err := saveGameModeList(ctx, gameModeList); err != nil {
		return err
	}

	return nil
}

var Contract plugin.Contract = contract.MakePluginContract(&ZombieBattleground{ClientSideRuleOverride: true})<|MERGE_RESOLUTION|>--- conflicted
+++ resolved
@@ -483,7 +483,7 @@
 		return nil, err
 	}
 	return &zb.ListDecksResponse{
-		Decks: deckList.Decks,
+		Decks:                     deckList.Decks,
 		LastModificationTimestamp: deckList.LastModificationTimestamp,
 	}, nil
 }
@@ -788,16 +788,12 @@
 	}, nil
 }
 
-<<<<<<< HEAD
 func (z *ZombieBattleground) ClearMatchPool(ctx contract.Context, req *zb.ClearMatchPoolRequest) error {
 	err := saveMatchMakingInfoList(ctx, &zb.MatchMakingInfoList{})
 	return err
 }
 
-func (z *ZombieBattleground) GetGameState(ctx contract.Context, req *zb.GetGameStateRequest) (*zb.GetGameStateResponse, error) {
-=======
 func (z *ZombieBattleground) GetGameState(ctx contract.StaticContext, req *zb.GetGameStateRequest) (*zb.GetGameStateResponse, error) {
->>>>>>> 6e97a4cb
 	gameState, err := loadGameState(ctx, req.MatchId)
 	if err != nil {
 		return nil, err
