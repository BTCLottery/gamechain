--- conflicted
+++ resolved
@@ -19,7 +19,7 @@
 	"github.com/loomnetwork/go-loom/plugin"
 	contract "github.com/loomnetwork/go-loom/plugin/contractpb"
 	"github.com/loomnetwork/go-loom/types"
-	"github.com/miguelmota/go-solidity-sha3"
+	solsha3 "github.com/miguelmota/go-solidity-sha3"
 	"github.com/pkg/errors"
 )
 
@@ -30,7 +30,7 @@
 	TurnTimeout                   = 120 * time.Second
 	KeepAliveTimeout              = 60 * time.Second // client keeps sending keepalive every 30 second. have to make sure we have some buffer for network delays
 	RewardTypeTutorialCompleted   = "tutorial-completed"
-	TutorialRewardContractVersion = uint64(1)
+	TutorialRewardContractVersion = 1
 )
 
 const (
@@ -47,7 +47,6 @@
 	TopicMatchEventPrefix = "match:"
 )
 
-<<<<<<< HEAD
 const (
 	OracleRole = "oracle"
 	OwnerRole  = "user"
@@ -56,16 +55,14 @@
 var (
 	// secret
 	secret string
+	// privateKey to sign reward
+	privateKeyStr string
 	// Error list
 	ErrOracleNotSpecified = errors.New("oracle not specified")
 )
 
 type ZombieBattleground struct {
 }
-=======
-var secret string
-var privateKeyStr string
->>>>>>> ec75fe2f
 
 func (z *ZombieBattleground) Meta() (plugin.Meta, error) {
 	return plugin.Meta{
@@ -1633,7 +1630,6 @@
 	return &zb.KeepAliveResponse{}, nil
 }
 
-<<<<<<< HEAD
 func (z *ZombieBattleground) GetState(ctx contract.StaticContext, req *zb.GetGamechainStateRequest) (*zb.GetGamechainStateResponse, error) {
 	state, err := loadState(ctx)
 	if err != nil {
@@ -1663,7 +1659,8 @@
 		LastPlasmachainBlockNum: 1,
 	}
 	return saveState(ctx, state)
-=======
+}
+
 func (z *ZombieBattleground) UpdateVersions(ctx contract.Context, req *zb.UpdateVersionsRequest) error {
 	var err error
 	if req.ContentVersion != "" {
@@ -1705,7 +1702,6 @@
 		ContentVersion: contentVersion.ContentVersion,
 		PvpVersion:     pvpVersion.PvpVersion,
 	}, nil
->>>>>>> ec75fe2f
 }
 
 func (z *ZombieBattleground) UpdateOracle(ctx contract.Context, params *zb.UpdateOracle) error {
