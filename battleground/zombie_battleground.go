--- conflicted
+++ resolved
@@ -402,7 +402,7 @@
 		return nil, err
 	}
 	return &zb.ListDecksResponse{
-		Decks:                     deckList.Decks,
+		Decks: deckList.Decks,
 		LastModificationTimestamp: deckList.LastModificationTimestamp,
 	}, nil
 }
@@ -667,16 +667,12 @@
 		addr2 = &addr
 	}
 
-<<<<<<< HEAD
-	gp, err := NewGamePlay(ctx, match.Id, req.Version, match.PlayerStates, match.RandomSeed, addr2)
-=======
 	err = populateDeckCards(ctx, match.PlayerStates, req.Version)
 	if err != nil {
 		return nil, err
 	}
 
 	gp, err := NewGamePlay(ctx, match.Id, match.PlayerStates, seed, addr2)
->>>>>>> 95e06bb9
 	if err != nil {
 		return nil, err
 	}
