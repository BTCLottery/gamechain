--- conflicted
+++ resolved
@@ -347,20 +347,9 @@
 func newCardInstanceFromCardDetails(cardDetails *zb.Card, instanceId int32, owner string) *zb.CardInstance {
 	return &zb.CardInstance{
 		InstanceId: instanceId,
-<<<<<<< HEAD
-		Owner: owner,
+		Owner:      owner,
 		Prototype: proto.Clone(cardDetails).(*zb.Card),
 		Instance: proto.Clone(cardDetails).(*zb.Card),
-=======
-		Owner:      owner,
-		Attack:     cardDetails.Damage,
-		Defense:    cardDetails.Health,
-		GooCost:    cardDetails.Cost,
-		Prototype: &zb.CardPrototype{
-			Name:    cardDetails.Name,
-			GooCost: cardDetails.Cost,
-		},
->>>>>>> 7769ae90
 	}
 }
 
