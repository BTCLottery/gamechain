package battleground

import (
	"encoding/json"
	"fmt"
	"github.com/loomnetwork/gamechain/types/zb/zb_calls"
	"github.com/loomnetwork/gamechain/types/zb/zb_data"
	"github.com/loomnetwork/gamechain/types/zb/zb_enums"
	"strings"

	"github.com/gogo/protobuf/proto"

	contract "github.com/loomnetwork/go-loom/plugin/contractpb"
	"github.com/loomnetwork/go-loom/util"
	"github.com/pkg/errors"
)

var (
	cardPrefix           = []byte("card")
	userPrefix           = []byte("user")
	overlordsPrefix      = []byte("heroes")
	collectionPrefix     = []byte("collection")
	decksPrefix          = []byte("decks")
	matchesPrefix        = []byte("matches")
	pendingMatchesPrefix = []byte("pending-matches")
	matchMakingPrefix    = []byte("matchmaking")

	cardListKey                 = []byte("cardlist")
	overlordPrototypeListKey    = []byte("overlord-prototype-list")
	defaultDecksKey             = []byte("default-deck")
	defaultCollectionKey        = []byte("default-collection")
	matchCountKey               = []byte("match-count")
	playersInMatchmakingListKey = []byte("players-matchmaking")
	gameModeListKey             = []byte("gamemode-list")
	playerPoolKey               = []byte("playerpool")
	taggedPlayerPoolKey         = []byte("tagged-playerpool")
	oracleKey                   = []byte("oracle-key")
	aiDecksKey                  = []byte("ai-decks")
	stateKey                    = []byte("state")
	nonceKey                    = []byte("nonce")
	currentUserIDUIntKey        = []byte("current-user-id")
	overlordLevelingDataKey     = []byte("overlord-leveling")
)

var (
	ErrNotfound        = errors.New("not found")
	ErrUserNotVerified = errors.New("user is not verified")
)

func AccountKey(userID string) []byte {
	return []byte("user:" + userID)
}

func DecksKey(userID string) []byte {
	return []byte("user:" + userID + ":decks")
}

func CardCollectionKey(userID string) []byte {
	return []byte("user:" + userID + ":collection")
}

func OverlordsUserDataKey(userID string) []byte {
	return []byte("user:" + userID + ":overlordsuserdata")
}

func UserNotificationsKey(userID string) []byte {
	return []byte("user:" + userID + ":notifications")
}

func MatchKey(matchID int64) []byte {
	return []byte(fmt.Sprintf("match:%d", matchID))
}

func GameStateKey(gameStateID int64) []byte {
	return []byte(fmt.Sprintf("gamestate:%d", gameStateID))
}

func InitialGameStateKey(gameStateID int64) []byte {
	return []byte(fmt.Sprintf("initial-gamestate:%d", gameStateID))
}

func UserMatchKey(userID string) []byte {
	return []byte("user:" + userID + ":match")
}

func MakeVersionedKey(version string, key []byte) []byte {
	return util.PrefixKey([]byte(version), key)
}

func saveState(ctx contract.Context, state *zb_data.GamechainState) error {
	if err := ctx.Set(stateKey, state); err != nil {
		return err
	}
	return nil
}

func loadState(ctx contract.StaticContext) (*zb_data.GamechainState, error) {
	var m zb_data.GamechainState
	err := ctx.Get(stateKey, &m)
	if err != nil {
		return nil, err
	}
	return &m, nil
}

func RewardTutorialClaimedKey(userID string) []byte {
	return []byte("user:" + userID + ":rewardTutorialClaimed")
}

func loadCardCollectionByUserId(ctx contract.Context, userID string, version string) (*zb_data.CardCollectionList, error) {
	var userCollection zb_data.CardCollectionList
	err := ctx.Get(CardCollectionKey(userID), &userCollection)
	if err != nil {
		if err == contract.ErrNotFound {
			userCollection.Cards = []*zb_data.CardCollectionCard{}
		} else {
			return nil, err
		}
	}

	// Update data
	err = validateAndUpdateCardCollectionList(
		ctx,
		version,
		&userCollection,
		false,
		func(collection *zb_data.CardCollectionList) error {
			err := saveCardCollectionByUserId(ctx, userID, collection)
			if err != nil {
				return err
			}

			return nil
		})

	if err != nil {
		return nil, err
	}

	return &userCollection, nil
}

func saveCardCollectionByUserId(ctx contract.Context, userID string, cardCollection *zb_data.CardCollectionList) error {
	return ctx.Set(CardCollectionKey(userID), cardCollection)
}

// loadCardCollectionFromAddress loads address mapping to card collection
func loadCardCollectionByAddress(ctx contract.Context, version string) (*zb_data.CardCollectionList, error) {
	var userCollection zb_data.CardCollectionList
	addr := string(ctx.Message().Sender.Local)
	err := ctx.Get(CardCollectionKey(addr), &userCollection)
	if err != nil {
		if err == contract.ErrNotFound {
			userCollection.Cards = []*zb_data.CardCollectionCard{}
		} else {
			return nil, err
		}
	}

	// Update data
	err = validateAndUpdateCardCollectionList(
		ctx,
		version,
		&userCollection,
		false,
		func(collection *zb_data.CardCollectionList) error {
			err :=  saveCardCollectionByAddress(ctx, collection)
			if err != nil {
				return err
			}

			return nil
		})

	if err != nil {
		return nil, err
	}

	return &userCollection, nil
}

// saveCardCollectionByAddress save card collection using address as a key
func saveCardCollectionByAddress(ctx contract.Context, cardCollection *zb_data.CardCollectionList) error {
	addr := string(ctx.Message().Sender.Local)
	return ctx.Set(CardCollectionKey(addr), cardCollection)
}

func validateAndUpdateGenericCardList(
	ctx contract.StaticContext,
	cardList []interface{},
	version string,
	validateMouldId bool,
	getMouldIdFunc func(card interface{}) int64,
	setMouldIdFunc func(card interface{}, mouldId int64),
	getCardNameFunc func(card interface{}) string,
	setEmptyCardNameFunc func(card interface{}),
	) (changed bool, changedList []interface{}, err error) {
	changed = false
	err = nil

	var cardLibrary *zb_data.CardList = nil
	if validateMouldId {
		cardLibrary, err = getCardLibrary(ctx, version)
		if err != nil {
			return false, nil, err
		}
	}

	newCardList := make([]interface{}, 0)
	for _, card := range cardList {
		if getMouldIdFunc(card) != 0 {
			if validateMouldId {
				// Check if mould ID exists in card library
				mouldIdMatchFound := false
				for _, libraryCard := range cardLibrary.Cards {
					if libraryCard.MouldId == getMouldIdFunc(card) {
						mouldIdMatchFound = true
						break
					}
				}

				if mouldIdMatchFound {
					newCardList = append(newCardList, card)
				} else {
					// If a match is not found, remove the card from list
					ctx.Logger().Warn(fmt.Sprintf("card with mould id %d not found in card library, removing", getMouldIdFunc(card)))
					changed = true
				}
			} else {
				newCardList = append(newCardList, card)
			}

			continue
		}

		if !validateMouldId && cardLibrary == nil {
			cardLibrary, err = getCardLibrary(ctx, version)
			if err != nil {
				return false, nil, err
			}
		}

		// Convert card name to mould ID
		nameMatchFound := false
		for _, libraryCard := range cardLibrary.Cards {
			if strings.EqualFold(libraryCard.Name, getCardNameFunc(card)) {
				nameMatchFound = true
				setMouldIdFunc(card, libraryCard.MouldId)
				setEmptyCardNameFunc(card)
				break
			}
		}

		if !nameMatchFound {
			ctx.Logger().Warn(fmt.Sprintf("card with name %s not found in card library, removing", getCardNameFunc(card)))
			continue
		}

		changed = true
		newCardList = append(newCardList, card)
	}

	return changed, newCardList, nil
}

func validateAndUpdateCardCollectionList(
	ctx contract.StaticContext,
	version string,
	cardCollectionList *zb_data.CardCollectionList,
	validateMouldId bool,
	saveChangedCollectionFunc func(collection *zb_data.CardCollectionList) error,
) error {
	var collectionCardsInterface = make([]interface{}, len(cardCollectionList.Cards))
	for i, d := range cardCollectionList.Cards {
		collectionCardsInterface[i] = d
	}
	changed, changedCardCollectionList, err :=
		validateAndUpdateGenericCardList(
			ctx,
			collectionCardsInterface,
			version,
			validateMouldId,
			func(card interface{}) int64 {
				return card.(*zb_data.CardCollectionCard).MouldId
			},
			func(card interface{}, mouldId int64) {
				card.(*zb_data.CardCollectionCard).MouldId = mouldId
			},
			func(card interface{}) string {
				return card.(*zb_data.CardCollectionCard).CardNameDeprecated
			},
			func(card interface{}) {
				card.(*zb_data.CardCollectionCard).CardNameDeprecated = ""
			},
		)
	if err != nil {
		return err
	}

	if changed {
		cardCollectionList.Cards = make([]*zb_data.CardCollectionCard, len(changedCardCollectionList))
		for i := range changedCardCollectionList {
			cardCollectionList.Cards[i] = changedCardCollectionList[i].(*zb_data.CardCollectionCard)
		}

		err = saveChangedCollectionFunc(cardCollectionList)
		if err != nil {
			return err
		}
	}

	return nil
}

func loadDecks(ctx contract.Context, userID string, version string) (*zb_data.DeckList, error) {
	var deckList zb_data.DeckList
	err := ctx.Get(DecksKey(userID), &deckList)
	if err != nil {
		if err == contract.ErrNotFound {
			deckList.Decks = []*zb_data.Deck{}
		} else {
			return nil, err
		}
	}

	deckListChanged := false
	for _, deck := range deckList.Decks {
		// Update data
		var deckCardsInterface = make([]interface{}, len(deck.Cards))
		for i, d := range deck.Cards {
			deckCardsInterface[i] = d
		}
		changed, changedDeckCards, err :=
			validateAndUpdateGenericCardList(
				ctx,
				deckCardsInterface,
				version,
				true,
				func(card interface{}) int64 {
					return card.(*zb_data.DeckCard).MouldId
				},
				func(card interface{}, mouldId int64) {
					card.(*zb_data.DeckCard).MouldId = mouldId
				},
				func(card interface{}) string {
					return card.(*zb_data.DeckCard).CardNameDeprecated
				},
				func(card interface{}) {
					card.(*zb_data.DeckCard).CardNameDeprecated = ""
				},
			)
		if err != nil {
			return nil, err
		}

		if changed {
			deckListChanged = true
			deck.Cards = make([]*zb_data.DeckCard, len(changedDeckCards))
			for i := range changedDeckCards {
				deck.Cards[i] = changedDeckCards[i].(*zb_data.DeckCard)
			}
		}
	}

	if deckListChanged {
		err = saveDecks(ctx, userID, &deckList)
		if err != nil {
			return nil, err
		}
	}

	return &deckList, nil
}

func saveDecks(ctx contract.Context, userID string, decks *zb_data.DeckList) error {
	return ctx.Set(DecksKey(userID), decks)
}

func saveAIDecks(ctx contract.Context, version string, decks *zb_data.AIDeckList) error {
	return ctx.Set(MakeVersionedKey(version, aiDecksKey), decks)
}

func loadAIDecks(ctx contract.StaticContext, version string) (*zb_data.AIDeckList, error) {
	var deckList zb_data.AIDeckList
	err := ctx.Get(MakeVersionedKey(version, aiDecksKey), &deckList)
	if err != nil {
		return nil, err
	}
	return &deckList, nil
}

<<<<<<< HEAD
func loadOverlords(ctx contract.StaticContext, userID string) (*zb_data.OverlordList, error) {
	var overlords zb_data.OverlordList
	err := ctx.Get(OverlordsKey(userID), &overlords)
	if err != nil {
		if err == contract.ErrNotFound {
			overlords.Overlords = []*zb_data.Overlord{}
=======
func loadOverlordPrototypes(ctx contract.StaticContext, version string) (*zb.OverlordPrototypeList, error) {
	var overlordPrototypes zb.OverlordPrototypeList
	err := ctx.Get(MakeVersionedKey(version, overlordPrototypeListKey), &overlordPrototypes)
	if err != nil {
		return nil, errors.Wrap(err, "error loading overlord prototypes")
	}
	return &overlordPrototypes, nil
}

func saveOverlordPrototypes(ctx contract.Context, version string, overlordPrototypes *zb.OverlordPrototypeList) error {
	return ctx.Set(MakeVersionedKey(version, overlordPrototypeListKey), overlordPrototypes)
}

func loadOverlordsUserData(ctx contract.StaticContext, userID string) (*zb.OverlordUserDataList, error) {
	var overlordsUserData zb.OverlordUserDataList
	err := ctx.Get(OverlordsUserDataKey(userID), &overlordsUserData)
	if err != nil {
		if err == contract.ErrNotFound {
			overlordsUserData.OverlordsUserData = []*zb.OverlordUserData{}
>>>>>>> d6cfe78f
		} else {
			return nil, errors.Wrap(err, "error loading overlords user data")
		}
	}
	return &overlordsUserData, nil
}

func saveOverlordsUserData(ctx contract.Context, userID string, overlordsUserData *zb.OverlordUserDataList) error {
	return ctx.Set(OverlordsUserDataKey(userID), overlordsUserData)
}

func loadOverlordUserInstances(ctx contract.StaticContext, version string, userID string) ([]*zb.OverlordUserInstance, error) {
	prototypeList, err := loadOverlordPrototypes(ctx, version)
	if err != nil {
		return nil, errors.Wrap(err, "error loading overlordUserData user instances")
	}

	userDataList, err := loadOverlordsUserData(ctx, userID)
	if err != nil {
		return nil, errors.Wrap(err, "error loading overlord user instances")
	}

	idToUserData := make(map[int64]*zb.OverlordUserData)
	for _, overlordUserData := range userDataList.OverlordsUserData {
		idToUserData[overlordUserData.PrototypeId] = overlordUserData
	}

	var userInstances []*zb.OverlordUserInstance
	for _, overlord := range prototypeList.Overlords {
		overlordUserData, exists := idToUserData[overlord.Id]
		if !exists {
			overlordUserData = &zb.OverlordUserData{
				PrototypeId: overlord.Id,
				Level: 1,
			}
		}

		userInstances = append(userInstances, &zb.OverlordUserInstance{
			Prototype: overlord,
			UserData: overlordUserData,
		})
	}
	return userInstances, nil
}

<<<<<<< HEAD
func saveOverlords(ctx contract.Context, userID string, overlords *zb_data.OverlordList) error {
	return ctx.Set(OverlordsKey(userID), overlords)
=======
func getOverlordsUserDataFromOverlordUserInstances(overlordUserInstances []*zb.OverlordUserInstance) []*zb.OverlordUserData {
	overlordsUserData := make([]*zb.OverlordUserData, len(overlordUserInstances), len(overlordUserInstances))
	for index := range overlordUserInstances {
		overlordsUserData[index] = overlordUserInstances[index].UserData
	}

	return overlordsUserData
}

/*
func saveState(ctx contract.Context, state *zb.GamechainState) error {
	if err := ctx.Set(stateKey, state); err != nil {
		return err
	}
	return nil
}

func loadState(ctx contract.StaticContext) (*zb.GamechainState, error) {
	var m zb.GamechainState
	err := ctx.Get(stateKey, &m)
	if err != nil {
		return nil, err
	}
	return &m, nil
>>>>>>> d6cfe78f
}
 */

func loadOverlordLevelingData(ctx contract.StaticContext, version string) (*zb_data.OverlordLevelingData, error) {
	var overlordLevelingData zb_data.OverlordLevelingData
	if err := ctx.Get(MakeVersionedKey(version, overlordLevelingDataKey), &overlordLevelingData); err != nil {
		return nil, errors.Wrap(err, "error getting overlord leveling data")
	}

	return &overlordLevelingData, nil
}

func saveOverlordLevelingData(ctx contract.Context, version string, overlordLevelingData *zb_data.OverlordLevelingData) error {
	if err := ctx.Set(MakeVersionedKey(version, overlordLevelingDataKey), overlordLevelingData); err != nil {
		return errors.Wrap(err, "error setting overlord leveling data")
	}

	return nil
}

func prepareEmitMsgJSON(address []byte, owner, method string) ([]byte, error) {
	emitMsg := struct {
		Owner  string
		Method string
		Addr   []byte
	}{owner, method, address}

	return json.Marshal(emitMsg)
}

func isOwner(ctx contract.Context, userID string) bool {
	ok, _ := ctx.HasPermission([]byte(userID), []string{OwnerRole})
	return ok
}

func deleteDeckByID(deckList []*zb_data.Deck, id int64) ([]*zb_data.Deck, bool) {
	newList := make([]*zb_data.Deck, 0)
	for _, deck := range deckList {
		if deck.Id != id {
			newList = append(newList, deck)
		}
	}
	return newList, len(newList) != len(deckList)
}

func getDeckWithRegistrationData(ctx contract.Context, registrationData *zb_data.PlayerProfileRegistrationData, version string) (*zb_data.Deck, error) {
	if registrationData.DebugCheats.Enabled && registrationData.DebugCheats.UseCustomDeck {
		return registrationData.DebugCheats.CustomDeck, nil
	}

	// get matched player deck
	matchedDl, err := loadDecks(ctx, registrationData.UserId, version)
	if err != nil {
		return nil, err
	}
	matchedDeck := getDeckByID(matchedDl.Decks, registrationData.DeckId)
	if matchedDeck == nil {
		return nil, fmt.Errorf("deck id %d not found", registrationData.DeckId)
	}

	return matchedDeck, nil
}

func getDeckByID(deckList []*zb_data.Deck, id int64) *zb_data.Deck {
	for _, deck := range deckList {
		if deck.Id == id {
			return deck
		}
	}
	return nil
}

func getDeckByName(deckList []*zb_data.Deck, name string) *zb_data.Deck {
	for _, deck := range deckList {
		if strings.EqualFold(deck.Name, name) {
			return deck
		}
	}
	return nil
}

func copyAccountInfo(account *zb_data.Account, req *zb_calls.UpsertAccountRequest) {
	account.PhoneNumberVerified = req.PhoneNumberVerified
	account.RewardRedeemed = req.RewardRedeemed
	account.IsKickstarter = req.IsKickstarter
	account.Image = req.Image
	account.EmailNotification = req.EmailNotification
	account.EloScore = req.EloScore
	account.CurrentTier = req.CurrentTier
	account.GameMembershipTier = req.GameMembershipTier
}

func savePlayerPool(ctx contract.Context, pool *zb_data.PlayerPool) error {
	return ctx.Set(playerPoolKey, pool)
}

func loadPlayerPool(ctx contract.Context) (*zb_data.PlayerPool, error) {
	return loadPlayerPoolInternal(ctx, playerPoolKey)
}

func saveTaggedPlayerPool(ctx contract.Context, pool *zb_data.PlayerPool) error {
	return ctx.Set(taggedPlayerPoolKey, pool)
}

func loadTaggedPlayerPool(ctx contract.Context) (*zb_data.PlayerPool, error) {
	return loadPlayerPoolInternal(ctx, taggedPlayerPoolKey)
}

func loadPlayerPoolInternal(ctx contract.Context, poolKey []byte) (*zb_data.PlayerPool, error) {
	var pool zb_data.PlayerPool
	err := ctx.Get(poolKey, &pool)
	if err != nil {
		if err == contract.ErrNotFound {
			pool.PlayerProfiles = []*zb_data.PlayerProfile{}
		} else {
			// Try to reset the pool
			ctx.Logger().Error("error loading pool, clearing", "key", string(poolKey), "err", err)
			pool = zb_data.PlayerPool{}
			if err = ctx.Set(poolKey, &pool); err != nil {
				return nil, err
			}

			return &pool, nil
		}
	}
	return &pool, nil
}

func saveMatch(ctx contract.Context, match *zb_data.Match) error {
	if err := ctx.Set(MatchKey(match.Id), match); err != nil {
		return err
	}
	return nil
}

func createMatch(ctx contract.Context, match *zb_data.Match, useBackendGameLogic bool) error {
	nextID, err := nextMatchID(ctx)
	if err != nil {
		return err
	}
	match.Id = nextID
	match.Topics = []string{fmt.Sprintf("match:%d", nextID)}
	match.CreatedAt = ctx.Now().Unix()
	match.UseBackendGameLogic = useBackendGameLogic
	return saveMatch(ctx, match)
}

func loadMatch(ctx contract.StaticContext, matchID int64) (*zb_data.Match, error) {
	var m zb_data.Match
	err := ctx.Get(MatchKey(matchID), &m)
	if err != nil {
		return nil, err
	}
	return &m, nil
}

func nextMatchID(ctx contract.Context) (int64, error) {
	var count zb_data.MatchCount
	err := ctx.Get(matchCountKey, &count)
	if err != nil && err != contract.ErrNotFound {
		return 0, err
	}
	count.CurrentId++
	if err := ctx.Set(matchCountKey, &zb_data.MatchCount{CurrentId: count.CurrentId}); err != nil {
		return 0, err
	}
	return count.CurrentId, nil
}

func setRewardTutorialClaimed(ctx contract.Context, userID string, claim *zb_data.RewardTutorialClaimed) error {
	return ctx.Set(RewardTutorialClaimedKey(userID), claim)
}

func getRewardTutorialClaimed(ctx contract.Context, userID string) (*zb_data.RewardTutorialClaimed, error) {
	var rewardClaimed zb_data.RewardTutorialClaimed
	err := ctx.Get(RewardTutorialClaimedKey(userID), &rewardClaimed)
	if err != nil && err != contract.ErrNotFound {
		return nil, err
	}
	return &rewardClaimed, nil
}

func saveGameState(ctx contract.Context, gs *zb_data.GameState) error {
	if err := ctx.Set(GameStateKey(gs.Id), gs); err != nil {
		return err
	}
	return nil
}

func loadGameState(ctx contract.StaticContext, id int64) (*zb_data.GameState, error) {
	var state zb_data.GameState
	err := ctx.Get(GameStateKey(id), &state)
	if err != nil {
		return nil, err
	}
	return &state, nil
}

func saveInitialGameState(ctx contract.Context, gs *zb_data.GameState) error {
	if err := ctx.Set(InitialGameStateKey(gs.Id), gs); err != nil {
		return err
	}
	return nil
}

func loadInitialGameState(ctx contract.StaticContext, id int64) (*zb_data.GameState, error) {
	var state zb_data.GameState
	err := ctx.Get(InitialGameStateKey(id), &state)
	if err != nil {
		return nil, err
	}
	return &state, nil
}

func saveUserCurrentMatch(ctx contract.Context, userID string, match *zb_data.Match) error {
	if err := ctx.Set(UserMatchKey(userID), match); err != nil {
		return err
	}
	return nil
}

func loadUserCurrentMatch(ctx contract.StaticContext, userID string) (*zb_data.Match, error) {
	var m zb_data.Match
	err := ctx.Get(UserMatchKey(userID), &m)
	if err != nil {
		return nil, err
	}
	return &m, nil
}

func saveUserNotifications(ctx contract.Context, userID string, notifications *zb_data.NotificationList) error {
	if err := ctx.Set(UserNotificationsKey(userID), notifications); err != nil {
		return err
	}
	return nil
}

func loadUserNotifications(ctx contract.StaticContext, userID string) (*zb_data.NotificationList, error) {
	var notificationList zb_data.NotificationList
	err := ctx.Get(UserNotificationsKey(userID), &notificationList)
	if err != nil {
		if err == contract.ErrNotFound {
			notificationList.Notifications = []*zb_data.Notification{}
		} else {
			return nil, err
		}
	}
	return &notificationList, nil
}

func addGameModeToList(ctx contract.Context, gameMode *zb_data.GameMode) error {
	gameModeList, err := loadGameModeList(ctx)
	if gameModeList == nil {
		gameModeList = &zb_data.GameModeList{GameModes: []*zb_data.GameMode{}}
	} else if err != nil {
		return err
	}
	gameModeList.GameModes = append(gameModeList.GameModes, gameMode)

	if err = saveGameModeList(ctx, gameModeList); err != nil {
		return err
	}

	return nil
}

func saveGameModeList(ctx contract.Context, gameModeList *zb_data.GameModeList) error {
	if err := ctx.Set(gameModeListKey, gameModeList); err != nil {
		return err
	}

	return nil
}

func loadGameModeList(ctx contract.StaticContext) (*zb_data.GameModeList, error) {
	var list zb_data.GameModeList
	err := ctx.Get(gameModeListKey, &list)
	if err != nil {
		if err == contract.ErrNotFound {
			list.GameModes = []*zb_data.GameMode{}
		} else {
			return nil, err
		}
	}

	return &list, nil
}

func getGameModeFromList(gameModeList *zb_data.GameModeList, ID string) *zb_data.GameMode {
	for _, gameMode := range gameModeList.GameModes {
		if gameMode.ID == ID {
			return gameMode
		}
	}

	return nil
}

func getGameModeFromListByName(gameModeList *zb_data.GameModeList, name string) *zb_data.GameMode {
	for _, gameMode := range gameModeList.GameModes {
		if gameMode.Name == name {
			return gameMode
		}
	}

	return nil
}

func deleteGameMode(gameModeList *zb_data.GameModeList, ID string) (*zb_data.GameModeList, bool) {
	newList := make([]*zb_data.GameMode, 0)
	for _, gameMode := range gameModeList.GameModes {
		if gameMode.ID != ID {
			newList = append(newList, gameMode)
		}
	}

	return &zb_data.GameModeList{GameModes: newList}, len(newList) != len(gameModeList.GameModes)
}

func newCardInstanceSpecificDataFromCardDetails(cardDetails *zb_data.Card) *zb_data.CardInstanceSpecificData {
	cardDetails = proto.Clone(cardDetails).(*zb_data.Card)
	return &zb_data.CardInstanceSpecificData{
		Damage:    cardDetails.Damage,
		Defense:   cardDetails.Defense,
		Type:      cardDetails.Type,
		Faction:   cardDetails.Faction,
		Cost:      cardDetails.Cost,
		Abilities: cardDetails.Abilities,
	}
}

func newCardInstanceFromCardDetails(cardDetails *zb_data.Card, instanceID *zb_data.InstanceId, owner string, ownerIndex int32) *zb_data.CardInstance {
	instance := newCardInstanceSpecificDataFromCardDetails(cardDetails)
	var abilities []*zb_data.CardAbilityInstance
	for _, raw := range cardDetails.Abilities {
		switch raw.Ability {
		case zb_enums.AbilityType_Rage:
			abilities = append(abilities, &zb_data.CardAbilityInstance{
				IsActive: true,
				Trigger:  raw.Trigger,
				AbilityType: &zb_data.CardAbilityInstance_Rage{
					Rage: &zb_data.CardAbilityRage{
						AddedDamage: raw.Value,
					},
				},
			})
		case zb_enums.AbilityType_PriorityAttack:
			abilities = append(abilities, &zb_data.CardAbilityInstance{
				IsActive: true,
				Trigger:  raw.Trigger,
				AbilityType: &zb_data.CardAbilityInstance_PriorityAttack{
					PriorityAttack: &zb_data.CardAbilityPriorityAttack{},
				},
			})
		case zb_enums.AbilityType_ReanimateUnit:
			abilities = append(abilities, &zb_data.CardAbilityInstance{
				IsActive: true,
				Trigger:  raw.Trigger,
				AbilityType: &zb_data.CardAbilityInstance_Reanimate{
					Reanimate: &zb_data.CardAbilityReanimate{
						DefaultDamage:  cardDetails.Damage,
						DefaultDefense: cardDetails.Defense,
					},
				},
			})
		case zb_enums.AbilityType_ChangeStat:
			abilities = append(abilities, &zb_data.CardAbilityInstance{
				IsActive: true,
				Trigger:  raw.Trigger,
				AbilityType: &zb_data.CardAbilityInstance_ChangeStat{
					ChangeStat: &zb_data.CardAbilityChangeStat{
						StatAdjustment: raw.Value,
						Stat:           raw.Stat,
					},
				},
			})
		case zb_enums.AbilityType_AttackOverlord:
			abilities = append(abilities, &zb_data.CardAbilityInstance{
				IsActive: true,
				Trigger:  raw.Trigger,
				AbilityType: &zb_data.CardAbilityInstance_AttackOverlord{
					AttackOverlord: &zb_data.CardAbilityAttackOverlord{
						Damage: raw.Value,
					},
				},
			})
		case zb_enums.AbilityType_ReplaceUnitsWithTypeOnStrongerOnes:
			abilities = append(abilities, &zb_data.CardAbilityInstance{
				IsActive: true,
				Trigger:  raw.Trigger,
				AbilityType: &zb_data.CardAbilityInstance_ReplaceUnitsWithTypeOnStrongerOnes{
					ReplaceUnitsWithTypeOnStrongerOnes: &zb_data.CardAbilityReplaceUnitsWithTypeOnStrongerOnes{
						Faction: cardDetails.Faction,
					},
				},
			})
		case zb_enums.AbilityType_DealDamageToThisAndAdjacentUnits:
			abilities = append(abilities, &zb_data.CardAbilityInstance{
				IsActive: true,
				Trigger:  raw.Trigger,
				AbilityType: &zb_data.CardAbilityInstance_DealDamageToThisAndAdjacentUnits{
					DealDamageToThisAndAdjacentUnits: &zb_data.CardAbilityDealDamageToThisAndAdjacentUnits{
						AdjacentDamage: cardDetails.Damage,
					},
				},
			})
		}

	}
	return &zb_data.CardInstance{
		InstanceId:         proto.Clone(instanceID).(*zb_data.InstanceId),
		Owner:              owner,
		Prototype:          proto.Clone(cardDetails).(*zb_data.Card),
		Instance:           instance,
		AbilitiesInstances: abilities,
		Zone:               zb_enums.Zone_DECK, // default to deck
		OwnerIndex:         ownerIndex,
	}
}

func getInstanceIdsFromCardInstances(cards []*zb_data.CardInstance) []*zb_data.InstanceId {
	var instanceIds = make([]*zb_data.InstanceId, len(cards), len(cards))
	for i := range cards {
		instanceIds[i] = cards[i].InstanceId
	}

	return instanceIds
}

func populateDeckCards(cardLibrary *zb_data.CardList, playerStates []*zb_data.PlayerState, useBackendGameLogic bool) error {
	for playerIndex, playerState := range playerStates {
		deck := playerState.Deck
		if deck == nil {
			return fmt.Errorf("no card deck fro player %s", playerState.Id)
		}
		for _, cardAmounts := range deck.Cards {
			for i := int64(0); i < cardAmounts.Amount; i++ {
				cardDetails, err := getCardByMouldId(cardLibrary, cardAmounts.MouldId)
				if err != nil {
					return fmt.Errorf("unable to get card %d from card library: %s", cardAmounts.MouldId, err.Error())
				}

				cardInstance := newCardInstanceFromCardDetails(
					cardDetails,
					nil,
					playerState.Id,
					int32(playerIndex),
				)
				playerState.CardsInDeck = append(playerState.CardsInDeck, cardInstance)
			}
		}
	}

	removeUnsupportedCardFeatures(useBackendGameLogic, playerStates)

	return nil
}

func removeUnsupportedCardFeatures(useBackendGameLogic bool, playerStates []*zb_data.PlayerState) {
	if !useBackendGameLogic {
		return
	}

	for _, playerState := range playerStates {
		filteredCards := make([]*zb_data.CardInstance, 0, 0)

		for _, card := range playerState.CardsInDeck {
			filteredAbilities := make([]*zb_data.AbilityData, 0, 0)
			for _, ability := range card.Prototype.Abilities {
				switch ability.Ability {
				case zb_enums.AbilityType_Rage:
					fallthrough
				case zb_enums.AbilityType_PriorityAttack:
					fallthrough
				case zb_enums.AbilityType_ReanimateUnit:
					fallthrough
				case zb_enums.AbilityType_ChangeStat:
					fallthrough
				case zb_enums.AbilityType_AttackOverlord:
					fallthrough
				case zb_enums.AbilityType_ReplaceUnitsWithTypeOnStrongerOnes:
					filteredAbilities = append(filteredAbilities, ability)
				default:
					fmt.Printf("Unsupported AbilityType value %s, removed (card '%s')\n", zb_enums.AbilityType_Enum_name[int32(ability.Ability)], card.Prototype.Name)
				}
			}

			card.Prototype.Abilities = filteredAbilities

			switch card.Prototype.Type {
			case zb_enums.CardType_Feral:
				fallthrough
			case zb_enums.CardType_Heavy:
				fmt.Printf("Unsupported CardType value %s, fallback to WALKER (card %s)\n", zb_enums.CardType_Enum_name[int32(card.Prototype.Type)], card.Prototype.Name)
				card.Prototype.Type = zb_enums.CardType_Walker
			}

			switch card.Instance.Type {
			case zb_enums.CardType_Feral:
				fallthrough
			case zb_enums.CardType_Heavy:
				fmt.Printf("Unsupported CardType value %s, fallback to WALKER (card %s)\n", zb_enums.CardType_Enum_name[int32(card.Instance.Type)], card.Prototype.Name)
				card.Instance.Type = zb_enums.CardType_Walker
			}

			switch card.Prototype.Kind {
			case zb_enums.CardKind_Creature:
				filteredCards = append(filteredCards, card)
			default:
				fmt.Printf("Unsupported CardKind value %s, removed (card '%s')\n", zb_enums.CardKind_Enum_name[int32(card.Prototype.Kind)], card.Prototype.Name)
			}

			switch card.Prototype.Rank {
			case zb_enums.CreatureRank_Officer:
				fallthrough
			case zb_enums.CreatureRank_Commander:
				fallthrough
			case zb_enums.CreatureRank_General:
				fmt.Printf("Unsupported CreatureRank value %s, fallback to MINION (card %s)\n", zb_enums.CreatureRank_Enum_name[int32(card.Prototype.Rank)], card.Prototype.Name)
				card.Prototype.Rank = zb_enums.CreatureRank_Minion
			}
		}

		playerState.CardsInDeck = filteredCards
	}
}

func getCardLibrary(ctx contract.StaticContext, version string) (*zb_data.CardList, error) {
	var cardList zb_data.CardList
	if err := ctx.Get(MakeVersionedKey(version, cardListKey), &cardList); err != nil {
		return nil, fmt.Errorf("error getting card library: %s", err)
	}

	mouldIdToCard, err := getMouldIdToCardMap(cardList.Cards)
	if err != nil {
		return nil, err
	}

	for _, card := range cardList.Cards {
		err = applySourceMouldIdAndOverrides(card, mouldIdToCard)
		if err != nil {
			return nil, err
		}
	}

	return &cardList, nil
}

func getCardByName(cardList *zb_data.CardList, cardName string) (*zb_data.Card, error) {
	for _, card := range cardList.Cards {
		if card.Name == cardName {
			return card, nil
		}
	}
	return nil, fmt.Errorf("card with name %s not found in card library", cardName)
}

func getCardByMouldId(cardList *zb_data.CardList, mouldId int64) (*zb_data.Card, error) {
	for _, card := range cardList.Cards {
		if card.MouldId == mouldId {
			return card, nil
		}
	}
	return nil, fmt.Errorf("card with mould id %d not found in card library", mouldId)
}<|MERGE_RESOLUTION|>--- conflicted
+++ resolved
@@ -389,34 +389,25 @@
 	return &deckList, nil
 }
 
-<<<<<<< HEAD
-func loadOverlords(ctx contract.StaticContext, userID string) (*zb_data.OverlordList, error) {
-	var overlords zb_data.OverlordList
-	err := ctx.Get(OverlordsKey(userID), &overlords)
+func loadOverlordPrototypes(ctx contract.StaticContext, version string) (*zb_data.OverlordPrototypeList, error) {
+	var overlordPrototypes zb_data.OverlordPrototypeList
+	err := ctx.Get(MakeVersionedKey(version, overlordPrototypeListKey), &overlordPrototypes)
+	if err != nil {
+		return nil, errors.Wrap(err, "error loading overlord prototypes")
+	}
+	return &overlordPrototypes, nil
+}
+
+func saveOverlordPrototypes(ctx contract.Context, version string, overlordPrototypes *zb_data.OverlordPrototypeList) error {
+	return ctx.Set(MakeVersionedKey(version, overlordPrototypeListKey), overlordPrototypes)
+}
+
+func loadOverlordsUserData(ctx contract.StaticContext, userID string) (*zb_data.OverlordUserDataList, error) {
+	var overlordsUserData zb_data.OverlordUserDataList
+	err := ctx.Get(OverlordsUserDataKey(userID), &overlordsUserData)
 	if err != nil {
 		if err == contract.ErrNotFound {
-			overlords.Overlords = []*zb_data.Overlord{}
-=======
-func loadOverlordPrototypes(ctx contract.StaticContext, version string) (*zb.OverlordPrototypeList, error) {
-	var overlordPrototypes zb.OverlordPrototypeList
-	err := ctx.Get(MakeVersionedKey(version, overlordPrototypeListKey), &overlordPrototypes)
-	if err != nil {
-		return nil, errors.Wrap(err, "error loading overlord prototypes")
-	}
-	return &overlordPrototypes, nil
-}
-
-func saveOverlordPrototypes(ctx contract.Context, version string, overlordPrototypes *zb.OverlordPrototypeList) error {
-	return ctx.Set(MakeVersionedKey(version, overlordPrototypeListKey), overlordPrototypes)
-}
-
-func loadOverlordsUserData(ctx contract.StaticContext, userID string) (*zb.OverlordUserDataList, error) {
-	var overlordsUserData zb.OverlordUserDataList
-	err := ctx.Get(OverlordsUserDataKey(userID), &overlordsUserData)
-	if err != nil {
-		if err == contract.ErrNotFound {
-			overlordsUserData.OverlordsUserData = []*zb.OverlordUserData{}
->>>>>>> d6cfe78f
+			overlordsUserData.OverlordsUserData = []*zb_data.OverlordUserData{}
 		} else {
 			return nil, errors.Wrap(err, "error loading overlords user data")
 		}
@@ -424,11 +415,11 @@
 	return &overlordsUserData, nil
 }
 
-func saveOverlordsUserData(ctx contract.Context, userID string, overlordsUserData *zb.OverlordUserDataList) error {
+func saveOverlordsUserData(ctx contract.Context, userID string, overlordsUserData *zb_data.OverlordUserDataList) error {
 	return ctx.Set(OverlordsUserDataKey(userID), overlordsUserData)
 }
 
-func loadOverlordUserInstances(ctx contract.StaticContext, version string, userID string) ([]*zb.OverlordUserInstance, error) {
+func loadOverlordUserInstances(ctx contract.StaticContext, version string, userID string) ([]*zb_data.OverlordUserInstance, error) {
 	prototypeList, err := loadOverlordPrototypes(ctx, version)
 	if err != nil {
 		return nil, errors.Wrap(err, "error loading overlordUserData user instances")
@@ -439,22 +430,22 @@
 		return nil, errors.Wrap(err, "error loading overlord user instances")
 	}
 
-	idToUserData := make(map[int64]*zb.OverlordUserData)
+	idToUserData := make(map[int64]*zb_data.OverlordUserData)
 	for _, overlordUserData := range userDataList.OverlordsUserData {
 		idToUserData[overlordUserData.PrototypeId] = overlordUserData
 	}
 
-	var userInstances []*zb.OverlordUserInstance
+	var userInstances []*zb_data.OverlordUserInstance
 	for _, overlord := range prototypeList.Overlords {
 		overlordUserData, exists := idToUserData[overlord.Id]
 		if !exists {
-			overlordUserData = &zb.OverlordUserData{
+			overlordUserData = &zb_data.OverlordUserData{
 				PrototypeId: overlord.Id,
 				Level: 1,
 			}
 		}
 
-		userInstances = append(userInstances, &zb.OverlordUserInstance{
+		userInstances = append(userInstances, &zb_data.OverlordUserInstance{
 			Prototype: overlord,
 			UserData: overlordUserData,
 		})
@@ -462,12 +453,8 @@
 	return userInstances, nil
 }
 
-<<<<<<< HEAD
-func saveOverlords(ctx contract.Context, userID string, overlords *zb_data.OverlordList) error {
-	return ctx.Set(OverlordsKey(userID), overlords)
-=======
-func getOverlordsUserDataFromOverlordUserInstances(overlordUserInstances []*zb.OverlordUserInstance) []*zb.OverlordUserData {
-	overlordsUserData := make([]*zb.OverlordUserData, len(overlordUserInstances), len(overlordUserInstances))
+func getOverlordsUserDataFromOverlordUserInstances(overlordUserInstances []*zb_data.OverlordUserInstance) []*zb_data.OverlordUserData {
+	overlordsUserData := make([]*zb_data.OverlordUserData, len(overlordUserInstances), len(overlordUserInstances))
 	for index := range overlordUserInstances {
 		overlordsUserData[index] = overlordUserInstances[index].UserData
 	}
@@ -490,7 +477,6 @@
 		return nil, err
 	}
 	return &m, nil
->>>>>>> d6cfe78f
 }
  */
 
