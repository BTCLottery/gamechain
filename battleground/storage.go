package battleground

import (
	"encoding/json"
	"fmt"
	"strings"

	"github.com/gogo/protobuf/proto"

	"github.com/loomnetwork/gamechain/types/zb"
	contract "github.com/loomnetwork/go-loom/plugin/contractpb"
	"github.com/loomnetwork/go-loom/util"
	"github.com/pkg/errors"
)

var (
	cardPrefix           = []byte("card")
	userPrefix           = []byte("user")
	heroesPrefix         = []byte("heroes")
	collectionPrefix     = []byte("collection")
	decksPrefix          = []byte("decks")
	matchesPrefix        = []byte("matches")
	pendingMatchesPrefix = []byte("pending-matches")
	matchMakingPrefix    = []byte("matchmaking")

	cardListKey                 = []byte("cardlist")
	heroListKey                 = []byte("herolist")
	defaultDeckKey              = []byte("default-deck")
	defaultCollectionKey        = []byte("default-collection")
	matchCountKey               = []byte("match-count")
	playersInMatchmakingListKey = []byte("players-matchmaking")
	gameModeListKey             = []byte("gamemode-list")
	playerPoolKey               = []byte("playerpool")
	taggedPlayerPoolKey         = []byte("tagged-playerpool")
	oracleKey                   = []byte("oracle-key")
	aiDecksKey                  = []byte("ai-decks")
	stateKey                    = []byte("state")
	nonceKey                    = []byte("nonce")
	currentUserIDUIntKey        = []byte("current-user-id")
	contentVersionKey           = []byte("content-version")
	pvpVersionKey               = []byte("pvp-version")
)

var (
	ErrNotfound        = errors.New("not found")
	ErrUserNotVerified = errors.New("user is not verified")
)

func AccountKey(userID string) []byte {
	return []byte("user:" + userID)
}

func DecksKey(userID string) []byte {
	return []byte("user:" + userID + ":decks")
}

func CardCollectionKey(userID string) []byte {
	return []byte("user:" + userID + ":collection")
}

func HeroesKey(userID string) []byte {
	return []byte("user:" + userID + ":heroes")
}

func MatchKey(matchID int64) []byte {
	return []byte(fmt.Sprintf("match:%d", matchID))
}

func GameStateKey(gameStateID int64) []byte {
	return []byte(fmt.Sprintf("gamestate:%d", gameStateID))
}

func InitialGameStateKey(gameStateID int64) []byte {
	return []byte(fmt.Sprintf("initial-gamestate:%d", gameStateID))
}

func UserMatchKey(userID string) []byte {
	return []byte("user:" + userID + ":match")
}

func MakeVersionedKey(version string, key []byte) []byte {
	return util.PrefixKey([]byte(version), key)
}

func saveState(ctx contract.Context, state *zb.GamechainState) error {
	if err := ctx.Set(stateKey, state); err != nil {
		return err
	}
	return nil
}

func loadState(ctx contract.StaticContext) (*zb.GamechainState, error) {
	var m zb.GamechainState
	err := ctx.Get(stateKey, &m)
	if err != nil {
		return nil, err
	}
	return &m, nil
}

func RewardTutorialClaimedKey(userID string) []byte {
	return []byte("user:" + userID + ":rewardTutorialClaimed")
}

func saveCardList(ctx contract.Context, version string, cardList *zb.CardList) error {
	return ctx.Set(MakeVersionedKey(version, cardListKey), cardList)
}

func loadCardList(ctx contract.StaticContext, version string) (*zb.CardList, error) {
	var cl zb.CardList
	err := ctx.Get(MakeVersionedKey(version, cardListKey), &cl)
	if err != nil {
		return nil, err
	}
	return &cl, nil
}

func loadCardCollection(ctx contract.StaticContext, userID string) (*zb.CardCollectionList, error) {
	var userCollection zb.CardCollectionList
	err := ctx.Get(CardCollectionKey(userID), &userCollection)
	if err != nil && err != contract.ErrNotFound {
		return nil, err
	}
	return &userCollection, nil
}

func saveCardCollection(ctx contract.Context, userID string, cardCollection *zb.CardCollectionList) error {
	return ctx.Set(CardCollectionKey(userID), cardCollection)
}

// loadCardCollectionFromAddress loads address mapping to card collection
func loadCardCollectionByAddress(ctx contract.StaticContext) (*zb.CardCollectionList, error) {
	var userCollection zb.CardCollectionList
	addr := string(ctx.Message().Sender.Local)
	err := ctx.Get(CardCollectionKey(addr), &userCollection)
	if err != nil && err != contract.ErrNotFound {
		return nil, err
	}
	return &userCollection, nil
}

// saveCardCollectionByAddress save card collection using address as a key
func saveCardCollectionByAddress(ctx contract.Context, cardCollection *zb.CardCollectionList) error {
	addr := string(ctx.Message().Sender.Local)
	return ctx.Set(CardCollectionKey(addr), cardCollection)
}

func loadDecks(ctx contract.StaticContext, userID string) (*zb.DeckList, error) {
	var deckList zb.DeckList
	err := ctx.Get(DecksKey(userID), &deckList)
	if err != nil && err != contract.ErrNotFound {
		return nil, err
	}
	return &deckList, nil
}

func saveDecks(ctx contract.Context, userID string, decks *zb.DeckList) error {
	return ctx.Set(DecksKey(userID), decks)
}

func saveAIDecks(ctx contract.Context, version string, decks *zb.AIDeckList) error {
	return ctx.Set(MakeVersionedKey(version, aiDecksKey), decks)
}

func loadAIDecks(ctx contract.StaticContext, version string) (*zb.AIDeckList, error) {
	var deckList zb.AIDeckList
	err := ctx.Get(MakeVersionedKey(version, aiDecksKey), &deckList)
	if err != nil {
		return nil, err
	}
	return &deckList, nil
}

func loadHeroes(ctx contract.StaticContext, userID string) (*zb.HeroList, error) {
	var heroes zb.HeroList
	err := ctx.Get(HeroesKey(userID), &heroes)
	if err != nil && err != contract.ErrNotFound {
		return nil, err
	}
	return &heroes, nil
}

func saveHeroes(ctx contract.Context, userID string, heroes *zb.HeroList) error {
	return ctx.Set(HeroesKey(userID), heroes)
}

func prepareEmitMsgJSON(address []byte, owner, method string) ([]byte, error) {
	emitMsg := struct {
		Owner  string
		Method string
		Addr   []byte
	}{owner, method, address}

	return json.Marshal(emitMsg)
}

func isOwner(ctx contract.Context, userID string) bool {
	ok, _ := ctx.HasPermission([]byte(userID), []string{OwnerRole})
	return ok
}

func deleteDeckByID(deckList []*zb.Deck, id int64) ([]*zb.Deck, bool) {
	newList := make([]*zb.Deck, 0)
	for _, deck := range deckList {
		if deck.Id != id {
			newList = append(newList, deck)
		}
	}
	return newList, len(newList) != len(deckList)
}

func getDeckWithRegistrationData(ctx contract.Context, registrationData *zb.PlayerProfileRegistrationData) (*zb.Deck, error) {
	if registrationData.DebugCheats.Enabled && registrationData.DebugCheats.UseCustomDeck {
		return registrationData.DebugCheats.CustomDeck, nil
	}

	// get matched player deck
	matchedDl, err := loadDecks(ctx, registrationData.UserId)
	if err != nil {
		return nil, err
	}
	matchedDeck := getDeckByID(matchedDl.Decks, registrationData.DeckId)
	if matchedDeck == nil {
		return nil, fmt.Errorf("deck id %d not found", registrationData.DeckId)
	}

	return matchedDeck, nil
}

func getDeckByID(deckList []*zb.Deck, id int64) *zb.Deck {
	for _, deck := range deckList {
		if deck.Id == id {
			return deck
		}
	}
	return nil
}

func getDeckByName(deckList []*zb.Deck, name string) *zb.Deck {
	for _, deck := range deckList {
		if strings.EqualFold(deck.Name, name) {
			return deck
		}
	}
	return nil
}

func copyAccountInfo(account *zb.Account, req *zb.UpsertAccountRequest) {
	account.PhoneNumberVerified = req.PhoneNumberVerified
	account.RewardRedeemed = req.RewardRedeemed
	account.IsKickstarter = req.IsKickstarter
	account.Image = req.Image
	account.EmailNotification = req.EmailNotification
	account.EloScore = req.EloScore
	account.CurrentTier = req.CurrentTier
	account.GameMembershipTier = req.GameMembershipTier
}

func savePlayerPool(ctx contract.Context, pool *zb.PlayerPool) error {
	return ctx.Set(playerPoolKey, pool)
}

func loadPlayerPool(ctx contract.Context) (*zb.PlayerPool, error) {
	return loadPlayerPoolInternal(ctx, playerPoolKey)
}

func saveTaggedPlayerPool(ctx contract.Context, pool *zb.PlayerPool) error {
	return ctx.Set(taggedPlayerPoolKey, pool)
}

func loadTaggedPlayerPool(ctx contract.Context) (*zb.PlayerPool, error) {
	return loadPlayerPoolInternal(ctx, taggedPlayerPoolKey)
}

func loadPlayerPoolInternal(ctx contract.Context, poolKey []byte) (*zb.PlayerPool, error) {
	var pool zb.PlayerPool
	err := ctx.Get(poolKey, &pool)
	if err != nil && err != contract.ErrNotFound {
		// Try to reset the pool
		ctx.Logger().Error("error loading pool, clearing", "key", string(taggedPlayerPoolKey), "err", err)
		pool = zb.PlayerPool{}
		if err = ctx.Set(taggedPlayerPoolKey, &pool); err != nil {
			return nil, err
		}

		return &pool, nil
	}
	return &pool, nil
}

func saveMatch(ctx contract.Context, match *zb.Match) error {
	if err := ctx.Set(MatchKey(match.Id), match); err != nil {
		return err
	}
	return nil
}

func createMatch(ctx contract.Context, match *zb.Match, useBackendGameLogic bool) error {
	nextID, err := nextMatchID(ctx)
	if err != nil {
		return err
	}
	match.Id = nextID
	match.Topics = []string{fmt.Sprintf("match:%d", nextID)}
	match.CreatedAt = ctx.Now().Unix()
	match.UseBackendGameLogic = useBackendGameLogic
	return saveMatch(ctx, match)
}

func loadMatch(ctx contract.StaticContext, matchID int64) (*zb.Match, error) {
	var m zb.Match
	err := ctx.Get(MatchKey(matchID), &m)
	if err != nil {
		return nil, err
	}
	return &m, nil
}

func nextMatchID(ctx contract.Context) (int64, error) {
	var count zb.MatchCount
	err := ctx.Get(matchCountKey, &count)
	if err != nil && err != contract.ErrNotFound {
		return 0, err
	}
	count.CurrentId++
	if err := ctx.Set(matchCountKey, &zb.MatchCount{CurrentId: count.CurrentId}); err != nil {
		return 0, err
	}
	return count.CurrentId, nil
}

func setRewardTutorialClaimed(ctx contract.Context, userID string, claim *zb.RewardTutorialClaimed) error {
	return ctx.Set(RewardTutorialClaimedKey(userID), claim)
}

func getRewardTutorialClaimed(ctx contract.Context, userID string) (*zb.RewardTutorialClaimed, error) {
	var rewardClaimed zb.RewardTutorialClaimed
	err := ctx.Get(RewardTutorialClaimedKey(userID), &rewardClaimed)
	if err != nil && err != contract.ErrNotFound {
		return nil, err
	}
	return &rewardClaimed, nil
}

func saveGameState(ctx contract.Context, gs *zb.GameState) error {
	if err := ctx.Set(GameStateKey(gs.Id), gs); err != nil {
		return err
	}
	return nil
}

func loadGameState(ctx contract.StaticContext, id int64) (*zb.GameState, error) {
	var state zb.GameState
	err := ctx.Get(GameStateKey(id), &state)
	if err != nil {
		return nil, err
	}
	return &state, nil
}

func saveInitialGameState(ctx contract.Context, gs *zb.GameState) error {
	if err := ctx.Set(InitialGameStateKey(gs.Id), gs); err != nil {
		return err
	}
	return nil
}

func loadInitialGameState(ctx contract.StaticContext, id int64) (*zb.GameState, error) {
	var state zb.GameState
	err := ctx.Get(InitialGameStateKey(id), &state)
	if err != nil {
		return nil, err
	}
	return &state, nil
}

func saveUserCurrentMatch(ctx contract.Context, userID string, match *zb.Match) error {
	if err := ctx.Set(UserMatchKey(userID), match); err != nil {
		return err
	}
	return nil
}

func loadUserCurrentMatch(ctx contract.StaticContext, userID string) (*zb.Match, error) {
	var m zb.Match
	err := ctx.Get(UserMatchKey(userID), &m)
	if err != nil {
		return nil, err
	}
	return &m, nil
}

func addGameModeToList(ctx contract.Context, gameMode *zb.GameMode) error {
	gameModeList, err := loadGameModeList(ctx)
	if gameModeList == nil {
		gameModeList = &zb.GameModeList{GameModes: []*zb.GameMode{}}
	} else if err != nil {
		return err
	}
	gameModeList.GameModes = append(gameModeList.GameModes, gameMode)

	if err = saveGameModeList(ctx, gameModeList); err != nil {
		return err
	}

	return nil
}

func saveGameModeList(ctx contract.Context, gameModeList *zb.GameModeList) error {
	if err := ctx.Set(gameModeListKey, gameModeList); err != nil {
		return err
	}

	return nil
}

func loadGameModeList(ctx contract.StaticContext) (*zb.GameModeList, error) {
	var list zb.GameModeList
	err := ctx.Get(gameModeListKey, &list)
	if err != nil && err != contract.ErrNotFound {
		return nil, err
	}

	return &list, nil
}

func getGameModeFromList(gameModeList *zb.GameModeList, ID string) *zb.GameMode {
	for _, gameMode := range gameModeList.GameModes {
		if gameMode.ID == ID {
			return gameMode
		}
	}

	return nil
}

func getGameModeFromListByName(gameModeList *zb.GameModeList, name string) *zb.GameMode {
	for _, gameMode := range gameModeList.GameModes {
		if gameMode.Name == name {
			return gameMode
		}
	}

	return nil
}

func deleteGameMode(gameModeList *zb.GameModeList, ID string) (*zb.GameModeList, bool) {
	newList := make([]*zb.GameMode, 0)
	for _, gameMode := range gameModeList.GameModes {
		if gameMode.ID != ID {
			newList = append(newList, gameMode)
		}
	}

	return &zb.GameModeList{GameModes: newList}, len(newList) != len(gameModeList.GameModes)
}

func newCardInstanceSpecificDataFromCardDetails(cardDetails *zb.Card) *zb.CardInstanceSpecificData {
	cardDetails = proto.Clone(cardDetails).(*zb.Card)
	return &zb.CardInstanceSpecificData{
<<<<<<< HEAD
		Attack:  cardDetails.Attack,
		Defense: cardDetails.Defense,
		Type:    cardDetails.Type,
		Faction: cardDetails.Faction,
		GooCost: cardDetails.GooCost,
=======
		Attack:    cardDetails.Attack,
		Defense:   cardDetails.Defense,
		Type:      cardDetails.Type,
		Set:       cardDetails.Set,
		GooCost:   cardDetails.GooCost,
		Abilities: cardDetails.Abilities,
>>>>>>> 89ac65fb
	}
}

func newCardInstanceFromCardDetails(cardDetails *zb.Card, instanceID *zb.InstanceId, owner string, ownerIndex int32) *zb.CardInstance {
	instance := newCardInstanceSpecificDataFromCardDetails(cardDetails)
	var abilities []*zb.CardAbilityInstance
	for _, raw := range cardDetails.Abilities {
		switch raw.Type {
		case zb.CardAbilityType_Rage:
			abilities = append(abilities, &zb.CardAbilityInstance{
				IsActive: true,
				Trigger:  raw.Trigger,
				AbilityType: &zb.CardAbilityInstance_Rage{
					Rage: &zb.CardAbilityRage{
						AddedAttack: raw.Value,
					},
				},
			})
		case zb.CardAbilityType_PriorityAttack:
			abilities = append(abilities, &zb.CardAbilityInstance{
				IsActive: true,
				Trigger:  raw.Trigger,
				AbilityType: &zb.CardAbilityInstance_PriorityAttack{
					PriorityAttack: &zb.CardAbilityPriorityAttack{},
				},
			})
		case zb.CardAbilityType_ReanimateUnit:
			abilities = append(abilities, &zb.CardAbilityInstance{
				IsActive: true,
				Trigger:  raw.Trigger,
				AbilityType: &zb.CardAbilityInstance_Reanimate{
					Reanimate: &zb.CardAbilityReanimate{
						DefaultAttack:  cardDetails.Attack,
						DefaultDefense: cardDetails.Defense,
					},
				},
			})
		case zb.CardAbilityType_ChangeStat:
			abilities = append(abilities, &zb.CardAbilityInstance{
				IsActive: true,
				Trigger:  raw.Trigger,
				AbilityType: &zb.CardAbilityInstance_ChangeStat{
					ChangeStat: &zb.CardAbilityChangeStat{
						StatAdjustment: raw.Value,
						Stat:           raw.Stat,
					},
				},
			})
		case zb.CardAbilityType_AttackOverlord:
			abilities = append(abilities, &zb.CardAbilityInstance{
				IsActive: true,
				Trigger:  raw.Trigger,
				AbilityType: &zb.CardAbilityInstance_AttackOverlord{
					AttackOverlord: &zb.CardAbilityAttackOverlord{
						Damage: raw.Value,
					},
				},
			})
		case zb.CardAbilityType_ReplaceUnitsWithTypeOnStrongerOnes:
			abilities = append(abilities, &zb.CardAbilityInstance{
				IsActive: true,
				Trigger:  raw.Trigger,
				AbilityType: &zb.CardAbilityInstance_ReplaceUnitsWithTypeOnStrongerOnes{
					ReplaceUnitsWithTypeOnStrongerOnes: &zb.CardAbilityReplaceUnitsWithTypeOnStrongerOnes{
						Faction: cardDetails.Faction,
					},
				},
			})
		case zb.CardAbilityType_DealDamageToThisAndAdjacentUnits:
			abilities = append(abilities, &zb.CardAbilityInstance{
				IsActive: true,
				Trigger:  raw.Trigger,
				AbilityType: &zb.CardAbilityInstance_DealDamageToThisAndAdjacentUnits{
					DealDamageToThisAndAdjacentUnits: &zb.CardAbilityDealDamageToThisAndAdjacentUnits{
						AdjacentDamage: cardDetails.Attack,
					},
				},
			})
		}

	}
	return &zb.CardInstance{
		InstanceId:         proto.Clone(instanceID).(*zb.InstanceId),
		Owner:              owner,
		Prototype:          proto.Clone(cardDetails).(*zb.Card),
		Instance:           instance,
		AbilitiesInstances: abilities,
		Zone:               zb.Zone_DECK, // default to deck
		OwnerIndex:         ownerIndex,
	}
}

func getInstanceIdsFromCardInstances(cards []*zb.CardInstance) []*zb.InstanceId {
	var instanceIds = make([]*zb.InstanceId, len(cards), len(cards))
	for i := range cards {
		instanceIds[i] = cards[i].InstanceId
	}

	return instanceIds
}

func populateDeckCards(cardLibrary *zb.CardList, playerStates []*zb.PlayerState, useBackendGameLogic bool) error {
	for playerIndex, playerState := range playerStates {
		deck := playerState.Deck
		if deck == nil {
			return fmt.Errorf("no card deck fro player %s", playerState.Id)
		}
		for _, cardAmounts := range deck.Cards {
			for i := int64(0); i < cardAmounts.Amount; i++ {
				cardDetails, err := getCardDetails(cardLibrary, cardAmounts.CardName)
				if err != nil {
					return fmt.Errorf("unable to get card %s from card library: %s", cardAmounts.CardName, err.Error())
				}

				cardInstance := newCardInstanceFromCardDetails(
					cardDetails,
					nil,
					playerState.Id,
					int32(playerIndex),
				)
				playerState.CardsInDeck = append(playerState.CardsInDeck, cardInstance)
			}
		}
	}

	removeUnsupportedCardFeatures(useBackendGameLogic, playerStates)

	return nil
}

func removeUnsupportedCardFeatures(useBackendGameLogic bool, playerStates []*zb.PlayerState) {
	if !useBackendGameLogic {
		return
	}

	for _, playerState := range playerStates {
		filteredCards := make([]*zb.CardInstance, 0, 0)

		for _, card := range playerState.CardsInDeck {
			filteredAbilities := make([]*zb.CardAbility, 0, 0)
			for _, ability := range card.Prototype.Abilities {
				switch ability.Type {
				case zb.CardAbilityType_Rage:
					fallthrough
				case zb.CardAbilityType_PriorityAttack:
					fallthrough
				case zb.CardAbilityType_ReanimateUnit:
					fallthrough
				case zb.CardAbilityType_ChangeStat:
					fallthrough
				case zb.CardAbilityType_AttackOverlord:
					fallthrough
				case zb.CardAbilityType_ReplaceUnitsWithTypeOnStrongerOnes:
					filteredAbilities = append(filteredAbilities, ability)
				default:
					fmt.Printf("Unsupported CardAbilityType value %s, removed (card '%s')\n", zb.CardAbilityType_Enum_name[int32(ability.Type)], card.Prototype.Name)
				}
			}

			card.Prototype.Abilities = filteredAbilities

			switch card.Prototype.Type {
			case zb.CreatureType_Feral:
				fallthrough
			case zb.CreatureType_Heavy:
				fmt.Printf("Unsupported CreatureType value %s, fallback to WALKER (card %s)\n", zb.CreatureType_Enum_name[int32(card.Prototype.Type)], card.Prototype.Name)
				card.Prototype.Type = zb.CreatureType_Walker
			}

			switch card.Instance.Type {
			case zb.CreatureType_Feral:
				fallthrough
			case zb.CreatureType_Heavy:
				fmt.Printf("Unsupported CreatureType value %s, fallback to WALKER (card %s)\n", zb.CreatureType_Enum_name[int32(card.Instance.Type)], card.Prototype.Name)
				card.Instance.Type = zb.CreatureType_Walker
			}

			switch card.Prototype.Kind {
			case zb.CardKind_Creature:
				filteredCards = append(filteredCards, card)
			default:
				fmt.Printf("Unsupported CardKind value %s, removed (card '%s')\n", zb.CardKind_Enum_name[int32(card.Prototype.Kind)], card.Prototype.Name)
			}

			switch card.Prototype.Rank {
			case zb.CreatureRank_Officer:
				fallthrough
			case zb.CreatureRank_Commander:
				fallthrough
			case zb.CreatureRank_General:
				fmt.Printf("Unsupported CreatureRank value %s, fallback to MINION (card %s)\n", zb.CreatureRank_Enum_name[int32(card.Prototype.Rank)], card.Prototype.Name)
				card.Prototype.Rank = zb.CreatureRank_Minion
			}
		}

		playerState.CardsInDeck = filteredCards
	}
}

func getCardLibrary(ctx contract.Context, version string) (*zb.CardList, error) {
	var cardList zb.CardList
	if err := ctx.Get(MakeVersionedKey(version, cardListKey), &cardList); err != nil {
		return nil, fmt.Errorf("error getting card library: %s", err)
	}

	return &cardList, nil
}

func getCardDetails(cardList *zb.CardList, cardName string) (*zb.Card, error) {
	for _, card := range cardList.Cards {
		if card.Name == cardName {
			return card, nil
		}
	}
	return nil, fmt.Errorf("card with name %s not found in card library", cardName)
}

func findCardByMouldID(cardList *zb.CardList, mouldID int64) (*zb.Card, bool) {
	for _, card := range cardList.Cards {
		if card.MouldId == mouldID {
			return card, true
		}
	}
	return nil, false
}<|MERGE_RESOLUTION|>--- conflicted
+++ resolved
@@ -458,20 +458,12 @@
 func newCardInstanceSpecificDataFromCardDetails(cardDetails *zb.Card) *zb.CardInstanceSpecificData {
 	cardDetails = proto.Clone(cardDetails).(*zb.Card)
 	return &zb.CardInstanceSpecificData{
-<<<<<<< HEAD
-		Attack:  cardDetails.Attack,
-		Defense: cardDetails.Defense,
-		Type:    cardDetails.Type,
-		Faction: cardDetails.Faction,
-		GooCost: cardDetails.GooCost,
-=======
 		Attack:    cardDetails.Attack,
 		Defense:   cardDetails.Defense,
 		Type:      cardDetails.Type,
-		Set:       cardDetails.Set,
+		Faction:   cardDetails.Faction,
 		GooCost:   cardDetails.GooCost,
 		Abilities: cardDetails.Abilities,
->>>>>>> 89ac65fb
 	}
 }
 
