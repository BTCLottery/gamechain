--- conflicted
+++ resolved
@@ -70,13 +70,8 @@
 	return []byte("user:" + userID + ":match")
 }
 
-<<<<<<< HEAD
-func MatchMakingKey(userID string) []byte {
-	return []byte("matchmaking:" + userID)
-=======
 func MakeVersionedKey(version string, key []byte) []byte {
 	return util.PrefixKey([]byte(version), key)
->>>>>>> d9847fc0
 }
 
 // func userAccountKey(id string) []byte {
