package battleground

import (
	"encoding/hex"
	"testing"

	loom "github.com/loomnetwork/go-loom"
	"github.com/loomnetwork/go-loom/plugin"
	contract "github.com/loomnetwork/go-loom/plugin/contractpb"
	"github.com/loomnetwork/zombie_battleground/types/zb"
	"github.com/stretchr/testify/assert"
)

var initRequest = zb.InitRequest{
	Version: "v1",
	DefaultCollection: []*zb.CardCollection{
		{
			CardName: "Banshee",
			Amount:   4,
		},
		{
			CardName: "Breezee",
			Amount:   3,
		},
		{
			CardName: "Buffer",
			Amount:   5,
		},
		{
			CardName: "Soothsayer",
			Amount:   4,
		},
		{
			CardName: "Wheezy",
			Amount:   3,
		},
		{
			CardName: "Whiffer",
			Amount:   5,
		},
		{
			CardName: "Whizpar",
			Amount:   4,
		},
		{
			CardName: "Zhocker",
			Amount:   3,
		},
		{
			CardName: "Bouncer",
			Amount:   5,
		},
		{
			CardName: "Dragger",
			Amount:   4,
		},
		{
			CardName: "Guzt",
			Amount:   3,
		},
		{
			CardName: "Pushhh",
			Amount:   5,
		},
	},
	Heroes: []*zb.Hero{
		{
			HeroId:     0,
			Experience: 0,
			Level:      1,
			Skills: []*zb.Skill{{
				Title:        "Attack",
				Skill:        "Skill0",
				SkillTargets: "zb.Skill_ALL_CARDS|zb.Skill_PLAYER_CARD",
				Value:        1,
			}},
		},
		{
			HeroId:     1,
			Experience: 0,
			Level:      2,
			Skills: []*zb.Skill{{
				Title:        "Deffence",
				Skill:        "Skill1",
				SkillTargets: "zb.Skill_PLAYER|zb.Skill_OPPONENT_CARD",
				Value:        2,
			}},
		},
	},
	Cards: []*zb.Card{
		{
			Id:      1,
			Set:     "Air",
			Name:    "Banshee",
			Rank:    "Minion",
			Type:    "Feral",
			Damage:  2,
			Health:  1,
			Cost:    2,
			Ability: "Feral",
			Effects: []*zb.Effect{
				{
					Trigger:  "entry",
					Effect:   "feral",
					Duration: "permanent",
					Target:   "self",
				},
			},
			CardViewInfo: &zb.CardViewInfo{
				Position: &zb.Coordinates{
					X: 1.5,
					Y: 2.5,
					Z: 3.5,
				},
				Scale: &zb.Coordinates{
					X: 0.5,
					Y: 0.5,
					Z: 0.5,
				},
			},
		},
		{
			Id:      2,
			Set:     "Air",
			Name:    "Breezee",
			Rank:    "Minion",
			Type:    "Walker",
			Damage:  1,
			Health:  1,
			Cost:    1,
			Ability: "-",
			Effects: []*zb.Effect{
				{
					Trigger: "death",
					Effect:  "attack_strength_buff",
					Target:  "friendly_selectable",
				},
			},
		},
	},
	DefaultDecks: []*zb.Deck{
		{
			Id:     0,
			HeroId: 2,
			Name:   "Default",
			Cards: []*zb.CardCollection{
				{
					CardName: "Banshee",
					Amount:   2,
				},
				{
					CardName: "Breezee",
					Amount:   2,
				},
				{
					CardName: "Buffer",
					Amount:   2,
				},
				{
					CardName: "Soothsayer",
					Amount:   2,
				},
				{
					CardName: "Wheezy",
					Amount:   2,
				},
				{
					CardName: "Whiffer",
					Amount:   2,
				},
				{
					CardName: "Whizpar",
					Amount:   1,
				},
				{
					CardName: "Zhocker",
					Amount:   1,
				},
				{
					CardName: "Bouncer",
					Amount:   1,
				},
				{
					CardName: "Dragger",
					Amount:   1,
				},
				{
					CardName: "Guzt",
					Amount:   1,
				},
				{
					CardName: "Pushhh",
					Amount:   1,
				},
			},
		},
	},
}

var updateInitRequest = zb.UpdateInitRequest{
	Version: "v2",
	DefaultCollection: []*zb.CardCollection{
		{
			CardName: "Banshee",
			Amount:   4,
		},
		{
			CardName: "Breezee",
			Amount:   3,
		},
		{
			CardName: "Buffer",
			Amount:   5,
		},
		{
			CardName: "Soothsayer",
			Amount:   4,
		},
		{
			CardName: "Wheezy",
			Amount:   3,
		},
		{
			CardName: "Whiffer",
			Amount:   5,
		},
		{
			CardName: "Whizpar",
			Amount:   4,
		},
		{
			CardName: "Zhocker",
			Amount:   3,
		},
		{
			CardName: "Bouncer",
			Amount:   5,
		},
		{
			CardName: "Dragger",
			Amount:   4,
		},
		{
			CardName: "Guzt",
			Amount:   3,
		},
		{
			CardName: "Pushhh",
			Amount:   5,
		},
	},
	Heroes: []*zb.Hero{
		{
			HeroId:     0,
			Experience: 0,
			Level:      1,
			Skills: []*zb.Skill{{
				Title:        "Attack",
				Skill:        "Skill0",
				SkillTargets: "zb.Skill_ALL_CARDS|zb.Skill_PLAYER_CARD",
				Value:        1,
			}},
		},
		{
			HeroId:     1,
			Experience: 0,
			Level:      2,
			Skills: []*zb.Skill{{
				Title:        "Deffence",
				Skill:        "Skill1",
				SkillTargets: "zb.Skill_PLAYER|zb.Skill_OPPONENT_CARD",
				Value:        2,
			}},
		},
	},
	Cards: []*zb.Card{
		{
			Id:      1,
			Set:     "Air",
			Name:    "Banshee",
			Rank:    "Minion",
			Type:    "Feral",
			Damage:  2,
			Health:  1,
			Cost:    2,
			Ability: "Feral",
			Effects: []*zb.Effect{
				{
					Trigger:  "entry",
					Effect:   "feral",
					Duration: "permanent",
					Target:   "self",
				},
			},
			CardViewInfo: &zb.CardViewInfo{
				Position: &zb.Coordinates{
					X: 1.5,
					Y: 2.5,
					Z: 3.5,
				},
				Scale: &zb.Coordinates{
					X: 0.5,
					Y: 0.5,
					Z: 0.5,
				},
			},
		},
		{
			Id:      2,
			Set:     "Air",
			Name:    "Breezee",
			Rank:    "Minion",
			Type:    "Walker",
			Damage:  1,
			Health:  1,
			Cost:    1,
			Ability: "-",
			Effects: []*zb.Effect{
				{
					Trigger: "death",
					Effect:  "attack_strength_buff",
					Target:  "friendly_selectable",
				},
			},
		},
		{
			Id:      3,
			Set:     "Air",
			Name:    "NewCard",
			Rank:    "Minion",
			Type:    "Walker",
			Damage:  1,
			Health:  1,
			Cost:    1,
			Ability: "-",
			Effects: []*zb.Effect{
				{
					Trigger: "death",
					Effect:  "attack_strength_buff",
					Target:  "friendly_selectable",
				},
			},
		},
	},
	DefaultDecks: []*zb.Deck{
		{
			Id:     0,
			HeroId: 2,
			Name:   "Default",
			Cards: []*zb.CardCollection{
				{
					CardName: "Banshee",
					Amount:   2,
				},
				{
					CardName: "Breezee",
					Amount:   2,
				},
				{
					CardName: "Buffer",
					Amount:   2,
				},
				{
					CardName: "Soothsayer",
					Amount:   2,
				},
				{
					CardName: "Wheezy",
					Amount:   2,
				},
				{
					CardName: "Whiffer",
					Amount:   2,
				},
				{
					CardName: "Whizpar",
					Amount:   1,
				},
				{
					CardName: "Zhocker",
					Amount:   1,
				},
				{
					CardName: "Bouncer",
					Amount:   1,
				},
				{
					CardName: "Dragger",
					Amount:   1,
				},
				{
					CardName: "Guzt",
					Amount:   1,
				},
				{
					CardName: "Pushhh",
					Amount:   1,
				},
			},
		},
	},
}

var updateCardListRequest = zb.UpdateCardListRequest{
	Version: "v2",
	Cards: []*zb.Card{
		{
			Id:      1,
			Set:     "Air",
			Name:    "Banshee",
			Rank:    "Minion",
			Type:    "Feral",
			Damage:  2,
			Health:  1,
			Cost:    2,
			Ability: "Feral",
			Effects: []*zb.Effect{
				{
					Trigger:  "entry",
					Effect:   "feral",
					Duration: "permanent",
					Target:   "self",
				},
			},
			CardViewInfo: &zb.CardViewInfo{
				Position: &zb.Coordinates{
					X: 1.5,
					Y: 2.5,
					Z: 3.5,
				},
				Scale: &zb.Coordinates{
					X: 0.5,
					Y: 0.5,
					Z: 0.5,
				},
			},
		},
		{
			Id:      2,
			Set:     "Air",
			Name:    "Breezee",
			Rank:    "Minion",
			Type:    "Walker",
			Damage:  1,
			Health:  1,
			Cost:    1,
			Ability: "-",
			Effects: []*zb.Effect{
				{
					Trigger: "death",
					Effect:  "attack_strength_buff",
					Target:  "friendly_selectable",
				},
			},
		},
		{
			Id:      3,
			Set:     "Air",
			Name:    "NewCard",
			Rank:    "Minion",
			Type:    "Walker",
			Damage:  1,
			Health:  1,
			Cost:    1,
			Ability: "-",
			Effects: []*zb.Effect{
				{
					Trigger: "death",
					Effect:  "attack_strength_buff",
					Target:  "friendly_selectable",
				},
			},
		},
	},
}

func setup(c *ZombieBattleground, pubKeyHex string, addr *loom.Address, ctx *contract.Context, t *testing.T) {

	c = &ZombieBattleground{}
	pubKey, _ := hex.DecodeString(pubKeyHex)

	addr = &loom.Address{
		Local: loom.LocalAddressFromPublicKey(pubKey),
	}

	*ctx = contract.WrapPluginContext(
		plugin.CreateFakeContext(*addr, *addr),
	)

	err := c.Init(*ctx, &initRequest)
	assert.Nil(t, err)
}

func setupAccount(c *ZombieBattleground, ctx contract.Context, upsertAccountRequest *zb.UpsertAccountRequest, t *testing.T) {
	err := c.CreateAccount(ctx, upsertAccountRequest)
	assert.Nil(t, err)
}

func TestAccountOperations(t *testing.T) {
	var c *ZombieBattleground
	var pubKeyHexString = "e4008e26428a9bca87465e8de3a8d0e9c37a56ca619d3d6202b0567528786618"
	var addr loom.Address
	var ctx contract.Context

	setup(c, pubKeyHexString, &addr, &ctx, t)
	setupAccount(c, ctx, &zb.UpsertAccountRequest{
		UserId:  "AccountUser",
		Image:   "PathToImage",
		Version: "v1",
	}, t)

	t.Run("UpdateAccount", func(t *testing.T) {
		account, err := c.UpdateAccount(ctx, &zb.UpsertAccountRequest{
			UserId:      "AccountUser",
			Image:       "PathToImage2",
			CurrentTier: 5,
		})
		assert.Nil(t, err)
		assert.Equal(t, int32(5), account.CurrentTier)
		assert.Equal(t, "PathToImage2", account.Image)
	})

	t.Run("GetAccount", func(t *testing.T) {
		account, err := c.GetAccount(ctx, &zb.GetAccountRequest{
			UserId: "AccountUser",
		})
		assert.Nil(t, err)
		assert.Equal(t, int32(5), account.CurrentTier)
		assert.Equal(t, "PathToImage2", account.Image)
	})
}

func TestCardCollectionOperations(t *testing.T) {
	var c *ZombieBattleground
	var pubKeyHexString = "8996b813617b283f81ea1747fbddbe73fe4b5fce0eac0728e47de51d8e506701"
	var addr loom.Address
	var ctx contract.Context

	setup(c, pubKeyHexString, &addr, &ctx, t)
	setupAccount(c, ctx, &zb.UpsertAccountRequest{
		UserId:  "CardUser",
		Image:   "PathToImage",
		Version: "v1",
	}, t)

	cardCollection, err := c.GetCollection(ctx, &zb.GetCollectionRequest{
		UserId: "CardUser",
	})
	assert.Nil(t, err)
	assert.Equal(t, 12, len(cardCollection.Cards))

}

func TestDeckOperations(t *testing.T) {
	var c *ZombieBattleground
	var pubKeyHexString = "7796b813617b283f81ea1747fbddbe73fe4b5fce0eac0728e47de51d8e506701"
	var addr loom.Address
	var ctx contract.Context

	setup(c, pubKeyHexString, &addr, &ctx, t)
	setupAccount(c, ctx, &zb.UpsertAccountRequest{
		UserId:  "DeckUser",
		Image:   "PathToImage",
		Version: "v1",
	}, t)

	t.Run("ListDecks", func(t *testing.T) {
		deckResponse, err := c.ListDecks(ctx, &zb.ListDecksRequest{
			UserId: "DeckUser",
		})
		assert.Equal(t, nil, err)
		assert.Equal(t, 1, len(deckResponse.Decks))
		assert.Equal(t, int64(1), deckResponse.Decks[0].Id)
		assert.Equal(t, "Default", deckResponse.Decks[0].Name)
	})

	t.Run("GetDeck (Not Exists)", func(t *testing.T) {
		deckResponse, err := c.GetDeck(ctx, &zb.GetDeckRequest{
			UserId: "DeckUser",
			DeckId: 0xDEADBEEF,
		})
		assert.Equal(t, (*zb.GetDeckResponse)(nil), deckResponse)
		assert.Equal(t, contract.ErrNotFound, err)
	})

	t.Run("GetDeck", func(t *testing.T) {
		deckResponse, err := c.GetDeck(ctx, &zb.GetDeckRequest{
			UserId: "DeckUser",
			DeckId: 1,
		})
		assert.Nil(t, err)
		assert.Equal(t, int64(1), deckResponse.Deck.Id) // id should start from 1
		assert.Equal(t, "Default", deckResponse.Deck.Name)
	})

	var createDeckResponse *zb.CreateDeckResponse
	t.Run("CreateDeck", func(t *testing.T) {
		var err error
		createDeckResponse, err = c.CreateDeck(ctx, &zb.CreateDeckRequest{
			UserId: "DeckUser",
			Deck: &zb.Deck{
				Name:   "NewDeck",
				HeroId: 1,
				Cards: []*zb.CardCollection{
					{
						Amount:   1,
						CardName: "Breezee",
					},
					{
						Amount:   1,
						CardName: "Buffer",
					},
				},
			},
		})

		assert.NotNil(t, createDeckResponse)
		assert.Nil(t, err)

		deckResponse, err := c.ListDecks(ctx, &zb.ListDecksRequest{
			UserId: "DeckUser",
		})

		assert.Equal(t, nil, err)
		assert.Equal(t, 2, len(deckResponse.Decks))
	})

	t.Run("CreateDeck (Invalid Requested Amount)", func(t *testing.T) {
		_, err := c.CreateDeck(ctx, &zb.CreateDeckRequest{
			UserId: "DeckUser",
			Deck: &zb.Deck{
				Name:   "NewDeck",
				HeroId: 1,
				Cards: []*zb.CardCollection{
					{
						Amount:   200,
						CardName: "Breezee",
					},
					{
						Amount:   100,
						CardName: "Buffer",
					},
				},
			},
		})

		assert.NotNil(t, err)
	})

	t.Run("CreateDeck (Invalid Requested CardName)", func(t *testing.T) {
		_, err := c.CreateDeck(ctx, &zb.CreateDeckRequest{
			UserId: "DeckUser",
			Deck: &zb.Deck{
				Name:   "NewDeck",
				HeroId: 1,
				Cards: []*zb.CardCollection{
					{
						Amount:   2,
						CardName: "InvalidName1",
					},
					{
						Amount:   1,
						CardName: "InvalidName2",
					},
				},
			},
		})

		assert.NotNil(t, err)
	})

	t.Run("CreateDeck (Same name not allowed)", func(t *testing.T) {
		_, err := c.CreateDeck(ctx, &zb.CreateDeckRequest{
			UserId: "DeckUser",
			Deck: &zb.Deck{
				Name:   "Default",
				HeroId: 1,
				Cards: []*zb.CardCollection{
					{
						Amount:   1,
						CardName: "Breezee",
					},
					{
						Amount:   1,
						CardName: "Buffer",
					},
				},
			},
		})

		assert.NotNil(t, err)
	})

	t.Run("CreateDeck (Same name with different case not allowed)", func(t *testing.T) {
		_, err := c.CreateDeck(ctx, &zb.CreateDeckRequest{
			UserId: "DeckUser",
			Deck: &zb.Deck{
				Name:   "nEWdECK",
				HeroId: 1,
				Cards: []*zb.CardCollection{
					{
						Amount:   1,
						CardName: "Breezee",
					},
					{
						Amount:   1,
						CardName: "Buffer",
					},
				},
			},
		})

		assert.NotNil(t, err)
	})

	t.Run("EditDeck", func(t *testing.T) {
		err := c.EditDeck(ctx, &zb.EditDeckRequest{
			UserId: "DeckUser",
			Deck: &zb.Deck{
				Id:     2,
				Name:   "Edited",
				HeroId: 1,
				Cards: []*zb.CardCollection{
					{
						Amount:   1,
						CardName: "Breezee",
					},
					{
						Amount:   1,
						CardName: "Buffer",
					},
				},
			},
		})

		assert.Nil(t, err)

		getDeckResponse, err := c.GetDeck(ctx, &zb.GetDeckRequest{
			UserId: "DeckUser",
			DeckId: 2,
		})

		assert.Nil(t, err)

		assert.Equal(t, "Edited", getDeckResponse.Deck.Name)
	})

	t.Run("EditDeck (attempt to set more number of cards)", func(t *testing.T) {
		err := c.EditDeck(ctx, &zb.EditDeckRequest{
			UserId: "DeckUser",
			Deck: &zb.Deck{
				Id:     2,
				Name:   "Edited",
				HeroId: 1,
				Cards: []*zb.CardCollection{
					{
						Amount:   100,
						CardName: "Breezee",
					},
					{
						Amount:   1,
						CardName: "Buffer",
					},
				},
			},
		})

		assert.NotNil(t, err)
	})

	t.Run("EditDeck (same name while editing is allowed)", func(t *testing.T) {
		err := c.EditDeck(ctx, &zb.EditDeckRequest{
			UserId: "DeckUser",
			Deck: &zb.Deck{
				Id:     2,
				Name:   "Edited",
				HeroId: 1,
				Cards: []*zb.CardCollection{
					{
						Amount:   1,
						CardName: "Breezee",
					},
					{
						Amount:   1,
						CardName: "Buffer",
					},
				},
			},
		})

		assert.Nil(t, err)
	})

	t.Run("EditDeck (attempt to set duplicate name with different case)", func(t *testing.T) {
		err := c.EditDeck(ctx, &zb.EditDeckRequest{
			UserId: "DeckUser",
			Deck: &zb.Deck{
				Id:     2,
				Name:   "dEFAULT",
				HeroId: 1,
				Cards: []*zb.CardCollection{
					{
						Amount:   1,
						CardName: "Breezee",
					},
					{
						Amount:   1,
						CardName: "Buffer",
					},
				},
			},
		})

		assert.NotNil(t, err)
	})

	t.Run("DeleteDeck", func(t *testing.T) {
		assert.NotNil(t, createDeckResponse)
		err := c.DeleteDeck(ctx, &zb.DeleteDeckRequest{
			UserId: "DeckUser",
			DeckId: createDeckResponse.DeckId,
		})

		assert.Nil(t, err)
	})

	t.Run("DeleteDeck (Non existant)", func(t *testing.T) {
		err := c.DeleteDeck(ctx, &zb.DeleteDeckRequest{
			UserId: "DeckUser",
			DeckId: 0xDEADBEEF,
		})

		assert.NotNil(t, err)
	})
}

func TestCardOperations(t *testing.T) {

	var c *ZombieBattleground
	var pubKeyHexString = "3866f776276246e4f9998aa90632931d89b0d3a5930e804e02299533f55b39e1"
	var addr loom.Address
	var ctx contract.Context

	setup(c, pubKeyHexString, &addr, &ctx, t)

	t.Run("ListCard", func(t *testing.T) {
		cardResponse, err := c.ListCardLibrary(ctx, &zb.ListCardLibraryRequest{
			Version: "v1",
		})

		assert.Nil(t, err)
		assert.Equal(t, 2, len(cardResponse.Sets[0].Cards))
	})

	t.Run("ListHeroLibrary", func(t *testing.T) {
		heroResponse, err := c.ListHeroLibrary(ctx, &zb.ListHeroLibraryRequest{
			Version: "v1",
		})

		assert.Nil(t, err)
		assert.Equal(t, 2, len(heroResponse.Heroes))
	})
}

func TestHeroOperations(t *testing.T) {
	var c *ZombieBattleground
	var pubKeyHexString = "7696b824516b283f81ea1747fbddbe73fe4b5fce0eac0728e47de41d8e306701"
	var addr loom.Address
	var ctx contract.Context

	setup(c, pubKeyHexString, &addr, &ctx, t)
	setupAccount(c, ctx, &zb.UpsertAccountRequest{
		UserId:  "HeroUser",
		Image:   "PathToImage",
		Version: "v1",
	}, t)

	t.Run("ListHeroes", func(t *testing.T) {
		heroesResponse, err := c.ListHeroes(ctx, &zb.ListHeroesRequest{
			UserId: "HeroUser",
		})

		assert.Nil(t, err)
		assert.Equal(t, 2, len(heroesResponse.Heroes))
	})

	t.Run("GetHero", func(t *testing.T) {
		heroResponse, err := c.GetHero(ctx, &zb.GetHeroRequest{
			UserId: "HeroUser",
			HeroId: 1,
		})

		assert.Nil(t, err)
		assert.NotNil(t, heroResponse.Hero)
	})

	t.Run("GetHero (Hero not exists)", func(t *testing.T) {
		_, err := c.GetHero(ctx, &zb.GetHeroRequest{
			UserId: "HeroUser",
			HeroId: 10,
		})

		assert.NotNil(t, err)
	})

	t.Run("AddHeroExperience", func(t *testing.T) {
		resp, err := c.AddHeroExperience(ctx, &zb.AddHeroExperienceRequest{
			UserId:     "HeroUser",
			HeroId:     0,
			Experience: 2,
		})

		assert.Nil(t, err)
		assert.Equal(t, int64(2), resp.Experience)
	})

	t.Run("AddHeroExperience (Negative experience)", func(t *testing.T) {
		_, err := c.AddHeroExperience(ctx, &zb.AddHeroExperienceRequest{
			UserId:     "HeroUser",
			HeroId:     0,
			Experience: -2,
		})

		assert.NotNil(t, err)
	})

	t.Run("AddHeroExperience (Non existant hero)", func(t *testing.T) {
		_, err := c.AddHeroExperience(ctx, &zb.AddHeroExperienceRequest{
			UserId:     "HeroUser",
			HeroId:     100,
			Experience: 2,
		})

		assert.NotNil(t, err)
	})

	t.Run("GetHeroSkills", func(t *testing.T) {
		skillResponse, err := c.GetHeroSkills(ctx, &zb.GetHeroSkillsRequest{
			UserId: "HeroUser",
			HeroId: 0,
		})

		assert.Nil(t, err)
		assert.Equal(t, 1, len(skillResponse.Skills))
	})

	t.Run("GetHeroSkills (Non existant hero)", func(t *testing.T) {
		_, err := c.GetHeroSkills(ctx, &zb.GetHeroSkillsRequest{
			UserId: "HeroUser",
			HeroId: 100,
		})

		assert.NotNil(t, err)
	})

}

func TestUpdateInitDataOperations(t *testing.T) {
	var c *ZombieBattleground
	var pubKeyHexString = "3866f776276246e4f9998aa90632931d89b0d3a5930e804e02299533f55b39e1"
	var addr loom.Address
	var ctx contract.Context

	setup(c, pubKeyHexString, &addr, &ctx, t)

	t.Run("UpdateInit", func(t *testing.T) {
		err := c.UpdateInit(ctx, &updateInitRequest)

		assert.Nil(t, err)
	})
}

func TestUpdateCardListOperations(t *testing.T) {
	var c *ZombieBattleground
	var pubKeyHexString = "3866f776276246e4f9998aa90632931d89b0d3a5930e804e02299533f55b39e1"
	var addr loom.Address
	var ctx contract.Context

	setup(c, pubKeyHexString, &addr, &ctx, t)

	t.Run("UpdateCardList", func(t *testing.T) {
		err := c.UpdateCardList(ctx, &updateCardListRequest)

		assert.Nil(t, err)
	})
}

func TestFindMatchOperations(t *testing.T) {
	var c *ZombieBattleground
	var pubKeyHexString = "3866f776276246e4f9998aa90632931d89b0d3a5930e804e02299533f55b39e1"
	var addr loom.Address
	var ctx contract.Context

	setup(c, pubKeyHexString, &addr, &ctx, t)
	setupAccount(c, ctx, &zb.UpsertAccountRequest{
		UserId:  "player-1",
		Version: "v1",
	}, t)
	setupAccount(c, ctx, &zb.UpsertAccountRequest{
		UserId:  "player-2",
		Version: "v1",
	}, t)

	// make users have decks
	t.Run("ListDecksPlayer1", func(t *testing.T) {
		deckResponse, err := c.ListDecks(ctx, &zb.ListDecksRequest{
			UserId: "player-1",
		})
		assert.Nil(t, err)
		assert.Equal(t, 1, len(deckResponse.Decks))
		assert.Equal(t, int64(1), deckResponse.Decks[0].Id)
		assert.Equal(t, "Default", deckResponse.Decks[0].Name)
	})
	t.Run("ListDecksPlayer2", func(t *testing.T) {
		deckResponse, err := c.ListDecks(ctx, &zb.ListDecksRequest{
			UserId: "player-2",
		})
		assert.Nil(t, err)
		assert.Equal(t, 1, len(deckResponse.Decks))
		assert.Equal(t, int64(1), deckResponse.Decks[0].Id)
		assert.Equal(t, "Default", deckResponse.Decks[0].Name)
	})

	var matchID int64

	t.Run("Findmatch", func(t *testing.T) {
		response, err := c.FindMatch(ctx, &zb.FindMatchRequest{
			DeckId: 1,
			UserId: "player-1",
		})
		assert.Nil(t, err)
		assert.NotNil(t, response)
		assert.Equal(t, 1, len(response.Match.PlayerStates), "the first player should see only 1 player state")
		assert.Equal(t, zb.Match_Matching, response.Match.Status, "match status should be 'matching'")
		matchID = response.Match.Id
	})

	t.Run("Findmatch", func(t *testing.T) {
		response, err := c.FindMatch(ctx, &zb.FindMatchRequest{
			DeckId: 1,
			UserId: "player-2",
		})
		assert.Nil(t, err)
		assert.NotNil(t, response)
		assert.Equal(t, 2, len(response.Match.PlayerStates), "the second player should 2 player states")
		assert.Equal(t, zb.Match_Started, response.Match.Status, "match status should be 'started'")
		assert.Equal(t, matchID, response.Match.Id)
	})

	t.Run("GetMatch", func(t *testing.T) {
		response, err := c.GetMatch(ctx, &zb.GetMatchRequest{
			MatchId: matchID,
		})
		assert.Nil(t, err)
		assert.NotNil(t, response)
		assert.Equal(t, 2, len(response.Match.PlayerStates), "the second player should 2 player states")
		assert.Equal(t, zb.Match_Started, response.Match.Status, "match status should be 'started'")
		assert.NotNil(t, response.GameState)
	})

	t.Run("LeaveMatch", func(t *testing.T) {
		_, err := c.LeaveMatch(ctx, &zb.LeaveMatchRequest{
			MatchId: matchID,
			UserId:  "player-1",
		})
		assert.Nil(t, err)
	})

	t.Run("GetMatchAfterLeaving", func(t *testing.T) {
		response, err := c.GetMatch(ctx, &zb.GetMatchRequest{
			MatchId: matchID,
		})
		assert.Nil(t, err)
		assert.NotNil(t, response)
		assert.Equal(t, 2, len(response.Match.PlayerStates), "the second player should 2 player states")
		assert.Equal(t, zb.Match_Ended, response.Match.Status, "match status should be 'ended'")
		assert.NotNil(t, response.GameState)
	})
}

<<<<<<< HEAD
func TestGameModeOperations(t *testing.T) {
=======
func TestGameStateOperations(t *testing.T) {
>>>>>>> 9b4cedc9
	var c *ZombieBattleground
	var pubKeyHexString = "3866f776276246e4f9998aa90632931d89b0d3a5930e804e02299533f55b39e1"
	var addr loom.Address
	var ctx contract.Context

	setup(c, pubKeyHexString, &addr, &ctx, t)
	setupAccount(c, ctx, &zb.UpsertAccountRequest{
		UserId:  "player-1",
		Version: "v1",
	}, t)
<<<<<<< HEAD

	var ID string

	t.Run("Add Game Mode", func(t *testing.T) {
		gameMode, err := c.AddGameMode(ctx, &zb.GameModeRequest{
			Name:        "Test game mode",
			Description: "Just a test",
			Version:     "0.1",
			Address:     "0xf16a25a1b4e6434bacf9d037d69d675dcf852691",
		})
		assert.Nil(t, err)
		ID = gameMode.ID
		assert.Equal(t, "Test game mode", gameMode.Name)
		assert.Equal(t, "Just a test", gameMode.Description)
		assert.Equal(t, "0.1", gameMode.Version)
		assert.Equal(t, zb.GameModeType_Community, gameMode.GameModeType)
	})

	t.Run("Get Game Mode", func(t *testing.T) {
		gameMode, err := c.GetGameMode(ctx, &zb.GetGameModeRequest{
			ID: ID,
		})
		assert.Nil(t, err)
		assert.Equal(t, "Test game mode", gameMode.Name)
		assert.Equal(t, "Just a test", gameMode.Description)
		assert.Equal(t, "0.1", gameMode.Version)
		assert.Equal(t, zb.GameModeType_Community, gameMode.GameModeType)
	})

	t.Run("Add another Game Mode", func(t *testing.T) {
		gameMode, err := c.AddGameMode(ctx, &zb.GameModeRequest{
			Name:        "Test game mode 2",
			Description: "Just another test",
			Version:     "0.1",
			Address:     "0xf16a25a1b4e6434bacf9d037d69d675dcf852692",
		})
		assert.Nil(t, err)
		assert.Equal(t, "Test game mode 2", gameMode.Name)
		assert.Equal(t, "Just another test", gameMode.Description)
		assert.Equal(t, "0.1", gameMode.Version)
		assert.Equal(t, zb.GameModeType_Community, gameMode.GameModeType)
	})

	t.Run("Update a Game Mode", func(t *testing.T) {
		gameMode, err := c.UpdateGameMode(ctx, &zb.UpdateGameModeRequest{
			ID:          ID,
			Name:        "Test game mode",
			Description: "Changed description",
			Version:     "0.2",
		})
		assert.Nil(t, err)
		assert.Equal(t, "Test game mode", gameMode.Name)
		assert.Equal(t, "Changed description", gameMode.Description)
		assert.Equal(t, "0.2", gameMode.Version)
		assert.Equal(t, zb.GameModeType_Community, gameMode.GameModeType)
	})

	t.Run("List Game Modes", func(t *testing.T) {
		gameModeList, err := c.ListGameModes(ctx, &zb.ListGameModesRequest{})
		assert.Nil(t, err)
		assert.Equal(t, 2, len(gameModeList.GameModes))
		assert.Equal(t, ID, gameModeList.GameModes[0].ID)
		assert.Equal(t, "0.2", gameModeList.GameModes[0].Version)
		assert.Equal(t, "Test game mode 2", gameModeList.GameModes[1].Name)
	})

	t.Run("Delete Game Mode", func(t *testing.T) {
		err := c.DeleteGameMode(ctx, &zb.DeleteGameModeRequest{
			ID: ID,
		})
		assert.Nil(t, err)
	})

	t.Run("GameModeList should not contain deleted GameMode", func(t *testing.T) {
		gameModeList, err := c.ListGameModes(ctx, &zb.ListGameModesRequest{})
		assert.Nil(t, err)
		assert.Equal(t, 1, len(gameModeList.GameModes))
		assert.NotEqual(t, ID, gameModeList.GameModes[0].ID)
		assert.Equal(t, "Test game mode 2", gameModeList.GameModes[0].Name)
	})
}
=======
	setupAccount(c, ctx, &zb.UpsertAccountRequest{
		UserId:  "player-2",
		Version: "v1",
	}, t)

	// make users have decks
	t.Run("ListDecksPlayer1", func(t *testing.T) {
		deckResponse, err := c.ListDecks(ctx, &zb.ListDecksRequest{
			UserId: "player-1",
		})
		assert.Nil(t, err)
		assert.Equal(t, 1, len(deckResponse.Decks))
		assert.Equal(t, int64(1), deckResponse.Decks[0].Id)
		assert.Equal(t, "Default", deckResponse.Decks[0].Name)
	})
	t.Run("ListDecksPlayer2", func(t *testing.T) {
		deckResponse, err := c.ListDecks(ctx, &zb.ListDecksRequest{
			UserId: "player-2",
		})
		assert.Nil(t, err)
		assert.Equal(t, 1, len(deckResponse.Decks))
		assert.Equal(t, int64(1), deckResponse.Decks[0].Id)
		assert.Equal(t, "Default", deckResponse.Decks[0].Name)
	})

	var matchID int64

	t.Run("Findmatch", func(t *testing.T) {
		response, err := c.FindMatch(ctx, &zb.FindMatchRequest{
			DeckId: 1,
			UserId: "player-1",
		})
		assert.Nil(t, err)
		assert.NotNil(t, response)
		assert.Equal(t, 1, len(response.Match.PlayerStates), "the first player should see only 1 player state")
		assert.Equal(t, zb.Match_Matching, response.Match.Status, "match status should be 'matching'")
		matchID = response.Match.Id
	})

	t.Run("Findmatch", func(t *testing.T) {
		response, err := c.FindMatch(ctx, &zb.FindMatchRequest{
			DeckId: 1,
			UserId: "player-2",
		})
		assert.Nil(t, err)
		assert.NotNil(t, response)
		assert.Equal(t, 2, len(response.Match.PlayerStates), "the second player should 2 player states")
		assert.Equal(t, zb.Match_Started, response.Match.Status, "match status should be 'started'")
		assert.Equal(t, matchID, response.Match.Id)
	})

	t.Run("GetMatch", func(t *testing.T) {
		response, err := c.GetMatch(ctx, &zb.GetMatchRequest{
			MatchId: matchID,
		})
		assert.Nil(t, err)
		assert.NotNil(t, response)
		assert.Equal(t, 2, len(response.Match.PlayerStates), "the second player should 2 player states")
		assert.Equal(t, zb.Match_Started, response.Match.Status, "match status should be 'started'")
		assert.NotNil(t, response.GameState)
	})
	
	t.Run("SendEndturnPlayer2_Failed", func(t *testing.T) {
		_, err := c.SendPlayerAction(ctx, &zb.PlayerActionRequest{
			MatchId: matchID,
			PlayerAction: &zb.PlayerAction{
				ActionType: zb.PlayerActionType_EndTurn,
				PlayerId:   "player-2",
			},
		})
		assert.NotNil(t, err)
		assert.Equal(t, errInvalidPlayer, err)
	})

	t.Run("SendEndturnPlayer1_Success", func(t *testing.T) {
		response, err := c.SendPlayerAction(ctx, &zb.PlayerActionRequest{
			MatchId: matchID,
			PlayerAction: &zb.PlayerAction{
				ActionType: zb.PlayerActionType_EndTurn,
				PlayerId:   "player-1",
			},
		})
		assert.Nil(t, err)
		assert.NotNil(t, response)
		assert.EqualValues(t, 0, response.GameState.CurrentActionIndex, "1st action")
		assert.EqualValues(t, 1, response.GameState.CurrentPlayerIndex, "player-2 should be active")
	})
	t.Run("SendEndturnPlayer2_Success", func(t *testing.T) {
		response, err := c.SendPlayerAction(ctx, &zb.PlayerActionRequest{
			MatchId: matchID,
			PlayerAction: &zb.PlayerAction{
				ActionType: zb.PlayerActionType_EndTurn,
				PlayerId:   "player-2",
			},
		})
		assert.Nil(t, err)
		assert.NotNil(t, response)
		assert.EqualValues(t, 1, response.GameState.CurrentActionIndex, "1st action") 
		assert.EqualValues(t, 0, response.GameState.CurrentPlayerIndex, "player-1 should be active") // @LOCK fixed test
	})
}

>>>>>>> 9b4cedc9
<|MERGE_RESOLUTION|>--- conflicted
+++ resolved
@@ -1078,11 +1078,7 @@
 	})
 }
 
-<<<<<<< HEAD
-func TestGameModeOperations(t *testing.T) {
-=======
 func TestGameStateOperations(t *testing.T) {
->>>>>>> 9b4cedc9
 	var c *ZombieBattleground
 	var pubKeyHexString = "3866f776276246e4f9998aa90632931d89b0d3a5930e804e02299533f55b39e1"
 	var addr loom.Address
@@ -1093,7 +1089,119 @@
 		UserId:  "player-1",
 		Version: "v1",
 	}, t)
-<<<<<<< HEAD
+	setupAccount(c, ctx, &zb.UpsertAccountRequest{
+		UserId:  "player-2",
+		Version: "v1",
+	}, t)
+
+	// make users have decks
+	t.Run("ListDecksPlayer1", func(t *testing.T) {
+		deckResponse, err := c.ListDecks(ctx, &zb.ListDecksRequest{
+			UserId: "player-1",
+		})
+		assert.Nil(t, err)
+		assert.Equal(t, 1, len(deckResponse.Decks))
+		assert.Equal(t, int64(1), deckResponse.Decks[0].Id)
+		assert.Equal(t, "Default", deckResponse.Decks[0].Name)
+	})
+	t.Run("ListDecksPlayer2", func(t *testing.T) {
+		deckResponse, err := c.ListDecks(ctx, &zb.ListDecksRequest{
+			UserId: "player-2",
+		})
+		assert.Nil(t, err)
+		assert.Equal(t, 1, len(deckResponse.Decks))
+		assert.Equal(t, int64(1), deckResponse.Decks[0].Id)
+		assert.Equal(t, "Default", deckResponse.Decks[0].Name)
+	})
+
+	var matchID int64
+
+	t.Run("Findmatch", func(t *testing.T) {
+		response, err := c.FindMatch(ctx, &zb.FindMatchRequest{
+			DeckId: 1,
+			UserId: "player-1",
+		})
+		assert.Nil(t, err)
+		assert.NotNil(t, response)
+		assert.Equal(t, 1, len(response.Match.PlayerStates), "the first player should see only 1 player state")
+		assert.Equal(t, zb.Match_Matching, response.Match.Status, "match status should be 'matching'")
+		matchID = response.Match.Id
+	})
+
+	t.Run("Findmatch", func(t *testing.T) {
+		response, err := c.FindMatch(ctx, &zb.FindMatchRequest{
+			DeckId: 1,
+			UserId: "player-2",
+		})
+		assert.Nil(t, err)
+		assert.NotNil(t, response)
+		assert.Equal(t, 2, len(response.Match.PlayerStates), "the second player should 2 player states")
+		assert.Equal(t, zb.Match_Started, response.Match.Status, "match status should be 'started'")
+		assert.Equal(t, matchID, response.Match.Id)
+	})
+
+	t.Run("GetMatch", func(t *testing.T) {
+		response, err := c.GetMatch(ctx, &zb.GetMatchRequest{
+			MatchId: matchID,
+		})
+		assert.Nil(t, err)
+		assert.NotNil(t, response)
+		assert.Equal(t, 2, len(response.Match.PlayerStates), "the second player should 2 player states")
+		assert.Equal(t, zb.Match_Started, response.Match.Status, "match status should be 'started'")
+		assert.NotNil(t, response.GameState)
+	})
+
+	t.Run("SendEndturnPlayer2_Failed", func(t *testing.T) {
+		_, err := c.SendPlayerAction(ctx, &zb.PlayerActionRequest{
+			MatchId: matchID,
+			PlayerAction: &zb.PlayerAction{
+				ActionType: zb.PlayerActionType_EndTurn,
+				PlayerId:   "player-2",
+			},
+		})
+		assert.NotNil(t, err)
+		assert.Equal(t, errInvalidPlayer, err)
+	})
+
+	t.Run("SendEndturnPlayer1_Success", func(t *testing.T) {
+		response, err := c.SendPlayerAction(ctx, &zb.PlayerActionRequest{
+			MatchId: matchID,
+			PlayerAction: &zb.PlayerAction{
+				ActionType: zb.PlayerActionType_EndTurn,
+				PlayerId:   "player-1",
+			},
+		})
+		assert.Nil(t, err)
+		assert.NotNil(t, response)
+		assert.EqualValues(t, 0, response.GameState.CurrentActionIndex, "1st action")
+		assert.EqualValues(t, 1, response.GameState.CurrentPlayerIndex, "player-2 should be active")
+	})
+	t.Run("SendEndturnPlayer2_Success", func(t *testing.T) {
+		response, err := c.SendPlayerAction(ctx, &zb.PlayerActionRequest{
+			MatchId: matchID,
+			PlayerAction: &zb.PlayerAction{
+				ActionType: zb.PlayerActionType_EndTurn,
+				PlayerId:   "player-2",
+			},
+		})
+		assert.Nil(t, err)
+		assert.NotNil(t, response)
+		assert.EqualValues(t, 1, response.GameState.CurrentActionIndex, "1st action")
+		assert.EqualValues(t, 0, response.GameState.CurrentPlayerIndex, "player-1 should be active") // @LOCK fixed test
+	})
+}
+
+func TestGameModeOperations(t *testing.T) {
+	var c *ZombieBattleground
+	var pubKeyHexString = "3866f776276246e4f9998aa90632931d89b0d3a5930e804e02299533f55b39e1"
+	var addr loom.Address
+	var ctx contract.Context
+
+	setup(c, pubKeyHexString, &addr, &ctx, t)
+	setupAccount(c, ctx, &zb.UpsertAccountRequest{
+		UserId:  "player-1",
+		Version: "v1",
+	}, t)
 
 	var ID string
 
@@ -1174,108 +1282,4 @@
 		assert.NotEqual(t, ID, gameModeList.GameModes[0].ID)
 		assert.Equal(t, "Test game mode 2", gameModeList.GameModes[0].Name)
 	})
-}
-=======
-	setupAccount(c, ctx, &zb.UpsertAccountRequest{
-		UserId:  "player-2",
-		Version: "v1",
-	}, t)
-
-	// make users have decks
-	t.Run("ListDecksPlayer1", func(t *testing.T) {
-		deckResponse, err := c.ListDecks(ctx, &zb.ListDecksRequest{
-			UserId: "player-1",
-		})
-		assert.Nil(t, err)
-		assert.Equal(t, 1, len(deckResponse.Decks))
-		assert.Equal(t, int64(1), deckResponse.Decks[0].Id)
-		assert.Equal(t, "Default", deckResponse.Decks[0].Name)
-	})
-	t.Run("ListDecksPlayer2", func(t *testing.T) {
-		deckResponse, err := c.ListDecks(ctx, &zb.ListDecksRequest{
-			UserId: "player-2",
-		})
-		assert.Nil(t, err)
-		assert.Equal(t, 1, len(deckResponse.Decks))
-		assert.Equal(t, int64(1), deckResponse.Decks[0].Id)
-		assert.Equal(t, "Default", deckResponse.Decks[0].Name)
-	})
-
-	var matchID int64
-
-	t.Run("Findmatch", func(t *testing.T) {
-		response, err := c.FindMatch(ctx, &zb.FindMatchRequest{
-			DeckId: 1,
-			UserId: "player-1",
-		})
-		assert.Nil(t, err)
-		assert.NotNil(t, response)
-		assert.Equal(t, 1, len(response.Match.PlayerStates), "the first player should see only 1 player state")
-		assert.Equal(t, zb.Match_Matching, response.Match.Status, "match status should be 'matching'")
-		matchID = response.Match.Id
-	})
-
-	t.Run("Findmatch", func(t *testing.T) {
-		response, err := c.FindMatch(ctx, &zb.FindMatchRequest{
-			DeckId: 1,
-			UserId: "player-2",
-		})
-		assert.Nil(t, err)
-		assert.NotNil(t, response)
-		assert.Equal(t, 2, len(response.Match.PlayerStates), "the second player should 2 player states")
-		assert.Equal(t, zb.Match_Started, response.Match.Status, "match status should be 'started'")
-		assert.Equal(t, matchID, response.Match.Id)
-	})
-
-	t.Run("GetMatch", func(t *testing.T) {
-		response, err := c.GetMatch(ctx, &zb.GetMatchRequest{
-			MatchId: matchID,
-		})
-		assert.Nil(t, err)
-		assert.NotNil(t, response)
-		assert.Equal(t, 2, len(response.Match.PlayerStates), "the second player should 2 player states")
-		assert.Equal(t, zb.Match_Started, response.Match.Status, "match status should be 'started'")
-		assert.NotNil(t, response.GameState)
-	})
-	
-	t.Run("SendEndturnPlayer2_Failed", func(t *testing.T) {
-		_, err := c.SendPlayerAction(ctx, &zb.PlayerActionRequest{
-			MatchId: matchID,
-			PlayerAction: &zb.PlayerAction{
-				ActionType: zb.PlayerActionType_EndTurn,
-				PlayerId:   "player-2",
-			},
-		})
-		assert.NotNil(t, err)
-		assert.Equal(t, errInvalidPlayer, err)
-	})
-
-	t.Run("SendEndturnPlayer1_Success", func(t *testing.T) {
-		response, err := c.SendPlayerAction(ctx, &zb.PlayerActionRequest{
-			MatchId: matchID,
-			PlayerAction: &zb.PlayerAction{
-				ActionType: zb.PlayerActionType_EndTurn,
-				PlayerId:   "player-1",
-			},
-		})
-		assert.Nil(t, err)
-		assert.NotNil(t, response)
-		assert.EqualValues(t, 0, response.GameState.CurrentActionIndex, "1st action")
-		assert.EqualValues(t, 1, response.GameState.CurrentPlayerIndex, "player-2 should be active")
-	})
-	t.Run("SendEndturnPlayer2_Success", func(t *testing.T) {
-		response, err := c.SendPlayerAction(ctx, &zb.PlayerActionRequest{
-			MatchId: matchID,
-			PlayerAction: &zb.PlayerAction{
-				ActionType: zb.PlayerActionType_EndTurn,
-				PlayerId:   "player-2",
-			},
-		})
-		assert.Nil(t, err)
-		assert.NotNil(t, response)
-		assert.EqualValues(t, 1, response.GameState.CurrentActionIndex, "1st action") 
-		assert.EqualValues(t, 0, response.GameState.CurrentPlayerIndex, "player-1 should be active") // @LOCK fixed test
-	})
-}
-
->>>>>>> 9b4cedc9
+}