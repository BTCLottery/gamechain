package battleground

import (
	"encoding/hex"
	"testing"

	loom "github.com/loomnetwork/go-loom"
	"github.com/loomnetwork/go-loom/plugin"
	contract "github.com/loomnetwork/go-loom/plugin/contractpb"
	"github.com/loomnetwork/zombie_battleground/types/zb"
	"github.com/stretchr/testify/assert"
)

var initRequest = zb.InitRequest{
	Version: "v1",
	DefaultCollection: []*zb.CardCollection{
		{
			CardName: "Banshee",
			Amount:   4,
		},
		{
			CardName: "Breezee",
			Amount:   3,
		},
		{
			CardName: "Buffer",
			Amount:   5,
		},
		{
			CardName: "Soothsayer",
			Amount:   4,
		},
		{
			CardName: "Wheezy",
			Amount:   3,
		},
		{
			CardName: "Whiffer",
			Amount:   5,
		},
		{
			CardName: "Whizpar",
			Amount:   4,
		},
		{
			CardName: "Zhocker",
			Amount:   3,
		},
		{
			CardName: "Bouncer",
			Amount:   5,
		},
		{
			CardName: "Dragger",
			Amount:   4,
		},
		{
			CardName: "Guzt",
			Amount:   3,
		},
		{
			CardName: "Pushhh",
			Amount:   5,
		},
	},
	Heroes: []*zb.Hero{
		{
			HeroId:     0,
			Experience: 0,
			Level:      1,
			Skills: []*zb.Skill{{
				Title:        "Attack",
				Skill:        "Skill0",
				SkillTargets: "zb.Skill_ALL_CARDS|zb.Skill_PLAYER_CARD",
				Value:        1,
			}},
		},
		{
			HeroId:     1,
			Experience: 0,
			Level:      2,
			Skills: []*zb.Skill{{
				Title:        "Deffence",
				Skill:        "Skill1",
				SkillTargets: "zb.Skill_PLAYER|zb.Skill_OPPONENT_CARD",
				Value:        2,
			}},
		},
	},
	Cards: []*zb.Card{
		{
			Id:      1,
			Set:     "Air",
			Name:    "Banshee",
			Rank:    "Minion",
			Type:    "Feral",
			Damage:  2,
			Health:  1,
			Cost:    2,
			Ability: "Feral",
			Effects: []*zb.Effect{
				{
					Trigger:  "entry",
					Effect:   "feral",
					Duration: "permanent",
					Target:   "self",
				},
			},
			CardViewInfo: &zb.CardViewInfo{
				Position: &zb.Coordinates{
					X: 1.5,
					Y: 2.5,
					Z: 3.5,
				},
				Scale: &zb.Coordinates{
					X: 0.5,
					Y: 0.5,
					Z: 0.5,
				},
			},
		},
		{
			Id:      2,
			Set:     "Air",
			Name:    "Breezee",
			Rank:    "Minion",
			Type:    "Walker",
			Damage:  1,
			Health:  1,
			Cost:    1,
			Ability: "-",
			Effects: []*zb.Effect{
				{
					Trigger: "death",
					Effect:  "attack_strength_buff",
					Target:  "friendly_selectable",
				},
			},
		},
	},
	DefaultDecks: []*zb.Deck{
		{
			Id:     0,
			HeroId: 2,
			Name:   "Default",
			Cards: []*zb.CardCollection{
				{
					CardName: "Banshee",
					Amount:   2,
				},
				{
					CardName: "Breezee",
					Amount:   2,
				},
				{
					CardName: "Buffer",
					Amount:   2,
				},
				{
					CardName: "Soothsayer",
					Amount:   2,
				},
				{
					CardName: "Wheezy",
					Amount:   2,
				},
				{
					CardName: "Whiffer",
					Amount:   2,
				},
				{
					CardName: "Whizpar",
					Amount:   1,
				},
				{
					CardName: "Zhocker",
					Amount:   1,
				},
				{
					CardName: "Bouncer",
					Amount:   1,
				},
				{
					CardName: "Dragger",
					Amount:   1,
				},
				{
					CardName: "Guzt",
					Amount:   1,
				},
				{
					CardName: "Pushhh",
					Amount:   1,
				},
			},
		},
	},
}

var updateInitRequest = zb.UpdateInitRequest{
	Version: "v2",
	DefaultCollection: []*zb.CardCollection{
		{
			CardName: "Banshee",
			Amount:   4,
		},
		{
			CardName: "Breezee",
			Amount:   3,
		},
		{
			CardName: "Buffer",
			Amount:   5,
		},
		{
			CardName: "Soothsayer",
			Amount:   4,
		},
		{
			CardName: "Wheezy",
			Amount:   3,
		},
		{
			CardName: "Whiffer",
			Amount:   5,
		},
		{
			CardName: "Whizpar",
			Amount:   4,
		},
		{
			CardName: "Zhocker",
			Amount:   3,
		},
		{
			CardName: "Bouncer",
			Amount:   5,
		},
		{
			CardName: "Dragger",
			Amount:   4,
		},
		{
			CardName: "Guzt",
			Amount:   3,
		},
		{
			CardName: "Pushhh",
			Amount:   5,
		},
	},
	Heroes: []*zb.Hero{
		{
			HeroId:     0,
			Experience: 0,
			Level:      1,
			Skills: []*zb.Skill{{
				Title:        "Attack",
				Skill:        "Skill0",
				SkillTargets: "zb.Skill_ALL_CARDS|zb.Skill_PLAYER_CARD",
				Value:        1,
			}},
		},
		{
			HeroId:     1,
			Experience: 0,
			Level:      2,
			Skills: []*zb.Skill{{
				Title:        "Deffence",
				Skill:        "Skill1",
				SkillTargets: "zb.Skill_PLAYER|zb.Skill_OPPONENT_CARD",
				Value:        2,
			}},
		},
	},
	Cards: []*zb.Card{
		{
			Id:      1,
			Set:     "Air",
			Name:    "Banshee",
			Rank:    "Minion",
			Type:    "Feral",
			Damage:  2,
			Health:  1,
			Cost:    2,
			Ability: "Feral",
			Effects: []*zb.Effect{
				{
					Trigger:  "entry",
					Effect:   "feral",
					Duration: "permanent",
					Target:   "self",
				},
			},
			CardViewInfo: &zb.CardViewInfo{
				Position: &zb.Coordinates{
					X: 1.5,
					Y: 2.5,
					Z: 3.5,
				},
				Scale: &zb.Coordinates{
					X: 0.5,
					Y: 0.5,
					Z: 0.5,
				},
			},
		},
		{
			Id:      2,
			Set:     "Air",
			Name:    "Breezee",
			Rank:    "Minion",
			Type:    "Walker",
			Damage:  1,
			Health:  1,
			Cost:    1,
			Ability: "-",
			Effects: []*zb.Effect{
				{
					Trigger: "death",
					Effect:  "attack_strength_buff",
					Target:  "friendly_selectable",
				},
			},
		},
		{
			Id:      3,
			Set:     "Air",
			Name:    "NewCard",
			Rank:    "Minion",
			Type:    "Walker",
			Damage:  1,
			Health:  1,
			Cost:    1,
			Ability: "-",
			Effects: []*zb.Effect{
				{
					Trigger: "death",
					Effect:  "attack_strength_buff",
					Target:  "friendly_selectable",
				},
			},
		},
	},
	DefaultDecks: []*zb.Deck{
		{
			Id:     0,
			HeroId: 2,
			Name:   "Default",
			Cards: []*zb.CardCollection{
				{
					CardName: "Banshee",
					Amount:   2,
				},
				{
					CardName: "Breezee",
					Amount:   2,
				},
				{
					CardName: "Buffer",
					Amount:   2,
				},
				{
					CardName: "Soothsayer",
					Amount:   2,
				},
				{
					CardName: "Wheezy",
					Amount:   2,
				},
				{
					CardName: "Whiffer",
					Amount:   2,
				},
				{
					CardName: "Whizpar",
					Amount:   1,
				},
				{
					CardName: "Zhocker",
					Amount:   1,
				},
				{
					CardName: "Bouncer",
					Amount:   1,
				},
				{
					CardName: "Dragger",
					Amount:   1,
				},
				{
					CardName: "Guzt",
					Amount:   1,
				},
				{
					CardName: "Pushhh",
					Amount:   1,
				},
			},
		},
	},
}

func setup(c *ZombieBattleground, pubKeyHex string, addr *loom.Address, ctx *contract.Context, t *testing.T) {

	c = &ZombieBattleground{}
	pubKey, _ := hex.DecodeString(pubKeyHex)

	addr = &loom.Address{
		Local: loom.LocalAddressFromPublicKey(pubKey),
	}

	*ctx = contract.WrapPluginContext(
		plugin.CreateFakeContext(*addr, *addr),
	)

	err := c.Init(*ctx, &initRequest)
	assert.Nil(t, err)
}

func setupAccount(c *ZombieBattleground, ctx contract.Context, upsertAccountRequest *zb.UpsertAccountRequest, t *testing.T) {
	err := c.CreateAccount(ctx, upsertAccountRequest)
	assert.Nil(t, err)
}

func TestAccountOperations(t *testing.T) {
	var c *ZombieBattleground
	var pubKeyHexString = "e4008e26428a9bca87465e8de3a8d0e9c37a56ca619d3d6202b0567528786618"
	var addr loom.Address
	var ctx contract.Context

	setup(c, pubKeyHexString, &addr, &ctx, t)
	setupAccount(c, ctx, &zb.UpsertAccountRequest{
		UserId:  "AccountUser",
		Image:   "PathToImage",
		Version: "v1",
	}, t)

	t.Run("UpdateAccount", func(t *testing.T) {
		account, err := c.UpdateAccount(ctx, &zb.UpsertAccountRequest{
			UserId:      "AccountUser",
			Image:       "PathToImage2",
			CurrentTier: 5,
		})
		assert.Nil(t, err)
		assert.Equal(t, int32(5), account.CurrentTier)
		assert.Equal(t, "PathToImage2", account.Image)
	})

	t.Run("GetAccount", func(t *testing.T) {
		account, err := c.GetAccount(ctx, &zb.GetAccountRequest{
			UserId: "AccountUser",
		})
		assert.Nil(t, err)
		assert.Equal(t, int32(5), account.CurrentTier)
		assert.Equal(t, "PathToImage2", account.Image)
	})
}

func TestCardCollectionOperations(t *testing.T) {
	var c *ZombieBattleground
	var pubKeyHexString = "8996b813617b283f81ea1747fbddbe73fe4b5fce0eac0728e47de51d8e506701"
	var addr loom.Address
	var ctx contract.Context

	setup(c, pubKeyHexString, &addr, &ctx, t)
	setupAccount(c, ctx, &zb.UpsertAccountRequest{
		UserId:  "CardUser",
		Image:   "PathToImage",
		Version: "v1",
	}, t)

	cardCollection, err := c.GetCollection(ctx, &zb.GetCollectionRequest{
		UserId: "CardUser",
	})
	assert.Nil(t, err)
	assert.Equal(t, 12, len(cardCollection.Cards))

}

func TestDeckOperations(t *testing.T) {
	var c *ZombieBattleground
	var pubKeyHexString = "7796b813617b283f81ea1747fbddbe73fe4b5fce0eac0728e47de51d8e506701"
	var addr loom.Address
	var ctx contract.Context

	setup(c, pubKeyHexString, &addr, &ctx, t)
	setupAccount(c, ctx, &zb.UpsertAccountRequest{
		UserId:  "DeckUser",
		Image:   "PathToImage",
		Version: "v1",
	}, t)

	t.Run("ListDecks", func(t *testing.T) {
		deckResponse, err := c.ListDecks(ctx, &zb.ListDecksRequest{
			UserId: "DeckUser",
		})
		assert.Equal(t, nil, err)
		assert.Equal(t, 1, len(deckResponse.Decks))
		assert.Equal(t, int64(1), deckResponse.Decks[0].Id)
		assert.Equal(t, "Default", deckResponse.Decks[0].Name)
	})

	t.Run("GetDeck (Not Exists)", func(t *testing.T) {
		deckResponse, err := c.GetDeck(ctx, &zb.GetDeckRequest{
			UserId: "DeckUser",
			DeckId: 0xDEADBEEF,
		})
		assert.Equal(t, (*zb.GetDeckResponse)(nil), deckResponse)
		assert.Equal(t, contract.ErrNotFound, err)
	})

	t.Run("GetDeck", func(t *testing.T) {
		deckResponse, err := c.GetDeck(ctx, &zb.GetDeckRequest{
			UserId: "DeckUser",
			DeckId: 1,
		})
		assert.Nil(t, err)
		assert.Equal(t, int64(1), deckResponse.Deck.Id) // id should start from 1
		assert.Equal(t, "Default", deckResponse.Deck.Name)
	})

	var createDeckResponse *zb.CreateDeckResponse
	t.Run("CreateDeck", func(t *testing.T) {
		var err error
		createDeckResponse, err = c.CreateDeck(ctx, &zb.CreateDeckRequest{
			UserId: "DeckUser",
			Deck: &zb.Deck{
				Name:   "NewDeck",
				HeroId: 1,
				Cards: []*zb.CardCollection{
					{
						Amount:   1,
						CardName: "Breezee",
					},
					{
						Amount:   1,
						CardName: "Buffer",
					},
				},
			},
		})

		assert.NotNil(t, createDeckResponse)
		assert.Nil(t, err)

		deckResponse, err := c.ListDecks(ctx, &zb.ListDecksRequest{
			UserId: "DeckUser",
		})

		assert.Equal(t, nil, err)
		assert.Equal(t, 2, len(deckResponse.Decks))
	})

	t.Run("CreateDeck (Invalid Requested Amount)", func(t *testing.T) {
		_, err := c.CreateDeck(ctx, &zb.CreateDeckRequest{
			UserId: "DeckUser",
			Deck: &zb.Deck{
				Name:   "NewDeck",
				HeroId: 1,
				Cards: []*zb.CardCollection{
					{
						Amount:   200,
						CardName: "Breezee",
					},
					{
						Amount:   100,
						CardName: "Buffer",
					},
				},
			},
		})

		assert.NotNil(t, err)
	})

	t.Run("CreateDeck (Invalid Requested CardName)", func(t *testing.T) {
		_, err := c.CreateDeck(ctx, &zb.CreateDeckRequest{
			UserId: "DeckUser",
			Deck: &zb.Deck{
				Name:   "NewDeck",
				HeroId: 1,
				Cards: []*zb.CardCollection{
					{
						Amount:   2,
						CardName: "InvalidName1",
					},
					{
						Amount:   1,
						CardName: "InvalidName2",
					},
				},
			},
		})

		assert.NotNil(t, err)
	})

	t.Run("CreateDeck (Same name not allowed)", func(t *testing.T) {
		_, err := c.CreateDeck(ctx, &zb.CreateDeckRequest{
			UserId: "DeckUser",
			Deck: &zb.Deck{
				Name:   "Default",
				HeroId: 1,
				Cards: []*zb.CardCollection{
					{
						Amount:   1,
						CardName: "Breezee",
					},
					{
						Amount:   1,
						CardName: "Buffer",
					},
				},
			},
		})

		assert.NotNil(t, err)
	})

	t.Run("CreateDeck (Same name with different case not allowed)", func(t *testing.T) {
		_, err := c.CreateDeck(ctx, &zb.CreateDeckRequest{
			UserId: "DeckUser",
			Deck: &zb.Deck{
				Name:   "nEWdECK",
				HeroId: 1,
				Cards: []*zb.CardCollection{
					{
						Amount:   1,
						CardName: "Breezee",
					},
					{
						Amount:   1,
						CardName: "Buffer",
					},
				},
			},
		})

		assert.NotNil(t, err)
	})

	t.Run("EditDeck", func(t *testing.T) {
		err := c.EditDeck(ctx, &zb.EditDeckRequest{
			UserId: "DeckUser",
			Deck: &zb.Deck{
				Id:     2,
				Name:   "Edited",
				HeroId: 1,
				Cards: []*zb.CardCollection{
					{
						Amount:   1,
						CardName: "Breezee",
					},
					{
						Amount:   1,
						CardName: "Buffer",
					},
				},
			},
		})

		assert.Nil(t, err)

		getDeckResponse, err := c.GetDeck(ctx, &zb.GetDeckRequest{
			UserId: "DeckUser",
			DeckId: 2,
		})

		assert.Nil(t, err)

		assert.Equal(t, "Edited", getDeckResponse.Deck.Name)
	})

	t.Run("EditDeck (attempt to set more number of cards)", func(t *testing.T) {
		err := c.EditDeck(ctx, &zb.EditDeckRequest{
			UserId: "DeckUser",
			Deck: &zb.Deck{
				Id:     2,
				Name:   "Edited",
				HeroId: 1,
				Cards: []*zb.CardCollection{
					{
						Amount:   100,
						CardName: "Breezee",
					},
					{
						Amount:   1,
						CardName: "Buffer",
					},
				},
			},
		})

		assert.NotNil(t, err)
	})

	t.Run("EditDeck (same name while editing is allowed)", func(t *testing.T) {
		err := c.EditDeck(ctx, &zb.EditDeckRequest{
			UserId: "DeckUser",
			Deck: &zb.Deck{
				Id:     2,
				Name:   "Edited",
				HeroId: 1,
				Cards: []*zb.CardCollection{
					{
						Amount:   1,
						CardName: "Breezee",
					},
					{
						Amount:   1,
						CardName: "Buffer",
					},
				},
			},
		})

		assert.Nil(t, err)
	})

	t.Run("EditDeck (attempt to set duplicate name with different case)", func(t *testing.T) {
		err := c.EditDeck(ctx, &zb.EditDeckRequest{
			UserId: "DeckUser",
			Deck: &zb.Deck{
				Id:     2,
				Name:   "dEFAULT",
				HeroId: 1,
				Cards: []*zb.CardCollection{
					{
						Amount:   1,
						CardName: "Breezee",
					},
					{
						Amount:   1,
						CardName: "Buffer",
					},
				},
			},
		})

		assert.NotNil(t, err)
	})

	t.Run("DeleteDeck", func(t *testing.T) {
		assert.NotNil(t, createDeckResponse)
		err := c.DeleteDeck(ctx, &zb.DeleteDeckRequest{
			UserId: "DeckUser",
			DeckId: createDeckResponse.DeckId,
		})

		assert.Nil(t, err)
	})

	t.Run("DeleteDeck (Non existant)", func(t *testing.T) {
		err := c.DeleteDeck(ctx, &zb.DeleteDeckRequest{
			UserId: "DeckUser",
			DeckId: 0xDEADBEEF,
		})

		assert.NotNil(t, err)
	})
}

func TestCardOperations(t *testing.T) {

	var c *ZombieBattleground
	var pubKeyHexString = "3866f776276246e4f9998aa90632931d89b0d3a5930e804e02299533f55b39e1"
	var addr loom.Address
	var ctx contract.Context

	setup(c, pubKeyHexString, &addr, &ctx, t)

	t.Run("ListCard", func(t *testing.T) {
		cardResponse, err := c.ListCardLibrary(ctx, &zb.ListCardLibraryRequest{
			Version: "v1",
		})

		assert.Nil(t, err)
		assert.Equal(t, 2, len(cardResponse.Sets[0].Cards))
	})

	t.Run("ListHeroLibrary", func(t *testing.T) {
		heroResponse, err := c.ListHeroLibrary(ctx, &zb.ListHeroLibraryRequest{
			Version: "v1",
		})

		assert.Nil(t, err)
		assert.Equal(t, 2, len(heroResponse.Heroes))
	})
}

func TestHeroOperations(t *testing.T) {
	var c *ZombieBattleground
	var pubKeyHexString = "7696b824516b283f81ea1747fbddbe73fe4b5fce0eac0728e47de41d8e306701"
	var addr loom.Address
	var ctx contract.Context

	setup(c, pubKeyHexString, &addr, &ctx, t)
	setupAccount(c, ctx, &zb.UpsertAccountRequest{
		UserId:  "HeroUser",
		Image:   "PathToImage",
		Version: "v1",
	}, t)

	t.Run("ListHeroes", func(t *testing.T) {
		heroesResponse, err := c.ListHeroes(ctx, &zb.ListHeroesRequest{
			UserId: "HeroUser",
		})

		assert.Nil(t, err)
		assert.Equal(t, 2, len(heroesResponse.Heroes))
	})

	t.Run("GetHero", func(t *testing.T) {
		heroResponse, err := c.GetHero(ctx, &zb.GetHeroRequest{
			UserId: "HeroUser",
			HeroId: 1,
		})

		assert.Nil(t, err)
		assert.NotNil(t, heroResponse.Hero)
	})

	t.Run("GetHero (Hero not exists)", func(t *testing.T) {
		_, err := c.GetHero(ctx, &zb.GetHeroRequest{
			UserId: "HeroUser",
			HeroId: 10,
		})

		assert.NotNil(t, err)
	})

	t.Run("AddHeroExperience", func(t *testing.T) {
		resp, err := c.AddHeroExperience(ctx, &zb.AddHeroExperienceRequest{
			UserId:     "HeroUser",
			HeroId:     0,
			Experience: 2,
		})

		assert.Nil(t, err)
		assert.Equal(t, int64(2), resp.Experience)
	})

	t.Run("AddHeroExperience (Negative experience)", func(t *testing.T) {
		_, err := c.AddHeroExperience(ctx, &zb.AddHeroExperienceRequest{
			UserId:     "HeroUser",
			HeroId:     0,
			Experience: -2,
		})

		assert.NotNil(t, err)
	})

	t.Run("AddHeroExperience (Non existant hero)", func(t *testing.T) {
		_, err := c.AddHeroExperience(ctx, &zb.AddHeroExperienceRequest{
			UserId:     "HeroUser",
			HeroId:     100,
			Experience: 2,
		})

		assert.NotNil(t, err)
	})

	t.Run("GetHeroSkills", func(t *testing.T) {
		skillResponse, err := c.GetHeroSkills(ctx, &zb.GetHeroSkillsRequest{
			UserId: "HeroUser",
			HeroId: 0,
		})

		assert.Nil(t, err)
		assert.Equal(t, 1, len(skillResponse.Skills))
	})

	t.Run("GetHeroSkills (Non existant hero)", func(t *testing.T) {
		_, err := c.GetHeroSkills(ctx, &zb.GetHeroSkillsRequest{
			UserId: "HeroUser",
			HeroId: 100,
		})

		assert.NotNil(t, err)
	})

}

<<<<<<< HEAD
func TestFindMatchOperations(t *testing.T) {
=======
func TestUpdateInitDataOperations(t *testing.T) {
>>>>>>> d9847fc0
	var c *ZombieBattleground
	var pubKeyHexString = "3866f776276246e4f9998aa90632931d89b0d3a5930e804e02299533f55b39e1"
	var addr loom.Address
	var ctx contract.Context

	setup(c, pubKeyHexString, &addr, &ctx, t)
<<<<<<< HEAD
	setupAccount(c, ctx, &zb.UpsertAccountRequest{
		UserId: "player-1",
	}, t)
	setupAccount(c, ctx, &zb.UpsertAccountRequest{
		UserId: "player-2",
	}, t)

	t.Run("ListDecks", func(t *testing.T) {
		deckResponse, err := c.ListDecks(ctx, &zb.ListDecksRequest{
			UserId: "player-1",
		})
		assert.Equal(t, nil, err)
		assert.Equal(t, 1, len(deckResponse.Decks))
		assert.Equal(t, int64(1), deckResponse.Decks[0].Id)
		assert.Equal(t, "Default", deckResponse.Decks[0].Name)
	})

	var matchID int64

	t.Run("Findmatch", func(t *testing.T) {
		response, err := c.FindMatch(ctx, &zb.FindMatchRequest{
			DeckId: 1,
			UserId: "player-1",
		})
		assert.Nil(t, err)
		assert.NotNil(t, response)
		assert.Equal(t, 1, len(response.Match.PlayerStates), "the first player should see only 1 player state")
		assert.Equal(t, zb.Match_Matching, response.Match.Status, "match status should be 'matching'")
		matchID = response.Match.Id
	})

	t.Run("Findmatch", func(t *testing.T) {
		response, err := c.FindMatch(ctx, &zb.FindMatchRequest{
			DeckId: 1,
			UserId: "player-2",
		})
		assert.Nil(t, err)
		assert.NotNil(t, response)
		assert.Equal(t, 2, len(response.Match.PlayerStates), "the second player should 2 player states")
		assert.Equal(t, zb.Match_Started, response.Match.Status, "match status should be 'started'")
		assert.Equal(t, matchID, response.Match.Id)
	})

	t.Run("GetMatch", func(t *testing.T) {
		response, err := c.GetMatch(ctx, &zb.GetMatchRequest{
			MatchId: matchID,
		})
		assert.Nil(t, err)
		assert.NotNil(t, response)
		assert.Equal(t, 2, len(response.Match.PlayerStates), "the second player should 2 player states")
		assert.Equal(t, zb.Match_Started, response.Match.Status, "match status should be 'started'")
		assert.NotNil(t, response.GameState)
	})

	t.Run("LeaveMatch", func(t *testing.T) {
		_, err := c.LeaveMatch(ctx, &zb.LeaveMatchRequest{
			MatchId: matchID,
			UserId:  "player-1",
		})
		assert.Nil(t, err)
	})

	t.Run("GetMatchAfterLeaving", func(t *testing.T) {
		response, err := c.GetMatch(ctx, &zb.GetMatchRequest{
			MatchId: matchID,
		})
		assert.Nil(t, err)
		assert.NotNil(t, response)
		assert.Equal(t, 2, len(response.Match.PlayerStates), "the second player should 2 player states")
		assert.Equal(t, zb.Match_Ended, response.Match.Status, "match status should be 'ended'")
		assert.NotNil(t, response.GameState)
	})
=======

	t.Run("UpdateInit", func(t *testing.T) {
		err := c.UpdateInit(ctx, &updateInitRequest)

		assert.Nil(t, err)
	})

	// ??: test with list cards also?

>>>>>>> d9847fc0
}<|MERGE_RESOLUTION|>--- conflicted
+++ resolved
@@ -882,30 +882,54 @@
 
 }
 
-<<<<<<< HEAD
-func TestFindMatchOperations(t *testing.T) {
-=======
 func TestUpdateInitDataOperations(t *testing.T) {
->>>>>>> d9847fc0
 	var c *ZombieBattleground
 	var pubKeyHexString = "3866f776276246e4f9998aa90632931d89b0d3a5930e804e02299533f55b39e1"
 	var addr loom.Address
 	var ctx contract.Context
 
 	setup(c, pubKeyHexString, &addr, &ctx, t)
-<<<<<<< HEAD
+
+	t.Run("UpdateInit", func(t *testing.T) {
+		err := c.UpdateInit(ctx, &updateInitRequest)
+
+		assert.Nil(t, err)
+	})
+
+	// ??: test with list cards also?
+
+}
+func TestFindMatchOperations(t *testing.T) {
+	var c *ZombieBattleground
+	var pubKeyHexString = "3866f776276246e4f9998aa90632931d89b0d3a5930e804e02299533f55b39e1"
+	var addr loom.Address
+	var ctx contract.Context
+
+	setup(c, pubKeyHexString, &addr, &ctx, t)
 	setupAccount(c, ctx, &zb.UpsertAccountRequest{
-		UserId: "player-1",
+		UserId:  "player-1",
+		Version: "v1",
 	}, t)
 	setupAccount(c, ctx, &zb.UpsertAccountRequest{
-		UserId: "player-2",
+		UserId:  "player-2",
+		Version: "v1",
 	}, t)
 
-	t.Run("ListDecks", func(t *testing.T) {
+	// make users have decks
+	t.Run("ListDecksPlayer1", func(t *testing.T) {
 		deckResponse, err := c.ListDecks(ctx, &zb.ListDecksRequest{
 			UserId: "player-1",
 		})
-		assert.Equal(t, nil, err)
+		assert.Nil(t, err)
+		assert.Equal(t, 1, len(deckResponse.Decks))
+		assert.Equal(t, int64(1), deckResponse.Decks[0].Id)
+		assert.Equal(t, "Default", deckResponse.Decks[0].Name)
+	})
+	t.Run("ListDecksPlayer2", func(t *testing.T) {
+		deckResponse, err := c.ListDecks(ctx, &zb.ListDecksRequest{
+			UserId: "player-2",
+		})
+		assert.Nil(t, err)
 		assert.Equal(t, 1, len(deckResponse.Decks))
 		assert.Equal(t, int64(1), deckResponse.Decks[0].Id)
 		assert.Equal(t, "Default", deckResponse.Decks[0].Name)
@@ -966,15 +990,4 @@
 		assert.Equal(t, zb.Match_Ended, response.Match.Status, "match status should be 'ended'")
 		assert.NotNil(t, response.GameState)
 	})
-=======
-
-	t.Run("UpdateInit", func(t *testing.T) {
-		err := c.UpdateInit(ctx, &updateInitRequest)
-
-		assert.Nil(t, err)
-	})
-
-	// ??: test with list cards also?
-
->>>>>>> d9847fc0
 }