package battleground

import (
	"encoding/hex"
	"fmt"
	"testing"
	"time"

	jwt "github.com/dgrijalva/jwt-go"
	"github.com/ethereum/go-ethereum/crypto"
	"github.com/gogo/protobuf/proto"
	"github.com/loomnetwork/gamechain/types/zb"
	loom "github.com/loomnetwork/go-loom"
	"github.com/loomnetwork/go-loom/plugin"
	contract "github.com/loomnetwork/go-loom/plugin/contractpb"
	latypes "github.com/loomnetwork/loomauth/types"
	"github.com/stretchr/testify/assert"
)

<<<<<<< HEAD
=======
var fakeOracle = loom.Address{}

>>>>>>> 89ac65fb
var initRequest = zb.InitRequest{
	Version: "v1",
	DefaultCollection: []*zb.CardCollectionCard{
		{CardName: "Banshee", Amount: 4},
		{CardName: "Breezee", Amount: 3},
		{CardName: "Buffer", Amount: 5},
		{CardName: "Soothsayer", Amount: 4},
		{CardName: "Wheezy", Amount: 3},
		{CardName: "Whiffer", Amount: 5},
		{CardName: "Whizpar", Amount: 4},
		{CardName: "Zhocker", Amount: 3},
		{CardName: "Bouncer", Amount: 5},
		{CardName: "Dragger", Amount: 4},
		{CardName: "Guzt", Amount: 3},
		{CardName: "Pushhh", Amount: 5},
	},
	Heroes: []*zb.Hero{
		{
			HeroId:     0,
			Experience: 0,
			Level:      1,
			Skills: []*zb.Skill{{
				Title: "Attack",
				Skill: zb.OverlordSkillKind_IceBolt,
				SkillTargets: []zb.OverlordAbilityTarget_Enum{
					zb.OverlordAbilityTarget_AllCards,
					zb.OverlordAbilityTarget_PlayerCard,
				},
				Value: 1,
			}},
		},
		{
			HeroId:     1,
			Experience: 0,
			Level:      2,
			Skills: []*zb.Skill{{
				Title: "Deffence",
				Skill: zb.OverlordSkillKind_Blizzard,
				SkillTargets: []zb.OverlordAbilityTarget_Enum{
					zb.OverlordAbilityTarget_Player,
					zb.OverlordAbilityTarget_OpponentCard,
				},
				Value: 2,
			}},
		},
	},
	Cards: []*zb.Card{
		{MouldId: 1, Name: "Whizpar", Attack: 1, Defense: 1, Kind: zb.CardKind_Creature, Faction: zb.Faction_Air, PictureTransform: &zb.PictureTransform{Position: &zb.Vector3Float{X: 1, Y: 1, Z: 1}, Scale: &zb.Vector3Float{X: 1, Y: 1, Z: 1}}},
		{MouldId: 34, Name: "Wheezy", Attack: 1, Defense: 2, Kind: zb.CardKind_Creature, Faction: zb.Faction_Air, PictureTransform: &zb.PictureTransform{Position: &zb.Vector3Float{X: 1, Y: 1, Z: 1}, Scale: &zb.Vector3Float{X: 1, Y: 1, Z: 1}}},
		{MouldId: 50, Name: "Soothsayer", Attack: 1, Defense: 1, Kind: zb.CardKind_Creature, Faction: zb.Faction_Air, PictureTransform: &zb.PictureTransform{Position: &zb.Vector3Float{X: 1, Y: 1, Z: 1}, Scale: &zb.Vector3Float{X: 1, Y: 1, Z: 1}}},
		{MouldId: 142, Name: "Fumez", Attack: 1, Defense: 1, Kind: zb.CardKind_Creature, Faction: zb.Faction_Air, PictureTransform: &zb.PictureTransform{Position: &zb.Vector3Float{X: 1, Y: 1, Z: 1}, Scale: &zb.Vector3Float{X: 1, Y: 1, Z: 1}}},
		{MouldId: 2, Name: "Pushhh", Attack: 3, Defense: 3, Kind: zb.CardKind_Creature, Faction: zb.Faction_Air, PictureTransform: &zb.PictureTransform{Position: &zb.Vector3Float{X: 1, Y: 1, Z: 1}, Scale: &zb.Vector3Float{X: 1, Y: 1, Z: 1}}},
		{MouldId: 3, Name: "Ztormmcaller", Attack: 3, Defense: 3, Kind: zb.CardKind_Creature, Faction: zb.Faction_Air, PictureTransform: &zb.PictureTransform{Position: &zb.Vector3Float{X: 1, Y: 1, Z: 1}, Scale: &zb.Vector3Float{X: 1, Y: 1, Z: 1}}},
		{MouldId: 32, Name: "Bouncer", Attack: 2, Defense: 3, Kind: zb.CardKind_Creature, Faction: zb.Faction_Air, PictureTransform: &zb.PictureTransform{Position: &zb.Vector3Float{X: 1, Y: 1, Z: 1}, Scale: &zb.Vector3Float{X: 1, Y: 1, Z: 1}}},
		{MouldId: 143, Name: "Gaz", Attack: 2, Defense: 2, Kind: zb.CardKind_Creature, Faction: zb.Faction_Air, PictureTransform: &zb.PictureTransform{Position: &zb.Vector3Float{X: 1, Y: 1, Z: 1}, Scale: &zb.Vector3Float{X: 1, Y: 1, Z: 1}}},
		{MouldId: 96, Name: "Draft", Attack: 4, Defense: 5, Kind: zb.CardKind_Creature, Faction: zb.Faction_Air, PictureTransform: &zb.PictureTransform{Position: &zb.Vector3Float{X: 1, Y: 1, Z: 1}, Scale: &zb.Vector3Float{X: 1, Y: 1, Z: 1}}},
		{MouldId: 97, Name: "MonZoon", Attack: 6, Defense: 6, Kind: zb.CardKind_Creature, Faction: zb.Faction_Air, PictureTransform: &zb.PictureTransform{Position: &zb.Vector3Float{X: 1, Y: 1, Z: 1}, Scale: &zb.Vector3Float{X: 1, Y: 1, Z: 1}}},
		{MouldId: 4, Name: "Zeuz", Attack: 5, Defense: 6, Kind: zb.CardKind_Creature, Faction: zb.Faction_Air, PictureTransform: &zb.PictureTransform{Position: &zb.Vector3Float{X: 1, Y: 1, Z: 1}, Scale: &zb.Vector3Float{X: 1, Y: 1, Z: 1}}},
		{MouldId: 94, Name: "Ztorm Shield", Attack: 4, Defense: 4, Kind: zb.CardKind_Creature, Faction: zb.Faction_Air, PictureTransform: &zb.PictureTransform{Position: &zb.Vector3Float{X: 1, Y: 1, Z: 1}, Scale: &zb.Vector3Float{X: 1, Y: 1, Z: 1}}},
		{MouldId: 5, Name: "Rockky", Attack: 1, Defense: 1, Kind: zb.CardKind_Creature, Faction: zb.Faction_Earth, PictureTransform: &zb.PictureTransform{Position: &zb.Vector3Float{X: 1, Y: 1, Z: 1}, Scale: &zb.Vector3Float{X: 1, Y: 1, Z: 1}}},
		{MouldId: 7, Name: "Bolderr", Attack: 1, Defense: 2, Kind: zb.CardKind_Creature, Faction: zb.Faction_Earth, PictureTransform: &zb.PictureTransform{Position: &zb.Vector3Float{X: 1, Y: 1, Z: 1}, Scale: &zb.Vector3Float{X: 1, Y: 1, Z: 1}}},
		{MouldId: 98, Name: "Blocker", Attack: 0, Defense: 3, Kind: zb.CardKind_Creature, Faction: zb.Faction_Earth, PictureTransform: &zb.PictureTransform{Position: &zb.Vector3Float{X: 1, Y: 1, Z: 1}, Scale: &zb.Vector3Float{X: 1, Y: 1, Z: 1}}},
		{MouldId: 101, Name: "Slab", Attack: 3, Defense: 4, Kind: zb.CardKind_Creature, Faction: zb.Faction_Earth, PictureTransform: &zb.PictureTransform{Position: &zb.Vector3Float{X: 1, Y: 1, Z: 1}, Scale: &zb.Vector3Float{X: 1, Y: 1, Z: 1}}},
		{MouldId: 144, Name: "Pit", Attack: 0, Defense: 2, Kind: zb.CardKind_Creature, Faction: zb.Faction_Earth, PictureTransform: &zb.PictureTransform{Position: &zb.Vector3Float{X: 1, Y: 1, Z: 1}, Scale: &zb.Vector3Float{X: 1, Y: 1, Z: 1}}},
		{MouldId: 6, Name: "Golem", Attack: 2, Defense: 6, Kind: zb.CardKind_Creature, Faction: zb.Faction_Earth, PictureTransform: &zb.PictureTransform{Position: &zb.Vector3Float{X: 1, Y: 1, Z: 1}, Scale: &zb.Vector3Float{X: 1, Y: 1, Z: 1}}},
		{MouldId: 9, Name: "Walley", Attack: 2, Defense: 2, Kind: zb.CardKind_Creature, Faction: zb.Faction_Earth, PictureTransform: &zb.PictureTransform{Position: &zb.Vector3Float{X: 1, Y: 1, Z: 1}, Scale: &zb.Vector3Float{X: 1, Y: 1, Z: 1}}},
		{MouldId: 35, Name: "Tiny", Attack: 0, Defense: 7, Kind: zb.CardKind_Creature, Faction: zb.Faction_Earth, PictureTransform: &zb.PictureTransform{Position: &zb.Vector3Float{X: 1, Y: 1, Z: 1}, Scale: &zb.Vector3Float{X: 1, Y: 1, Z: 1}}},
		{MouldId: 59, Name: "Spiker", Attack: 2, Defense: 3, Kind: zb.CardKind_Creature, Faction: zb.Faction_Earth, PictureTransform: &zb.PictureTransform{Position: &zb.Vector3Float{X: 1, Y: 1, Z: 1}, Scale: &zb.Vector3Float{X: 1, Y: 1, Z: 1}}},
		{MouldId: 145, Name: "Crater", Attack: 1, Defense: 4, Kind: zb.CardKind_Creature, Faction: zb.Faction_Earth, PictureTransform: &zb.PictureTransform{Position: &zb.Vector3Float{X: 1, Y: 1, Z: 1}, Scale: &zb.Vector3Float{X: 1, Y: 1, Z: 1}}},
		{MouldId: 36, Name: "Earthshaker", Attack: 4, Defense: 4, Kind: zb.CardKind_Creature, Faction: zb.Faction_Earth, PictureTransform: &zb.PictureTransform{Position: &zb.Vector3Float{X: 1, Y: 1, Z: 1}, Scale: &zb.Vector3Float{X: 1, Y: 1, Z: 1}}},
		{MouldId: 61, Name: "IgneouZ", Attack: 3, Defense: 3, Kind: zb.CardKind_Creature, Faction: zb.Faction_Earth, PictureTransform: &zb.PictureTransform{Position: &zb.Vector3Float{X: 1, Y: 1, Z: 1}, Scale: &zb.Vector3Float{X: 1, Y: 1, Z: 1}}},
		{MouldId: 103, Name: "Pyrite", Attack: 0, Defense: 8, Kind: zb.CardKind_Creature, Faction: zb.Faction_Earth, PictureTransform: &zb.PictureTransform{Position: &zb.Vector3Float{X: 1, Y: 1, Z: 1}, Scale: &zb.Vector3Float{X: 1, Y: 1, Z: 1}}},
		{MouldId: 8, Name: "Mountain", Attack: 6, Defense: 8, Kind: zb.CardKind_Creature, Faction: zb.Faction_Earth, PictureTransform: &zb.PictureTransform{Position: &zb.Vector3Float{X: 1, Y: 1, Z: 1}, Scale: &zb.Vector3Float{X: 1, Y: 1, Z: 1}}},
		{MouldId: 104, Name: "Gaea", Attack: 4, Defense: 7, Kind: zb.CardKind_Creature, Faction: zb.Faction_Earth, PictureTransform: &zb.PictureTransform{Position: &zb.Vector3Float{X: 1, Y: 1, Z: 1}, Scale: &zb.Vector3Float{X: 1, Y: 1, Z: 1}}},
		{MouldId: 10, Name: "Pyromaz", Attack: 1, Defense: 1, Kind: zb.CardKind_Creature, Faction: zb.Faction_Fire, PictureTransform: &zb.PictureTransform{Position: &zb.Vector3Float{X: 1, Y: 1, Z: 1}, Scale: &zb.Vector3Float{X: 1, Y: 1, Z: 1}}},
		{MouldId: 146, Name: "Quazi", Attack: 0, Defense: 1, Kind: zb.CardKind_Creature, Faction: zb.Faction_Fire, PictureTransform: &zb.PictureTransform{Position: &zb.Vector3Float{X: 1, Y: 1, Z: 1}, Scale: &zb.Vector3Float{X: 1, Y: 1, Z: 1}}},
		{MouldId: 11, Name: "Burrrnn", Attack: 2, Defense: 2, Kind: zb.CardKind_Creature, Faction: zb.Faction_Fire, PictureTransform: &zb.PictureTransform{Position: &zb.Vector3Float{X: 1, Y: 1, Z: 1}, Scale: &zb.Vector3Float{X: 1, Y: 1, Z: 1}}},
		{MouldId: 12, Name: "Cynderman", Attack: 2, Defense: 3, Kind: zb.CardKind_Creature, Faction: zb.Faction_Fire, PictureTransform: &zb.PictureTransform{Position: &zb.Vector3Float{X: 1, Y: 1, Z: 1}, Scale: &zb.Vector3Float{X: 1, Y: 1, Z: 1}}},
		{MouldId: 38, Name: "Werezomb", Attack: 1, Defense: 1, Kind: zb.CardKind_Creature, Faction: zb.Faction_Fire, PictureTransform: &zb.PictureTransform{Position: &zb.Vector3Float{X: 1, Y: 1, Z: 1}, Scale: &zb.Vector3Float{X: 1, Y: 1, Z: 1}}},
		{MouldId: 147, Name: "Modo", Attack: 2, Defense: 2, Kind: zb.CardKind_Creature, Faction: zb.Faction_Fire, PictureTransform: &zb.PictureTransform{Position: &zb.Vector3Float{X: 1, Y: 1, Z: 1}, Scale: &zb.Vector3Float{X: 1, Y: 1, Z: 1}}},
		{MouldId: 14, Name: "Fire-Maw", Attack: 3, Defense: 3, Kind: zb.CardKind_Creature, Faction: zb.Faction_Fire, PictureTransform: &zb.PictureTransform{Position: &zb.Vector3Float{X: 1, Y: 1, Z: 1}, Scale: &zb.Vector3Float{X: 1, Y: 1, Z: 1}}},
		{MouldId: 67, Name: "Zhampion", Attack: 5, Defense: 2, Kind: zb.CardKind_Creature, Faction: zb.Faction_Fire, PictureTransform: &zb.PictureTransform{Position: &zb.Vector3Float{X: 1, Y: 1, Z: 1}, Scale: &zb.Vector3Float{X: 1, Y: 1, Z: 1}}},
		{MouldId: 13, Name: "Gargantua", Attack: 6, Defense: 8, Kind: zb.CardKind_Creature, Faction: zb.Faction_Fire, PictureTransform: &zb.PictureTransform{Position: &zb.Vector3Float{X: 1, Y: 1, Z: 1}, Scale: &zb.Vector3Float{X: 1, Y: 1, Z: 1}}},
		{MouldId: 37, Name: "Cerberus", Attack: 7, Defense: 8, Kind: zb.CardKind_Creature, Faction: zb.Faction_Fire, PictureTransform: &zb.PictureTransform{Position: &zb.Vector3Float{X: 1, Y: 1, Z: 1}, Scale: &zb.Vector3Float{X: 1, Y: 1, Z: 1}}},
		{MouldId: 18, Name: "Chainsaw", Attack: 0, Defense: 0, Kind: zb.CardKind_Spell, Faction: zb.Faction_Item, PictureTransform: &zb.PictureTransform{Position: &zb.Vector3Float{X: 1, Y: 1, Z: 1}, Scale: &zb.Vector3Float{X: 1, Y: 1, Z: 1}}},
		{MouldId: 70, Name: "Goo Beaker", Attack: 0, Defense: 0, Kind: zb.CardKind_Spell, Faction: zb.Faction_Item, PictureTransform: &zb.PictureTransform{Position: &zb.Vector3Float{X: 1, Y: 1, Z: 1}, Scale: &zb.Vector3Float{X: 1, Y: 1, Z: 1}}},
		{MouldId: 15, Name: "Stapler", Attack: 0, Defense: 0, Kind: zb.CardKind_Spell, Faction: zb.Faction_Item, PictureTransform: &zb.PictureTransform{Position: &zb.Vector3Float{X: 1, Y: 1, Z: 1}, Scale: &zb.Vector3Float{X: 1, Y: 1, Z: 1}}},
		{MouldId: 16, Name: "Nail Bomb", Attack: 0, Defense: 0, Kind: zb.CardKind_Spell, Faction: zb.Faction_Item, PictureTransform: &zb.PictureTransform{Position: &zb.Vector3Float{X: 1, Y: 1, Z: 1}, Scale: &zb.Vector3Float{X: 1, Y: 1, Z: 1}}},
		{MouldId: 17, Name: "Goo Bottles", Attack: 0, Defense: 0, Kind: zb.CardKind_Spell, Faction: zb.Faction_Item, PictureTransform: &zb.PictureTransform{Position: &zb.Vector3Float{X: 1, Y: 1, Z: 1}, Scale: &zb.Vector3Float{X: 1, Y: 1, Z: 1}}},
		{MouldId: 117, Name: "Fresh Meat", Attack: 0, Defense: 0, Kind: zb.CardKind_Spell, Faction: zb.Faction_Item, PictureTransform: &zb.PictureTransform{Position: &zb.Vector3Float{X: 1, Y: 1, Z: 1}, Scale: &zb.Vector3Float{X: 1, Y: 1, Z: 1}}},
		{MouldId: 19, Name: "Azuraz", Attack: 1, Defense: 1, Kind: zb.CardKind_Creature, Faction: zb.Faction_Life, PictureTransform: &zb.PictureTransform{Position: &zb.Vector3Float{X: 1, Y: 1, Z: 1}, Scale: &zb.Vector3Float{X: 1, Y: 1, Z: 1}}},
		{MouldId: 75, Name: "Bloomer", Attack: 1, Defense: 1, Kind: zb.CardKind_Creature, Faction: zb.Faction_Life, PictureTransform: &zb.PictureTransform{Position: &zb.Vector3Float{X: 1, Y: 1, Z: 1}, Scale: &zb.Vector3Float{X: 1, Y: 1, Z: 1}}},
		{MouldId: 148, Name: "Zap", Attack: 1, Defense: 1, Kind: zb.CardKind_Creature, Faction: zb.Faction_Life, PictureTransform: &zb.PictureTransform{Position: &zb.Vector3Float{X: 1, Y: 1, Z: 1}, Scale: &zb.Vector3Float{X: 1, Y: 1, Z: 1}}},
		{MouldId: 20, Name: "Shroom", Attack: 4, Defense: 2, Kind: zb.CardKind_Creature, Faction: zb.Faction_Life, PictureTransform: &zb.PictureTransform{Position: &zb.Vector3Float{X: 1, Y: 1, Z: 1}, Scale: &zb.Vector3Float{X: 1, Y: 1, Z: 1}}},
		{MouldId: 21, Name: "Vindrom", Attack: 2, Defense: 3, Kind: zb.CardKind_Creature, Faction: zb.Faction_Life, PictureTransform: &zb.PictureTransform{Position: &zb.Vector3Float{X: 1, Y: 1, Z: 1}, Scale: &zb.Vector3Float{X: 1, Y: 1, Z: 1}}},
		{MouldId: 23, Name: "Puffer", Attack: 2, Defense: 2, Kind: zb.CardKind_Creature, Faction: zb.Faction_Life, PictureTransform: &zb.PictureTransform{Position: &zb.Vector3Float{X: 1, Y: 1, Z: 1}, Scale: &zb.Vector3Float{X: 1, Y: 1, Z: 1}}},
		{MouldId: 44, Name: "Sapper", Attack: 2, Defense: 4, Kind: zb.CardKind_Creature, Faction: zb.Faction_Life, PictureTransform: &zb.PictureTransform{Position: &zb.Vector3Float{X: 1, Y: 1, Z: 1}, Scale: &zb.Vector3Float{X: 1, Y: 1, Z: 1}}},
		{MouldId: 45, Name: "Keeper", Attack: 1, Defense: 3, Kind: zb.CardKind_Creature, Faction: zb.Faction_Life, PictureTransform: &zb.PictureTransform{Position: &zb.Vector3Float{X: 1, Y: 1, Z: 1}, Scale: &zb.Vector3Float{X: 1, Y: 1, Z: 1}}},
		{MouldId: 149, Name: "Cactuz", Attack: 2, Defense: 2, Kind: zb.CardKind_Creature, Faction: zb.Faction_Life, PictureTransform: &zb.PictureTransform{Position: &zb.Vector3Float{X: 1, Y: 1, Z: 1}, Scale: &zb.Vector3Float{X: 1, Y: 1, Z: 1}}},
		{MouldId: 22, Name: "Shammann", Attack: 5, Defense: 6, Kind: zb.CardKind_Creature, Faction: zb.Faction_Life, PictureTransform: &zb.PictureTransform{Position: &zb.Vector3Float{X: 1, Y: 1, Z: 1}, Scale: &zb.Vector3Float{X: 1, Y: 1, Z: 1}}},
		{MouldId: 42, Name: "Z-Virus", Attack: 0, Defense: 0, Kind: zb.CardKind_Creature, Faction: zb.Faction_Life, PictureTransform: &zb.PictureTransform{Position: &zb.Vector3Float{X: 1, Y: 1, Z: 1}, Scale: &zb.Vector3Float{X: 1, Y: 1, Z: 1}}},
		{MouldId: 43, Name: "Yggdrazil", Attack: 4, Defense: 5, Kind: zb.CardKind_Creature, Faction: zb.Faction_Life, PictureTransform: &zb.PictureTransform{Position: &zb.Vector3Float{X: 1, Y: 1, Z: 1}, Scale: &zb.Vector3Float{X: 1, Y: 1, Z: 1}}},
		{MouldId: 100, Name: "Zombie 1/1", Attack: 1, Defense: 1, Kind: zb.CardKind_Creature, Faction: zb.Faction_Others, PictureTransform: &zb.PictureTransform{Position: &zb.Vector3Float{X: 1, Y: 1, Z: 1}, Scale: &zb.Vector3Float{X: 1, Y: 1, Z: 1}}},
		{MouldId: 101, Name: "Zombie 2/2", Attack: 2, Defense: 2, Kind: zb.CardKind_Creature, Faction: zb.Faction_Others, PictureTransform: &zb.PictureTransform{Position: &zb.Vector3Float{X: 1, Y: 1, Z: 1}, Scale: &zb.Vector3Float{X: 1, Y: 1, Z: 1}}},
		{MouldId: 102, Name: "Zombie Feral", Attack: 1, Defense: 1, Kind: zb.CardKind_Creature, Faction: zb.Faction_Others, PictureTransform: &zb.PictureTransform{Position: &zb.Vector3Float{X: 1, Y: 1, Z: 1}, Scale: &zb.Vector3Float{X: 1, Y: 1, Z: 1}}},
		{MouldId: 155, Name: "Tainted Goo", Attack: 0, Defense: 0, Kind: zb.CardKind_Spell, Faction: zb.Faction_Others, PictureTransform: &zb.PictureTransform{Position: &zb.Vector3Float{X: 1, Y: 1, Z: 1}, Scale: &zb.Vector3Float{X: 1, Y: 1, Z: 1}}},
		{MouldId: 156, Name: "Corrupted Goo", Attack: 0, Defense: 0, Kind: zb.CardKind_Spell, Faction: zb.Faction_Others, PictureTransform: &zb.PictureTransform{Position: &zb.Vector3Float{X: 1, Y: 1, Z: 1}, Scale: &zb.Vector3Float{X: 1, Y: 1, Z: 1}}},
		{MouldId: 78, Name: "Rainz", Attack: 3, Defense: 4, Kind: zb.CardKind_Creature, Faction: zb.Faction_Others, PictureTransform: &zb.PictureTransform{Position: &zb.Vector3Float{X: 1, Y: 1, Z: 1}, Scale: &zb.Vector3Float{X: 1, Y: 1, Z: 1}}},
		{MouldId: 125, Name: "Blight", Attack: 5, Defense: 4, Kind: zb.CardKind_Creature, Faction: zb.Faction_Others, PictureTransform: &zb.PictureTransform{Position: &zb.Vector3Float{X: 1, Y: 1, Z: 1}, Scale: &zb.Vector3Float{X: 1, Y: 1, Z: 1}}},
		{MouldId: 131, Name: "Zteroid", Attack: 5, Defense: 4, Kind: zb.CardKind_Creature, Faction: zb.Faction_Others, PictureTransform: &zb.PictureTransform{Position: &zb.Vector3Float{X: 1, Y: 1, Z: 1}, Scale: &zb.Vector3Float{X: 1, Y: 1, Z: 1}}},
		{MouldId: 108, Name: "BurZt", Attack: 4, Defense: 1, Kind: zb.CardKind_Creature, Faction: zb.Faction_Others, PictureTransform: &zb.PictureTransform{Position: &zb.Vector3Float{X: 1, Y: 1, Z: 1}, Scale: &zb.Vector3Float{X: 1, Y: 1, Z: 1}}},
		{MouldId: 135, Name: "Vortex", Attack: 6, Defense: 7, Kind: zb.CardKind_Creature, Faction: zb.Faction_Others, PictureTransform: &zb.PictureTransform{Position: &zb.Vector3Float{X: 1, Y: 1, Z: 1}, Scale: &zb.Vector3Float{X: 1, Y: 1, Z: 1}}},
		{MouldId: 60, Name: "Defender", Attack: 4, Defense: 6, Kind: zb.CardKind_Creature, Faction: zb.Faction_Others, PictureTransform: &zb.PictureTransform{Position: &zb.Vector3Float{X: 1, Y: 1, Z: 1}, Scale: &zb.Vector3Float{X: 1, Y: 1, Z: 1}}},
		{MouldId: 24, Name: "Poizom", Attack: 1, Defense: 1, Kind: zb.CardKind_Creature, Faction: zb.Faction_Toxic, PictureTransform: &zb.PictureTransform{Position: &zb.Vector3Float{X: 1, Y: 1, Z: 1}, Scale: &zb.Vector3Float{X: 1, Y: 1, Z: 1}}},
		{MouldId: 26, Name: "Hazmaz", Attack: 1, Defense: 2, Kind: zb.CardKind_Creature, Faction: zb.Faction_Toxic, PictureTransform: &zb.PictureTransform{Position: &zb.Vector3Float{X: 1, Y: 1, Z: 1}, Scale: &zb.Vector3Float{X: 1, Y: 1, Z: 1}}},
		{MouldId: 46, Name: "Zpitter", Attack: 2, Defense: 2, Kind: zb.CardKind_Creature, Faction: zb.Faction_Toxic, PictureTransform: &zb.PictureTransform{Position: &zb.Vector3Float{X: 1, Y: 1, Z: 1}, Scale: &zb.Vector3Float{X: 1, Y: 1, Z: 1}}},
		{MouldId: 150, Name: "Zeptic", Attack: 1, Defense: 1, Kind: zb.CardKind_Creature, Faction: zb.Faction_Toxic, PictureTransform: &zb.PictureTransform{Position: &zb.Vector3Float{X: 1, Y: 1, Z: 1}, Scale: &zb.Vector3Float{X: 1, Y: 1, Z: 1}}},
		{MouldId: 25, Name: "Ghoul", Attack: 3, Defense: 2, Kind: zb.CardKind_Creature, Faction: zb.Faction_Toxic, PictureTransform: &zb.PictureTransform{Position: &zb.Vector3Float{X: 1, Y: 1, Z: 1}, Scale: &zb.Vector3Float{X: 1, Y: 1, Z: 1}}},
		{MouldId: 47, Name: "Zeeter", Attack: 1, Defense: 1, Kind: zb.CardKind_Creature, Faction: zb.Faction_Toxic, PictureTransform: &zb.PictureTransform{Position: &zb.Vector3Float{X: 1, Y: 1, Z: 1}, Scale: &zb.Vector3Float{X: 1, Y: 1, Z: 1}}},
		{MouldId: 151, Name: "Hazzard", Attack: 4, Defense: 4, Kind: zb.CardKind_Creature, Faction: zb.Faction_Toxic, PictureTransform: &zb.PictureTransform{Position: &zb.Vector3Float{X: 1, Y: 1, Z: 1}, Scale: &zb.Vector3Float{X: 1, Y: 1, Z: 1}}},
		{MouldId: 85, Name: "Zludge", Attack: 4, Defense: 4, Kind: zb.CardKind_Creature, Faction: zb.Faction_Toxic, PictureTransform: &zb.PictureTransform{Position: &zb.Vector3Float{X: 1, Y: 1, Z: 1}, Scale: &zb.Vector3Float{X: 1, Y: 1, Z: 1}}},
		{MouldId: 127, Name: "Ectoplasm", Attack: 2, Defense: 2, Kind: zb.CardKind_Creature, Faction: zb.Faction_Toxic, PictureTransform: &zb.PictureTransform{Position: &zb.Vector3Float{X: 1, Y: 1, Z: 1}, Scale: &zb.Vector3Float{X: 1, Y: 1, Z: 1}}},
		{MouldId: 27, Name: "Cherno-bill", Attack: 7, Defense: 9, Kind: zb.CardKind_Creature, Faction: zb.Faction_Toxic, PictureTransform: &zb.PictureTransform{Position: &zb.Vector3Float{X: 1, Y: 1, Z: 1}, Scale: &zb.Vector3Float{X: 1, Y: 1, Z: 1}}},
		{MouldId: 132, Name: "GooZilla", Attack: 1, Defense: 1, Kind: zb.CardKind_Creature, Faction: zb.Faction_Toxic, PictureTransform: &zb.PictureTransform{Position: &zb.Vector3Float{X: 1, Y: 1, Z: 1}, Scale: &zb.Vector3Float{X: 1, Y: 1, Z: 1}}},
		{MouldId: 129, Name: "Zlopper", Attack: 3, Defense: 5, Kind: zb.CardKind_Creature, Faction: zb.Faction_Toxic, PictureTransform: &zb.PictureTransform{Position: &zb.Vector3Float{X: 1, Y: 1, Z: 1}, Scale: &zb.Vector3Float{X: 1, Y: 1, Z: 1}}},
		{MouldId: 28, Name: "Izze", Attack: 1, Defense: 1, Kind: zb.CardKind_Creature, Faction: zb.Faction_Water, PictureTransform: &zb.PictureTransform{Position: &zb.Vector3Float{X: 1, Y: 1, Z: 1}, Scale: &zb.Vector3Float{X: 1, Y: 1, Z: 1}}},
		{MouldId: 49, Name: "Znowman", Attack: 0, Defense: 5, Kind: zb.CardKind_Creature, Faction: zb.Faction_Water, PictureTransform: &zb.PictureTransform{Position: &zb.Vector3Float{X: 1, Y: 1, Z: 1}, Scale: &zb.Vector3Float{X: 1, Y: 1, Z: 1}}},
		{MouldId: 152, Name: "Ozmoziz", Attack: 1, Defense: 2, Kind: zb.CardKind_Creature, Faction: zb.Faction_Water, PictureTransform: &zb.PictureTransform{Position: &zb.Vector3Float{X: 1, Y: 1, Z: 1}, Scale: &zb.Vector3Float{X: 1, Y: 1, Z: 1}}},
		{MouldId: 29, Name: "Jetter", Attack: 3, Defense: 4, Kind: zb.CardKind_Creature, Faction: zb.Faction_Water, PictureTransform: &zb.PictureTransform{Position: &zb.Vector3Float{X: 1, Y: 1, Z: 1}, Scale: &zb.Vector3Float{X: 1, Y: 1, Z: 1}}},
		{MouldId: 30, Name: "Freezzee", Attack: 2, Defense: 2, Kind: zb.CardKind_Creature, Faction: zb.Faction_Water, PictureTransform: &zb.PictureTransform{Position: &zb.Vector3Float{X: 1, Y: 1, Z: 1}, Scale: &zb.Vector3Float{X: 1, Y: 1, Z: 1}}},
		{MouldId: 153, Name: "Geyzer", Attack: 2, Defense: 3, Kind: zb.CardKind_Creature, Faction: zb.Faction_Water, PictureTransform: &zb.PictureTransform{Position: &zb.Vector3Float{X: 1, Y: 1, Z: 1}, Scale: &zb.Vector3Float{X: 1, Y: 1, Z: 1}}},
		{MouldId: 90, Name: "Blizzard", Attack: 3, Defense: 4, Kind: zb.CardKind_Creature, Faction: zb.Faction_Water, PictureTransform: &zb.PictureTransform{Position: &zb.Vector3Float{X: 1, Y: 1, Z: 1}, Scale: &zb.Vector3Float{X: 1, Y: 1, Z: 1}}},
		{MouldId: 139, Name: "Froztbite", Attack: 0, Defense: 6, Kind: zb.CardKind_Creature, Faction: zb.Faction_Water, PictureTransform: &zb.PictureTransform{Position: &zb.Vector3Float{X: 1, Y: 1, Z: 1}, Scale: &zb.Vector3Float{X: 1, Y: 1, Z: 1}}},
		{MouldId: 48, Name: "Zhatterer", Attack: 1, Defense: 2, Kind: zb.CardKind_Creature, Faction: zb.Faction_Water, PictureTransform: &zb.PictureTransform{Position: &zb.Vector3Float{X: 1, Y: 1, Z: 1}, Scale: &zb.Vector3Float{X: 1, Y: 1, Z: 1}}},
		{MouldId: 141, Name: "Maelstrom", Attack: 5, Defense: 5, Kind: zb.CardKind_Creature, Faction: zb.Faction_Water, PictureTransform: &zb.PictureTransform{Position: &zb.Vector3Float{X: 1, Y: 1, Z: 1}, Scale: &zb.Vector3Float{X: 1, Y: 1, Z: 1}}},
		{MouldId: 31, Name: "Tzunamy", Attack: 6, Defense: 6, Kind: zb.CardKind_Creature, Faction: zb.Faction_Water, PictureTransform: &zb.PictureTransform{Position: &zb.Vector3Float{X: 1, Y: 1, Z: 1}, Scale: &zb.Vector3Float{X: 1, Y: 1, Z: 1}}},
		{MouldId: 999999, Name: "Germs", Attack: 6, Defense: 6, Kind: zb.CardKind_Creature, Faction: zb.Faction_Water, PictureTransform: &zb.PictureTransform{Position: &zb.Vector3Float{X: 1, Y: 1, Z: 1}, Scale: &zb.Vector3Float{X: 1, Y: 1, Z: 1}}}, // added this card for TestDeserializeGameStateChangeActions2 test
	},
	DefaultDecks: []*zb.Deck{
		{
			Id:     0,
			HeroId: 2,
			Name:   "Default",
			Cards: []*zb.DeckCard{
				{CardName: "Azuraz", Amount: 2},
				{CardName: "Puffer", Amount: 2},
				{CardName: "Soothsayer", Amount: 2},
				{CardName: "Wheezy", Amount: 2},
				{CardName: "Whizpar", Amount: 1},
				{CardName: "Bouncer", Amount: 1},
				{CardName: "Pushhh", Amount: 1},
			},
		},
	},
	AiDecks: []*zb.AIDeck{
		{
			Deck: &zb.Deck{
				Id:     1,
				HeroId: 2,
				Name:   "AI Decks",
				Cards: []*zb.DeckCard{
					{CardName: "Banshee", Amount: 2},
					{CardName: "Breezee", Amount: 2},
					{CardName: "Buffer", Amount: 2},
					{CardName: "Soothsayer", Amount: 2},
					{CardName: "Wheezy", Amount: 2},
					{CardName: "Whiffer", Amount: 2},
					{CardName: "Whizpar", Amount: 1},
					{CardName: "Zhocker", Amount: 1},
					{CardName: "Bouncer", Amount: 1},
					{CardName: "Dragger", Amount: 1},
					{CardName: "Guzt", Amount: 1},
					{CardName: "Pushhh", Amount: 1},
				},
			},
			Type: zb.AIType_MIXED_AI,
		},
	},
}

var updateInitRequest = zb.UpdateInitRequest{
	InitData: &zb.InitData{
		Version: "v2",
		DefaultCollection: []*zb.CardCollectionCard{
			{CardName: "Banshee", Amount: 4},
			{CardName: "Breezee", Amount: 3},
			{CardName: "Buffer", Amount: 5},
			{CardName: "Soothsayer", Amount: 4},
			{CardName: "Wheezy", Amount: 3},
			{CardName: "Whiffer", Amount: 5},
			{CardName: "Whizpar", Amount: 4},
			{CardName: "Zhocker", Amount: 3},
			{CardName: "Bouncer", Amount: 5},
			{CardName: "Dragger", Amount: 4},
			{CardName: "Guzt", Amount: 3},
			{CardName: "Pushhh", Amount: 5},
		},
		Heroes: []*zb.Hero{
			{
				HeroId:     0,
				Experience: 0,
				Level:      1,
				Skills: []*zb.Skill{{
					Title: "Attack",
					Skill: zb.OverlordSkillKind_IceBolt,
					SkillTargets: []zb.OverlordAbilityTarget_Enum{
						zb.OverlordAbilityTarget_AllCards,
						zb.OverlordAbilityTarget_PlayerCard,
					},
					Value: 1,
				}},
			},
			{
				HeroId:     1,
				Experience: 0,
				Level:      2,
				Skills: []*zb.Skill{{
					Title: "Deffence",
					Skill: zb.OverlordSkillKind_Blizzard,
					SkillTargets: []zb.OverlordAbilityTarget_Enum{
						zb.OverlordAbilityTarget_Player,
						zb.OverlordAbilityTarget_OpponentCard,
					},
					Value: 2,
				}},
			},
		},
		Cards: []*zb.Card{
			{
				MouldId: 1,
				Faction: zb.Faction_Air,
				Name:    "Soothsayer",
				Rank:    zb.CreatureRank_Minion,
				Type:    zb.CreatureType_Walker,
				Attack:  2,
				Defense: 1,
				GooCost: 2,
				Abilities: []*zb.CardAbility{
					{
						Type:         zb.CardAbilityType_DrawCard,
						ActivityType: zb.CardAbilityActivityType_Passive,
						Trigger:      zb.CardAbilityTrigger_Entry,
						Faction:      zb.Faction_None,
					},
				},
				PictureTransform: &zb.PictureTransform{
					Position: &zb.Vector3Float{
						X: 1.5,
						Y: 2.5,
						Z: 3.5,
					},
					Scale: &zb.Vector3Float{
						X: 0.5,
						Y: 0.5,
						Z: 0.5,
					},
				},
			},
			{
				MouldId:          2,
				Faction:          zb.Faction_Air,
				Name:             "Azuraz",
				Rank:             zb.CreatureRank_Minion,
				Type:             zb.CreatureType_Walker,
				Attack:           1,
				Defense:          1,
				GooCost:          1,
				PictureTransform: &zb.PictureTransform{Position: &zb.Vector3Float{X: 1, Y: 1, Z: 1}, Scale: &zb.Vector3Float{X: 1, Y: 1, Z: 1}},
				Abilities: []*zb.CardAbility{
					{
						Type:         zb.CardAbilityType_ModificatorStats,
						ActivityType: zb.CardAbilityActivityType_Passive,
						Trigger:      zb.CardAbilityTrigger_Permanent,
						TargetTypes: []zb.CardAbilityTarget_Enum{
							zb.CardAbilityTarget_None,
						},
						Stat:    zb.StatType_Attack,
						Faction: zb.Faction_Earth,
						Value:   1,
					},
				},
			},
			{
				MouldId:          3,
				Faction:          zb.Faction_Air,
				Name:             "NewCard",
				Rank:             zb.CreatureRank_Minion,
				Type:             zb.CreatureType_Walker,
				Attack:           1,
				Defense:          1,
				GooCost:          1,
				PictureTransform: &zb.PictureTransform{Position: &zb.Vector3Float{X: 1, Y: 1, Z: 1}, Scale: &zb.Vector3Float{X: 1, Y: 1, Z: 1}},
				Abilities: []*zb.CardAbility{
					{
						Type:         zb.CardAbilityType_ModificatorStats,
						ActivityType: zb.CardAbilityActivityType_Passive,
						Trigger:      zb.CardAbilityTrigger_Permanent,
						TargetTypes: []zb.CardAbilityTarget_Enum{
							zb.CardAbilityTarget_None,
						},
						Stat:    zb.StatType_Attack,
						Faction: zb.Faction_Water,
						Value:   1,
					},
				},
			},
		},
		DefaultDecks: []*zb.Deck{
			{
				Id:     0,
				HeroId: 2,
				Name:   "Default",
				Cards: []*zb.DeckCard{
					{CardName: "Banshee", Amount: 2},
					{CardName: "Breezee", Amount: 2},
					{CardName: "Buffer", Amount: 2},
					{CardName: "Soothsayer", Amount: 2},
					{CardName: "Wheezy", Amount: 2},
					{CardName: "Whiffer", Amount: 2},
					{CardName: "Whizpar", Amount: 1},
					{CardName: "Zhocker", Amount: 1},
					{CardName: "Bouncer", Amount: 1},
					{CardName: "Dragger", Amount: 1},
					{CardName: "Guzt", Amount: 1},
					{CardName: "Pushhh", Amount: 1},
				},
			},
		},
		AiDecks: []*zb.AIDeck{
			{
				Deck: &zb.Deck{
					Id:     1,
					HeroId: 2,
					Name:   "AI Decks",
					Cards: []*zb.DeckCard{
						{CardName: "Banshee", Amount: 2},
						{CardName: "Breezee", Amount: 2},
						{CardName: "Buffer", Amount: 2},
						{CardName: "Soothsayer", Amount: 2},
						{CardName: "Wheezy", Amount: 2},
						{CardName: "Whiffer", Amount: 2},
						{CardName: "Whizpar", Amount: 1},
						{CardName: "Zhocker", Amount: 1},
						{CardName: "Bouncer", Amount: 1},
						{CardName: "Dragger", Amount: 1},
						{CardName: "Guzt", Amount: 1},
						{CardName: "Pushhh", Amount: 1},
					},
				},
				Type: zb.AIType_MIXED_AI,
			},
		},
	},
}

var updateInitRequestWithoutHeroes = zb.UpdateInitRequest{
	OldVersion: "v1",
	InitData: &zb.InitData{
		Version: "v2",
		DefaultCollection: []*zb.CardCollectionCard{
			{CardName: "Banshee", Amount: 4},
			{CardName: "Breezee", Amount: 3},
			{CardName: "Buffer", Amount: 5},
			{CardName: "Soothsayer", Amount: 4},
			{CardName: "Wheezy", Amount: 3},
			{CardName: "Whiffer", Amount: 5},
			{CardName: "Whizpar", Amount: 4},
			{CardName: "Zhocker", Amount: 3},
			{CardName: "Bouncer", Amount: 5},
			{CardName: "Dragger", Amount: 4},
			{CardName: "Guzt", Amount: 3},
			{CardName: "Pushhh", Amount: 5},
		},
		Cards: []*zb.Card{
			{
				MouldId: 1,
				Faction: zb.Faction_Air,
				Name:    "Soothsayer",
				Rank:    zb.CreatureRank_Minion,
				Type:    zb.CreatureType_Walker,
				Attack:  2,
				Defense: 1,
				GooCost: 2,
				Abilities: []*zb.CardAbility{
					{
						Type:         zb.CardAbilityType_DrawCard,
						ActivityType: zb.CardAbilityActivityType_Passive,
						Trigger:      zb.CardAbilityTrigger_Entry,
						Faction:      zb.Faction_None,
					},
				},
				PictureTransform: &zb.PictureTransform{
					Position: &zb.Vector3Float{
						X: 1.5,
						Y: 2.5,
						Z: 3.5,
					},
					Scale: &zb.Vector3Float{
						X: 0.5,
						Y: 0.5,
						Z: 0.5,
					},
				},
			},
			{
				MouldId:          2,
				Faction:          zb.Faction_Air,
				Name:             "Azuraz",
				Rank:             zb.CreatureRank_Minion,
				Type:             zb.CreatureType_Walker,
				Attack:           1,
				Defense:          1,
				GooCost:          1,
				PictureTransform: &zb.PictureTransform{Position: &zb.Vector3Float{X: 1, Y: 1, Z: 1}, Scale: &zb.Vector3Float{X: 1, Y: 1, Z: 1}},
				Abilities: []*zb.CardAbility{
					{
						Type:         zb.CardAbilityType_ModificatorStats,
						ActivityType: zb.CardAbilityActivityType_Passive,
						Trigger:      zb.CardAbilityTrigger_Permanent,
						TargetTypes: []zb.CardAbilityTarget_Enum{
							zb.CardAbilityTarget_None,
						},
						Stat:    zb.StatType_Attack,
						Faction: zb.Faction_Earth,
						Value:   1,
					},
				},
			},
			{
				MouldId:          3,
				Faction:          zb.Faction_Air,
				Name:             "NewCard",
				Rank:             zb.CreatureRank_Minion,
				Type:             zb.CreatureType_Walker,
				Attack:           1,
				Defense:          1,
				GooCost:          1,
				PictureTransform: &zb.PictureTransform{Position: &zb.Vector3Float{X: 1, Y: 1, Z: 1}, Scale: &zb.Vector3Float{X: 1, Y: 1, Z: 1}},
				Abilities: []*zb.CardAbility{
					{
						Type:         zb.CardAbilityType_ModificatorStats,
						ActivityType: zb.CardAbilityActivityType_Passive,
						Trigger:      zb.CardAbilityTrigger_Permanent,
						TargetTypes: []zb.CardAbilityTarget_Enum{
							zb.CardAbilityTarget_None,
						},
						Stat:    zb.StatType_Attack,
						Faction: zb.Faction_Water,
						Value:   1,
					},
				},
			},
		},
		DefaultDecks: []*zb.Deck{
			{
				Id:     0,
				HeroId: 2,
				Name:   "Default",
				Cards: []*zb.DeckCard{
					{CardName: "Banshee", Amount: 2},
					{CardName: "Breezee", Amount: 2},
					{CardName: "Buffer", Amount: 2},
					{CardName: "Soothsayer", Amount: 2},
					{CardName: "Wheezy", Amount: 2},
					{CardName: "Whiffer", Amount: 2},
					{CardName: "Whizpar", Amount: 1},
					{CardName: "Zhocker", Amount: 1},
					{CardName: "Bouncer", Amount: 1},
					{CardName: "Dragger", Amount: 1},
					{CardName: "Guzt", Amount: 1},
					{CardName: "Pushhh", Amount: 1},
				},
			},
		},
		AiDecks: []*zb.AIDeck{
			{
				Deck: &zb.Deck{
					Id:     1,
					HeroId: 2,
					Name:   "AI Decks",
					Cards: []*zb.DeckCard{
						{CardName: "Banshee", Amount: 2},
						{CardName: "Breezee", Amount: 2},
						{CardName: "Buffer", Amount: 2},
						{CardName: "Soothsayer", Amount: 2},
						{CardName: "Wheezy", Amount: 2},
						{CardName: "Whiffer", Amount: 2},
						{CardName: "Whizpar", Amount: 1},
						{CardName: "Zhocker", Amount: 1},
						{CardName: "Bouncer", Amount: 1},
						{CardName: "Dragger", Amount: 1},
						{CardName: "Guzt", Amount: 1},
						{CardName: "Pushhh", Amount: 1},
					},
				},
				Type: zb.AIType_MIXED_AI,
			},
		},
	},
}

func setup(c *ZombieBattleground, pubKeyHex string, addr *loom.Address, ctx *contract.Context, t *testing.T) {
	c = &ZombieBattleground{}
	pubKey, _ := hex.DecodeString(pubKeyHex)

	addr = &loom.Address{
		Local: loom.LocalAddressFromPublicKey(pubKey),
	}

	*ctx = contract.WrapPluginContext(
		plugin.CreateFakeContext(*addr, *addr),
	)

	err := c.Init(*ctx, &initRequest)
	assert.Nil(t, err)
}

func setupAccount(c *ZombieBattleground, ctx contract.Context, upsertAccountRequest *zb.UpsertAccountRequest, t *testing.T) {
	err := c.CreateAccount(ctx, upsertAccountRequest)
	assert.Nil(t, err)
}

func TestAccountOperations(t *testing.T) {
	c := &ZombieBattleground{}
	var pubKeyHexString = "e4008e26428a9bca87465e8de3a8d0e9c37a56ca619d3d6202b0567528786618"
	var addr loom.Address
	var ctx contract.Context

	setup(c, pubKeyHexString, &addr, &ctx, t)
	setupAccount(c, ctx, &zb.UpsertAccountRequest{
		UserId:  "AccountUser",
		Image:   "PathToImage",
		Version: "v1",
	}, t)

	t.Run("UpdateAccount", func(t *testing.T) {
		account, err := c.UpdateAccount(ctx, &zb.UpsertAccountRequest{
			UserId:      "AccountUser",
			Image:       "PathToImage2",
			CurrentTier: 5,
		})
		assert.Nil(t, err)
		assert.Equal(t, int32(5), account.CurrentTier)
		assert.Equal(t, "PathToImage2", account.Image)
	})

	t.Run("GetAccount", func(t *testing.T) {
		account, err := c.GetAccount(ctx, &zb.GetAccountRequest{
			UserId: "AccountUser",
		})
		assert.Nil(t, err)
		assert.Equal(t, int32(5), account.CurrentTier)
		assert.Equal(t, "PathToImage2", account.Image)
	})
}

func TestCardCollectionCardOperations(t *testing.T) {
	c := &ZombieBattleground{}
	var pubKeyHexString = "8996b813617b283f81ea1747fbddbe73fe4b5fce0eac0728e47de51d8e506701"
	var addr loom.Address
	var ctx contract.Context

	setup(c, pubKeyHexString, &addr, &ctx, t)
	setupAccount(c, ctx, &zb.UpsertAccountRequest{
		UserId:  "CardUser",
		Image:   "PathToImage",
		Version: "v1",
	}, t)

	CardCollectionCard, err := c.GetCollection(ctx, &zb.GetCollectionRequest{
		UserId: "CardUser",
	})
	assert.Nil(t, err)
	assert.Equal(t, 12, len(CardCollectionCard.Cards))

}

func TestDeckOperations(t *testing.T) {
	c := &ZombieBattleground{}
	var pubKeyHexString = "7796b813617b283f81ea1747fbddbe73fe4b5fce0eac0728e47de51d8e506701"
	var addr loom.Address
	var ctx contract.Context

	setup(c, pubKeyHexString, &addr, &ctx, t)
	setupAccount(c, ctx, &zb.UpsertAccountRequest{
		UserId:  "DeckUser",
		Image:   "PathToImage",
		Version: "v1",
	}, t)

	t.Run("ListDecks", func(t *testing.T) {
		deckResponse, err := c.ListDecks(ctx, &zb.ListDecksRequest{
			UserId: "DeckUser",
		})
		assert.Equal(t, nil, err)
		assert.Equal(t, 1, len(deckResponse.Decks))
		assert.Equal(t, int64(1), deckResponse.Decks[0].Id)
		assert.Equal(t, "Default", deckResponse.Decks[0].Name)
	})

	t.Run("GetDeck (Not Exists)", func(t *testing.T) {
		deckResponse, err := c.GetDeck(ctx, &zb.GetDeckRequest{
			UserId: "DeckUser",
			DeckId: 0xDEADBEEF,
		})
		assert.Equal(t, (*zb.GetDeckResponse)(nil), deckResponse)
		assert.Equal(t, contract.ErrNotFound, err)
	})

	t.Run("GetDeck", func(t *testing.T) {
		deckResponse, err := c.GetDeck(ctx, &zb.GetDeckRequest{
			UserId: "DeckUser",
			DeckId: 1,
		})
		assert.Nil(t, err)
		assert.Equal(t, int64(1), deckResponse.Deck.Id) // id should start from 1
		assert.Equal(t, "Default", deckResponse.Deck.Name)
	})

	var createDeckResponse *zb.CreateDeckResponse
	t.Run("CreateDeck", func(t *testing.T) {
		var err error
		createDeckResponse, err = c.CreateDeck(ctx, &zb.CreateDeckRequest{
			UserId: "DeckUser",
			Deck: &zb.Deck{
				Name:   "NewDeck",
				HeroId: 1,
				Cards: []*zb.DeckCard{
					{
						Amount:   1,
						CardName: "Azuraz",
					},
					{
						Amount:   1,
						CardName: "Puffer",
					},
				},
			},
			Version: "v1",
		})
		assert.Nil(t, err)
		assert.NotNil(t, createDeckResponse)

		deckResponse, err := c.ListDecks(ctx, &zb.ListDecksRequest{
			UserId: "DeckUser",
		})

		assert.Equal(t, nil, err)
		assert.Equal(t, 2, len(deckResponse.Decks))
	})

	t.Run("CreateDeck (Invalid Requested Amount)", func(t *testing.T) {
		_, err := c.CreateDeck(ctx, &zb.CreateDeckRequest{
			UserId: "DeckUser",
			Deck: &zb.Deck{
				Name:   "NewDeck",
				HeroId: 1,
				Cards: []*zb.DeckCard{
					{
						Amount:   200,
						CardName: "Azuraz",
					},
					{
						Amount:   100,
						CardName: "Puffer",
					},
				},
			},
			Version: "v1",
		})

		assert.NotNil(t, err)
	})

	t.Run("CreateDeck (Invalid Requested CardName)", func(t *testing.T) {
		_, err := c.CreateDeck(ctx, &zb.CreateDeckRequest{
			UserId: "DeckUser",
			Deck: &zb.Deck{
				Name:   "NewDeck",
				HeroId: 1,
				Cards: []*zb.DeckCard{
					{
						Amount:   2,
						CardName: "InvalidName1",
					},
					{
						Amount:   1,
						CardName: "InvalidName2",
					},
				},
			},
			Version: "v1",
		})

		assert.NotNil(t, err)
	})

	t.Run("CreateDeck (Same name not allowed)", func(t *testing.T) {
		_, err := c.CreateDeck(ctx, &zb.CreateDeckRequest{
			UserId: "DeckUser",
			Deck: &zb.Deck{
				Name:   "Default",
				HeroId: 1,
				Cards: []*zb.DeckCard{
					{
						Amount:   1,
						CardName: "Azuraz",
					},
					{
						Amount:   1,
						CardName: "Puffer",
					},
				},
			},
			Version: "v1",
		})

		assert.NotNil(t, err)
	})

	t.Run("CreateDeck (Same name with different case not allowed)", func(t *testing.T) {
		_, err := c.CreateDeck(ctx, &zb.CreateDeckRequest{
			UserId: "DeckUser",
			Deck: &zb.Deck{
				Name:   "nEWdECK",
				HeroId: 1,
				Cards: []*zb.DeckCard{
					{
						Amount:   1,
						CardName: "Azuraz",
					},
					{
						Amount:   1,
						CardName: "Puffer",
					},
				},
			},
			Version: "v1",
		})

		assert.NotNil(t, err)
	})

	t.Run("EditDeck", func(t *testing.T) {
		err := c.EditDeck(ctx, &zb.EditDeckRequest{
			UserId: "DeckUser",
			Deck: &zb.Deck{
				Id:     2,
				Name:   "Edited",
				HeroId: 1,
				Cards: []*zb.DeckCard{
					{
						Amount:   1,
						CardName: "Azuraz",
					},
					{
						Amount:   1,
						CardName: "Puffer",
					},
				},
			},
			Version: "v1",
		})
		assert.Nil(t, err)

		getDeckResponse, err := c.GetDeck(ctx, &zb.GetDeckRequest{
			UserId: "DeckUser",
			DeckId: 2,
		})
		assert.Nil(t, err)
		assert.NotNil(t, getDeckResponse)
		assert.Equal(t, "Edited", getDeckResponse.Deck.Name)
	})

	t.Run("EditDeck (attempt to set more number of cards)", func(t *testing.T) {
		t.Skip("Edit deck skips checking the number of cards")
		err := c.EditDeck(ctx, &zb.EditDeckRequest{
			UserId: "DeckUser",
			Deck: &zb.Deck{
				Id:     2,
				Name:   "Edited",
				HeroId: 1,
				Cards: []*zb.DeckCard{
					{
						Amount:   100,
						CardName: "Azuraz",
					},
					{
						Amount:   1,
						CardName: "Puffer",
					},
				},
			},
			Version: "v1",
		})
		assert.NotNil(t, err)
	})

	t.Run("EditDeck (same name while editing is allowed)", func(t *testing.T) {
		err := c.EditDeck(ctx, &zb.EditDeckRequest{
			UserId: "DeckUser",
			Deck: &zb.Deck{
				Id:     2,
				Name:   "Edited",
				HeroId: 1,
				Cards: []*zb.DeckCard{
					{
						Amount:   1,
						CardName: "Azuraz",
					},
					{
						Amount:   1,
						CardName: "Puffer",
					},
				},
			},
			Version: "v1",
		})

		assert.Nil(t, err)
	})

	t.Run("EditDeck (attempt to set duplicate name with different case)", func(t *testing.T) {
		err := c.EditDeck(ctx, &zb.EditDeckRequest{
			UserId: "DeckUser",
			Deck: &zb.Deck{
				Id:     2,
				Name:   "dEFAULT",
				HeroId: 1,
				Cards: []*zb.DeckCard{
					{
						Amount:   1,
						CardName: "Azuraz",
					},
					{
						Amount:   1,
						CardName: "Puffer",
					},
				},
			},
			Version: "v1",
		})

		assert.NotNil(t, err)
	})

	t.Run("DeleteDeck", func(t *testing.T) {
		assert.NotNil(t, createDeckResponse)
		err := c.DeleteDeck(ctx, &zb.DeleteDeckRequest{
			UserId: "DeckUser",
			DeckId: createDeckResponse.DeckId,
		})

		assert.Nil(t, err)
	})

	t.Run("DeleteDeck (Non existant)", func(t *testing.T) {
		err := c.DeleteDeck(ctx, &zb.DeleteDeckRequest{
			UserId: "DeckUser",
			DeckId: 0xDEADBEEF,
		})

		assert.NotNil(t, err)
	})
}

func TestCardOperations(t *testing.T) {
	c := &ZombieBattleground{}
	var pubKeyHexString = "3866f776276246e4f9998aa90632931d89b0d3a5930e804e02299533f55b39e1"
	var addr loom.Address
	var ctx contract.Context

	setup(c, pubKeyHexString, &addr, &ctx, t)

	t.Run("ListCardLibrary", func(t *testing.T) {
		cardResponse, err := c.ListCardLibrary(ctx, &zb.ListCardLibraryRequest{
			Version: "v1",
		})

		assert.Nil(t, err)
		// we expect all the cards in InitRequest.Cards
		assert.Equal(t, 90, len(cardResponse.Cards))
	})

	t.Run("ListHeroLibrary", func(t *testing.T) {
		heroResponse, err := c.ListHeroLibrary(ctx, &zb.ListHeroLibraryRequest{
			Version: "v1",
		})

		assert.Nil(t, err)
		assert.Equal(t, 2, len(heroResponse.Heroes))
	})
}

func TestHeroOperations(t *testing.T) {
	c := &ZombieBattleground{}
	var pubKeyHexString = "7696b824516b283f81ea1747fbddbe73fe4b5fce0eac0728e47de41d8e306701"
	var addr loom.Address
	var ctx contract.Context

	setup(c, pubKeyHexString, &addr, &ctx, t)
	setupAccount(c, ctx, &zb.UpsertAccountRequest{
		UserId:  "HeroUser",
		Image:   "PathToImage",
		Version: "v1",
	}, t)

	t.Run("ListHeroes", func(t *testing.T) {
		heroesResponse, err := c.ListHeroes(ctx, &zb.ListHeroesRequest{
			UserId: "HeroUser",
		})

		assert.Nil(t, err)
		assert.Equal(t, 2, len(heroesResponse.Heroes))
	})

	t.Run("GetHero", func(t *testing.T) {
		heroResponse, err := c.GetHero(ctx, &zb.GetHeroRequest{
			UserId: "HeroUser",
			HeroId: 1,
		})

		assert.Nil(t, err)
		assert.NotNil(t, heroResponse.Hero)
	})

	t.Run("GetHero (Hero not exists)", func(t *testing.T) {
		_, err := c.GetHero(ctx, &zb.GetHeroRequest{
			UserId: "HeroUser",
			HeroId: 10,
		})

		assert.NotNil(t, err)
	})

	t.Run("AddHeroExperience", func(t *testing.T) {
		resp, err := c.AddHeroExperience(ctx, &zb.AddHeroExperienceRequest{
			UserId:     "HeroUser",
			HeroId:     0,
			Experience: 2,
		})

		assert.Nil(t, err)
		assert.Equal(t, int64(2), resp.Experience)
	})

	t.Run("AddHeroExperience (Negative experience)", func(t *testing.T) {
		_, err := c.AddHeroExperience(ctx, &zb.AddHeroExperienceRequest{
			UserId:     "HeroUser",
			HeroId:     0,
			Experience: -2,
		})

		assert.NotNil(t, err)
	})

	t.Run("AddHeroExperience (Non existant hero)", func(t *testing.T) {
		_, err := c.AddHeroExperience(ctx, &zb.AddHeroExperienceRequest{
			UserId:     "HeroUser",
			HeroId:     100,
			Experience: 2,
		})

		assert.NotNil(t, err)
	})

	t.Run("GetHeroSkills", func(t *testing.T) {
		skillResponse, err := c.GetHeroSkills(ctx, &zb.GetHeroSkillsRequest{
			UserId: "HeroUser",
			HeroId: 0,
		})

		assert.Nil(t, err)
		assert.Equal(t, 1, len(skillResponse.Skills))
	})

	t.Run("GetHeroSkills (Non existant hero)", func(t *testing.T) {
		_, err := c.GetHeroSkills(ctx, &zb.GetHeroSkillsRequest{
			UserId: "HeroUser",
			HeroId: 100,
		})

		assert.NotNil(t, err)
	})

}

func TestUpdateInitDataOperations(t *testing.T) {
	c := &ZombieBattleground{}
	var pubKeyHexString = "3866f776276246e4f9998aa90632931d89b0d3a5930e804e02299533f55b39e1"
	var addr loom.Address
	var ctx contract.Context

	setup(c, pubKeyHexString, &addr, &ctx, t)

	t.Run("UpdateInit", func(t *testing.T) {
		err := c.UpdateInit(ctx, &updateInitRequest)

		assert.Nil(t, err)
	})

	t.Run("UpdateInit with old card data", func(t *testing.T) {
		err := c.UpdateInit(ctx, &updateInitRequestWithoutHeroes)

		assert.Nil(t, err)
	})

	t.Run("UpdateInit with old card data but without old version (failing)", func(t *testing.T) {
		updateInitRequestWithoutHeroes.OldVersion = ""
		err := c.UpdateInit(ctx, &updateInitRequestWithoutHeroes)

		assert.NotNil(t, err)
	})

}

func TestUpdateCardListOperations(t *testing.T) {
	c := &ZombieBattleground{}
	var pubKeyHexString = "3866f776276246e4f9998aa90632931d89b0d3a5930e804e02299533f55b39e1"
	var addr loom.Address
	var ctx contract.Context

	setup(c, pubKeyHexString, &addr, &ctx, t)

	expectedCards := []*zb.Card{
		{
			MouldId:          1,
			Faction:          zb.Faction_Air,
			Name:             "Banshee",
			Rank:             zb.CreatureRank_Minion,
			Type:             zb.CreatureType_Feral,
			Attack:           2,
			Defense:          1,
			GooCost:          2,
			PictureTransform: &zb.PictureTransform{Position: &zb.Vector3Float{X: 1, Y: 1, Z: 1}, Scale: &zb.Vector3Float{X: 1, Y: 1, Z: 1}},
		},
		{
			MouldId:          2,
			Faction:          zb.Faction_Air,
			Name:             "Azuraz",
			Rank:             zb.CreatureRank_Minion,
			Type:             zb.CreatureType_Walker,
			Attack:           1,
			Defense:          1,
			GooCost:          1,
			PictureTransform: &zb.PictureTransform{Position: &zb.Vector3Float{X: 1, Y: 1, Z: 1}, Scale: &zb.Vector3Float{X: 1, Y: 1, Z: 1}},
		},
		{
			MouldId:          3,
			Faction:          zb.Faction_Air,
			Name:             "NewCard",
			Rank:             zb.CreatureRank_Minion,
			Type:             zb.CreatureType_Walker,
			Attack:           1,
			Defense:          1,
			GooCost:          1,
			PictureTransform: &zb.PictureTransform{Position: &zb.Vector3Float{X: 1, Y: 1, Z: 1}, Scale: &zb.Vector3Float{X: 1, Y: 1, Z: 1}},
		},
	}

	var updateCardListRequest = zb.UpdateCardListRequest{
		Version: "v2",
		Cards:   expectedCards,
	}

	t.Run("UpdateCardList", func(t *testing.T) {
		err := c.UpdateCardList(ctx, &updateCardListRequest)
		assert.Nil(t, err)
	})
	t.Run("Check card v2", func(t *testing.T) {
		req := zb.GetCardListRequest{Version: "v2"}
		resp, err := c.GetCardList(ctx, &req)
		expected := &zb.GetCardListResponse{
			Cards: expectedCards,
		}
		assert.Nil(t, err)
		assert.NotNil(t, resp)
		assert.True(t, proto.Equal(expected, resp))
	})
	t.Run("Check not exsiting version v3", func(t *testing.T) {
		req := zb.GetCardListRequest{Version: "v3"}
		_, err := c.GetCardList(ctx, &req)
		assert.NotNil(t, err)
	})
	// create deck with new card version
	setupAccount(c, ctx, &zb.UpsertAccountRequest{
		UserId:  "user1",
		Image:   "PathToImage",
		Version: "v1",
	}, t)
	t.Run("Create deck", func(t *testing.T) {
		_, err := c.CreateDeck(ctx, &zb.CreateDeckRequest{
			UserId: "user1",
			Deck: &zb.Deck{
				Name:   "deck1",
				HeroId: 1,
				Cards: []*zb.DeckCard{
					{
						Amount:   1,
						CardName: "Banshee",
					},
					{
						Amount:   3,
						CardName: "NewCard",
					},
				},
			},
			Version: "v2",
		})
		assert.Nil(t, err)
	})
	t.Run("Create deck with wrong card version", func(t *testing.T) {
		_, err := c.CreateDeck(ctx, &zb.CreateDeckRequest{
			UserId: "user1",
			Deck: &zb.Deck{
				Name:   "deck2",
				HeroId: 1,
				Cards: []*zb.DeckCard{
					{
						Amount:   1,
						CardName: "Azuraz",
					},
					{
						Amount:   1,
						CardName: "Puffer",
					},
				},
			},
			Version: "v2",
		})
		assert.NotNil(t, err)
	})

}

func TestUpdateHeroLibraryOperations(t *testing.T) {
	c := &ZombieBattleground{}
	var pubKeyHexString = "3866f776276246e4f9998aa90632931d89b0d3a5930e804e02299533f55b39e1"
	var addr loom.Address
	var ctx contract.Context

	setup(c, pubKeyHexString, &addr, &ctx, t)

	expectedHeroes := []*zb.Hero{
		{
			HeroId:           1,
			Name:             "Hero1v2",
			ShortDescription: "Hero1v2",
		},
		{
			HeroId:           2,
			Name:             "Hero2v2",
			ShortDescription: "Hero2v2",
		},
		{
			HeroId:           3,
			Name:             "Hero3v2",
			ShortDescription: "Hero2v2",
		},
	}

	var updateHeroLibraryRequest = zb.UpdateHeroLibraryRequest{
		Version: "v2",
		Heroes:  expectedHeroes,
	}

	t.Run("Update hero library v2", func(t *testing.T) {
		_, err := c.UpdateHeroLibrary(ctx, &updateHeroLibraryRequest)
		assert.Nil(t, err)
	})
	t.Run("Check hero library v2", func(t *testing.T) {
		req := zb.ListHeroLibraryRequest{Version: "v2"}
		resp, err := c.ListHeroLibrary(ctx, &req)
		expected := &zb.ListHeroLibraryResponse{
			Heroes: expectedHeroes,
		}
		assert.Nil(t, err)
		assert.NotNil(t, resp)
		assert.True(t, proto.Equal(expected, resp))
	})
	t.Run("Check not exsiting version v3", func(t *testing.T) {
		req := zb.ListHeroLibraryRequest{Version: "v3"}
		_, err := c.ListHeroLibrary(ctx, &req)
		assert.NotNil(t, err)
	})
}

func TestFindMatchOperations(t *testing.T) {
	c := &ZombieBattleground{}
	var pubKeyHexString = "3866f776276246e4f9998aa90632931d89b0d3a5930e804e02299533f55b39e1"
	var addr loom.Address
	var ctx contract.Context

	setup(c, pubKeyHexString, &addr, &ctx, t)
	setupAccount(c, ctx, &zb.UpsertAccountRequest{
		UserId:  "player-1",
		Version: "v1",
	}, t)
	setupAccount(c, ctx, &zb.UpsertAccountRequest{
		UserId:  "player-2",
		Version: "v1",
	}, t)

	// make users have decks
	t.Run("ListDecksPlayer1", func(t *testing.T) {
		deckResponse, err := c.ListDecks(ctx, &zb.ListDecksRequest{
			UserId: "player-1",
		})
		assert.Nil(t, err)
		assert.Equal(t, 1, len(deckResponse.Decks))
		assert.Equal(t, int64(1), deckResponse.Decks[0].Id)
		assert.Equal(t, "Default", deckResponse.Decks[0].Name)
	})
	t.Run("ListDecksPlayer2", func(t *testing.T) {
		deckResponse, err := c.ListDecks(ctx, &zb.ListDecksRequest{
			UserId: "player-2",
		})
		assert.Nil(t, err)
		assert.Equal(t, 1, len(deckResponse.Decks))
		assert.Equal(t, int64(1), deckResponse.Decks[0].Id)
		assert.Equal(t, "Default", deckResponse.Decks[0].Name)
	})

	var matchID int64

	t.Run("RegisterPlayerPool", func(t *testing.T) {
		_, err := c.RegisterPlayerPool(ctx, &zb.RegisterPlayerPoolRequest{
			RegistrationData: &zb.PlayerProfileRegistrationData{
				DeckId:  1,
				UserId:  "player-1",
				Version: "v1",
			},
		})
		assert.Nil(t, err)
	})

	t.Run("RegisterPlayerPool", func(t *testing.T) {
		_, err := c.RegisterPlayerPool(ctx, &zb.RegisterPlayerPoolRequest{
			RegistrationData: &zb.PlayerProfileRegistrationData{
				DeckId:  1,
				UserId:  "player-2",
				Version: "v1",
			},
		})
		assert.Nil(t, err)
	})

	t.Run("Findmatch", func(t *testing.T) {
		response, err := c.FindMatch(ctx, &zb.FindMatchRequest{
			UserId: "player-1",
		})
		assert.Nil(t, err)
		assert.NotNil(t, response)
		assert.Equal(t, 2, len(response.Match.PlayerStates), "two players should be matching")
		assert.Equal(t, zb.Match_Matching, response.Match.Status, "match status should be 'matching'")
		matchID = response.Match.Id
	})

	t.Run("Findmatch", func(t *testing.T) {
		response, err := c.FindMatch(ctx, &zb.FindMatchRequest{
			UserId: "player-2",
		})
		assert.Nil(t, err)
		assert.NotNil(t, response)
		assert.Equal(t, 2, len(response.Match.PlayerStates), "two players should be matching")
		assert.Equal(t, zb.Match_Matching, response.Match.Status, "match status should be 'matching'")
		assert.Equal(t, matchID, response.Match.Id)
	})

	t.Run("AcceptMatch", func(t *testing.T) {
		response, err := c.AcceptMatch(ctx, &zb.AcceptMatchRequest{
			UserId:  "player-1",
			MatchId: matchID,
		})
		assert.Nil(t, err)
		assert.NotNil(t, response)
		assert.Equal(t, 2, len(response.Match.PlayerStates), "two players should be matching")
		assert.Equal(t, zb.Match_Matching, response.Match.Status, "match status should be 'matching'")
		assert.Equal(t, matchID, response.Match.Id)
	})

	t.Run("AcceptMatch", func(t *testing.T) {
		response, err := c.AcceptMatch(ctx, &zb.AcceptMatchRequest{
			UserId:  "player-2",
			MatchId: matchID,
		})
		assert.Nil(t, err)
		assert.NotNil(t, response)
		assert.Equal(t, 2, len(response.Match.PlayerStates), "two players should be matching")
		assert.Equal(t, zb.Match_Started, response.Match.Status, "match status should be 'started'")
		assert.Equal(t, matchID, response.Match.Id)
	})

	t.Run("GetMatch", func(t *testing.T) {
		response, err := c.GetMatch(ctx, &zb.GetMatchRequest{
			MatchId: matchID,
		})
		assert.Nil(t, err)
		assert.NotNil(t, response)
		assert.Equal(t, 2, len(response.Match.PlayerStates), "the second player should 2 player states")
		assert.Equal(t, zb.Match_Started, response.Match.Status, "match status should be 'started'")
	})

	t.Run("EndMatch", func(t *testing.T) {
		_, err := c.EndMatch(ctx, &zb.EndMatchRequest{
			MatchId:  matchID,
			UserId:   "player-1",
			WinnerId: "player-2",
		})
		assert.Nil(t, err)
	})

	t.Run("GetMatchAfterLeaving", func(t *testing.T) {
		response, err := c.GetMatch(ctx, &zb.GetMatchRequest{
			MatchId: matchID,
		})
		assert.Nil(t, err)
		assert.NotNil(t, response)
		assert.Equal(t, 2, len(response.Match.PlayerStates), "the second player should 2 player states")
		assert.Equal(t, zb.Match_Ended, response.Match.Status, "match status should be 'ended'")
	})
}

func TestCancelFindMatchOperations(t *testing.T) {
	c := &ZombieBattleground{}
	var pubKeyHexString = "3866f776276246e4f9998aa90632931d89b0d3a5930e804e02299533f55b39e1"
	var addr loom.Address
	var ctx contract.Context

	setup(c, pubKeyHexString, &addr, &ctx, t)
	setupAccount(c, ctx, &zb.UpsertAccountRequest{
		UserId:  "player-1",
		Version: "v1",
	}, t)
	setupAccount(c, ctx, &zb.UpsertAccountRequest{
		UserId:  "player-2",
		Version: "v1",
	}, t)

	var matchID int64

	t.Run("RegisterPlayerPool", func(t *testing.T) {
		_, err := c.RegisterPlayerPool(ctx, &zb.RegisterPlayerPoolRequest{
			RegistrationData: &zb.PlayerProfileRegistrationData{
				DeckId:  1,
				UserId:  "player-1",
				Version: "v1",
			},
		})
		assert.Nil(t, err)
	})

	t.Run("RegisterPlayerPool", func(t *testing.T) {
		_, err := c.RegisterPlayerPool(ctx, &zb.RegisterPlayerPoolRequest{
			RegistrationData: &zb.PlayerProfileRegistrationData{
				DeckId:  1,
				UserId:  "player-2",
				Version: "v1",
			},
		})
		assert.Nil(t, err)
	})

	t.Run("Findmatch", func(t *testing.T) {
		response, err := c.FindMatch(ctx, &zb.FindMatchRequest{
			UserId: "player-1",
		})
		assert.Nil(t, err)
		assert.NotNil(t, response)
		assert.Equal(t, zb.Match_Matching, response.Match.Status, "match status should be 'matching'")
		matchID = response.Match.Id
	})

	t.Run("CancelFindmatch", func(t *testing.T) {
		_, err := c.CancelFindMatch(ctx, &zb.CancelFindMatchRequest{
			UserId:  "player-1",
			MatchId: matchID,
		})
		assert.Nil(t, err)
	})

	t.Run("GetMatch", func(t *testing.T) {
		response, err := c.GetMatch(ctx, &zb.GetMatchRequest{
			MatchId: matchID,
		})
		assert.Nil(t, err)
		assert.Equal(t, zb.Match_Canceled, response.Match.Status)
	})
}

func TestCancelFindMatchOnEndedMatchOperations(t *testing.T) {
	c := &ZombieBattleground{}
	var pubKeyHexString = "3866f776276246e4f9998aa90632931d89b0d3a5930e804e02299533f55b39e1"
	var addr loom.Address
	var ctx contract.Context

	setup(c, pubKeyHexString, &addr, &ctx, t)
	setupAccount(c, ctx, &zb.UpsertAccountRequest{
		UserId:  "player-1",
		Version: "v1",
	}, t)
	setupAccount(c, ctx, &zb.UpsertAccountRequest{
		UserId:  "player-2",
		Version: "v1",
	}, t)

	var matchID int64

	t.Run("RegisterPlayerPool", func(t *testing.T) {
		_, err := c.RegisterPlayerPool(ctx, &zb.RegisterPlayerPoolRequest{
			RegistrationData: &zb.PlayerProfileRegistrationData{
				DeckId:  1,
				UserId:  "player-1",
				Version: "v1",
			},
		})
		assert.Nil(t, err)
	})

	t.Run("RegisterPlayerPool", func(t *testing.T) {
		_, err := c.RegisterPlayerPool(ctx, &zb.RegisterPlayerPoolRequest{
			RegistrationData: &zb.PlayerProfileRegistrationData{
				DeckId:  1,
				UserId:  "player-2",
				Version: "v1",
			},
		})
		assert.Nil(t, err)
	})

	t.Run("Findmatch", func(t *testing.T) {
		response, err := c.FindMatch(ctx, &zb.FindMatchRequest{
			UserId: "player-1",
		})
		assert.Nil(t, err)
		assert.NotNil(t, response)
		assert.Equal(t, zb.Match_Matching, response.Match.Status, "match status should be 'matching'")
		matchID = response.Match.Id
	})

	t.Run("AcceptMatch", func(t *testing.T) {
		response, err := c.AcceptMatch(ctx, &zb.AcceptMatchRequest{
			UserId:  "player-1",
			MatchId: matchID,
		})
		assert.Nil(t, err)
		assert.NotNil(t, response)
		assert.Equal(t, 2, len(response.Match.PlayerStates), "the player should see 2 player states")
		assert.Equal(t, zb.Match_Matching, response.Match.Status, "match status should be 'matching'")
		assert.Equal(t, matchID, response.Match.Id)
	})

	t.Run("AcceptMatch", func(t *testing.T) {
		response, err := c.AcceptMatch(ctx, &zb.AcceptMatchRequest{
			UserId:  "player-2",
			MatchId: matchID,
		})
		assert.Nil(t, err)
		assert.NotNil(t, response)
		assert.Equal(t, 2, len(response.Match.PlayerStates), "the player should see 2 player states")
		assert.Equal(t, zb.Match_Started, response.Match.Status, "match status should be 'started'")
		assert.Equal(t, matchID, response.Match.Id)
	})

	t.Run("EndMatch", func(t *testing.T) {
		response, err := c.EndMatch(ctx, &zb.EndMatchRequest{
			UserId:   "player-2",
			MatchId:  matchID,
			WinnerId: "player-2",
		})
		assert.Nil(t, err)
		assert.NotNil(t, response)
	})

	t.Run("GetMatch", func(t *testing.T) {
		response, err := c.GetMatch(ctx, &zb.GetMatchRequest{
			MatchId: matchID,
		})
		assert.Nil(t, err)
		assert.Equal(t, zb.Match_Ended, response.Match.Status)
	})

	t.Run("CancelFindmatch", func(t *testing.T) {
		_, err := c.CancelFindMatch(ctx, &zb.CancelFindMatchRequest{
			UserId:  "player-1",
			MatchId: matchID,
		})
		assert.Nil(t, err)
	})

	t.Run("GetMatch", func(t *testing.T) {
		response, err := c.GetMatch(ctx, &zb.GetMatchRequest{
			MatchId: matchID,
		})
		assert.Nil(t, err)
		assert.Equal(t, zb.Match_Ended, response.Match.Status)
	})
}

func TestFindMatchWithTagOperations(t *testing.T) {
	c := &ZombieBattleground{}
	var pubKeyHexString = "3866f776276246e4f9998aa90632931d89b0d3a5930e804e02299533f55b39e1"
	var addr loom.Address
	var ctx contract.Context

	setup(c, pubKeyHexString, &addr, &ctx, t)
	setupAccount(c, ctx, &zb.UpsertAccountRequest{
		UserId:  "player-1",
		Version: "v1",
	}, t)
	setupAccount(c, ctx, &zb.UpsertAccountRequest{
		UserId:  "player-2",
		Version: "v1",
	}, t)
	setupAccount(c, ctx, &zb.UpsertAccountRequest{
		UserId:  "player-3",
		Version: "v1",
	}, t)
	setupAccount(c, ctx, &zb.UpsertAccountRequest{
		UserId:  "player-1-tag",
		Version: "v1",
	}, t)
	setupAccount(c, ctx, &zb.UpsertAccountRequest{
		UserId:  "player-2-tag",
		Version: "v1",
	}, t)
	setupAccount(c, ctx, &zb.UpsertAccountRequest{
		UserId:  "player-3-tag",
		Version: "v1",
	}, t)

	var matchID, matchIDTag int64

	t.Run("RegisterPlayerPool", func(t *testing.T) {
		_, err := c.RegisterPlayerPool(ctx, &zb.RegisterPlayerPoolRequest{
			RegistrationData: &zb.PlayerProfileRegistrationData{
				DeckId:  1,
				UserId:  "player-1",
				Version: "v1",
			},
		})
		assert.Nil(t, err)
	})

	t.Run("RegisterPlayerPool", func(t *testing.T) {
		_, err := c.RegisterPlayerPool(ctx, &zb.RegisterPlayerPoolRequest{
			RegistrationData: &zb.PlayerProfileRegistrationData{
				DeckId:  1,
				UserId:  "player-2",
				Version: "v1",
			},
		})
		assert.Nil(t, err)
	})

	t.Run("Findmatch", func(t *testing.T) {
		response, err := c.FindMatch(ctx, &zb.FindMatchRequest{
			UserId: "player-1",
		})
		assert.Nil(t, err)
		assert.NotNil(t, response)
		assert.Equal(t, 2, len(response.Match.PlayerStates), "the player should see 2 player states")
		assert.Equal(t, zb.Match_Matching, response.Match.Status, "match status should be 'matching'")
		matchID = response.Match.Id
	})

	t.Run("Findmatch", func(t *testing.T) {
		response, err := c.FindMatch(ctx, &zb.FindMatchRequest{
			UserId: "player-2",
		})
		assert.Nil(t, err)
		assert.NotNil(t, response)
		assert.Equal(t, 2, len(response.Match.PlayerStates), "the player should see 2 player states")
		assert.Equal(t, zb.Match_Matching, response.Match.Status, "match status should be 'matching'")
		assert.Equal(t, matchID, response.Match.Id)
	})

	t.Run("AcceptMatch", func(t *testing.T) {
		response, err := c.AcceptMatch(ctx, &zb.AcceptMatchRequest{
			UserId:  "player-1",
			MatchId: matchID,
		})
		assert.Nil(t, err)
		assert.NotNil(t, response)
		assert.Equal(t, 2, len(response.Match.PlayerStates), "the player should see 2 player states")
		assert.Equal(t, zb.Match_Matching, response.Match.Status, "match status should be 'matching'")
		assert.Equal(t, matchID, response.Match.Id)
	})

	t.Run("AcceptMatch", func(t *testing.T) {
		response, err := c.AcceptMatch(ctx, &zb.AcceptMatchRequest{
			UserId:  "player-2",
			MatchId: matchID,
		})
		assert.Nil(t, err)
		assert.NotNil(t, response)
		assert.Equal(t, 2, len(response.Match.PlayerStates), "the player should see 2 player states")
		assert.Equal(t, zb.Match_Started, response.Match.Status, "match status should be 'started'")
		assert.Equal(t, matchID, response.Match.Id)
	})

	tags := []string{"tag1"}

	t.Run("RegisterPlayerPoolTag", func(t *testing.T) {
		_, err := c.RegisterPlayerPool(ctx, &zb.RegisterPlayerPoolRequest{
			RegistrationData: &zb.PlayerProfileRegistrationData{
				DeckId:  1,
				UserId:  "player-1-tag",
				Version: "v1",
				Tags:    tags,
			},
		})
		assert.Nil(t, err)
	})

	t.Run("RegisterPlayerPoolTag", func(t *testing.T) {
		_, err := c.RegisterPlayerPool(ctx, &zb.RegisterPlayerPoolRequest{
			RegistrationData: &zb.PlayerProfileRegistrationData{
				DeckId:  1,
				UserId:  "player-2-tag",
				Version: "v1",
				Tags:    tags,
			},
		})
		assert.Nil(t, err)
	})

	t.Run("FindmatchTag", func(t *testing.T) {
		response, err := c.FindMatch(ctx, &zb.FindMatchRequest{
			UserId: "player-1-tag",
			Tags:   tags,
		})
		assert.Nil(t, err)
		assert.NotNil(t, response)
		assert.Equal(t, 2, len(response.Match.PlayerStates), "the player should see 2 player states")
		assert.Equal(t, zb.Match_Matching, response.Match.Status, "match status should be 'matching'")
		matchIDTag = response.Match.Id
	})

	t.Run("FindmatchTag", func(t *testing.T) {
		response, err := c.FindMatch(ctx, &zb.FindMatchRequest{
			UserId: "player-2-tag",
			Tags:   tags,
		})
		assert.Nil(t, err)
		assert.NotNil(t, response)
		assert.Equal(t, 2, len(response.Match.PlayerStates), "the player should see 2 player states")
		assert.Equal(t, zb.Match_Matching, response.Match.Status, "match status should be 'matching'")
		assert.Equal(t, matchIDTag, response.Match.Id)
	})

	t.Run("AcceptMatchTag", func(t *testing.T) {
		response, err := c.AcceptMatch(ctx, &zb.AcceptMatchRequest{
			UserId:  "player-1-tag",
			MatchId: matchIDTag,
		})
		assert.Nil(t, err)
		assert.NotNil(t, response)
		assert.Equal(t, 2, len(response.Match.PlayerStates), "the player should see 2 player states")
		assert.Equal(t, zb.Match_Matching, response.Match.Status, "match status should be 'matching'")
		assert.Equal(t, matchIDTag, response.Match.Id)
		assert.NotEqual(t, matchID, response.Match.Id)
	})

	t.Run("AcceptMatchTag", func(t *testing.T) {
		response, err := c.AcceptMatch(ctx, &zb.AcceptMatchRequest{
			UserId:  "player-2-tag",
			MatchId: matchIDTag,
		})
		assert.Nil(t, err)
		assert.NotNil(t, response)
		assert.Equal(t, 2, len(response.Match.PlayerStates), "the player should see 2 player states")
		assert.Equal(t, zb.Match_Started, response.Match.Status, "match status should be 'started'")
		assert.Equal(t, matchIDTag, response.Match.Id)
		assert.NotEqual(t, matchID, response.Match.Id)
	})

	t.Run("Findmatch", func(t *testing.T) {
		response, err := c.FindMatch(ctx, &zb.FindMatchRequest{
			UserId: "player-2",
		})
		assert.Nil(t, err)
		assert.NotNil(t, response)
		assert.Equal(t, 2, len(response.Match.PlayerStates), "the second player should 2 player states")
		assert.Equal(t, zb.Match_Started, response.Match.Status, "match status should be 'started'")
		assert.Equal(t, matchID, response.Match.Id)
	})

	// check tag and non-tag players don't get matched
	tags = []string{"tag3"}

	t.Run("RegisterPlayerPoolTag", func(t *testing.T) {
		_, err := c.RegisterPlayerPool(ctx, &zb.RegisterPlayerPoolRequest{
			RegistrationData: &zb.PlayerProfileRegistrationData{
				DeckId:  1,
				UserId:  "player-3",
				Version: "v1",
				Tags:    tags,
			},
		})
		assert.Nil(t, err)
	})

	t.Run("RegisterPlayerPoolTag", func(t *testing.T) {
		_, err := c.RegisterPlayerPool(ctx, &zb.RegisterPlayerPoolRequest{
			RegistrationData: &zb.PlayerProfileRegistrationData{
				DeckId:  1,
				UserId:  "player-3-tag",
				Version: "v1",
				Tags:    tags,
			},
		})
		assert.Nil(t, err)
	})

	t.Run("Findmatch", func(t *testing.T) {
		_, err := c.FindMatch(ctx, &zb.FindMatchRequest{
			UserId: "player-3",
		})
		assert.NotNil(t, err)
	})

	t.Run("FindmatchTag", func(t *testing.T) {
		_, err := c.FindMatch(ctx, &zb.FindMatchRequest{
			UserId: "player-3-tag",
		})
		assert.NotNil(t, err)
	})
}

func TestFindMatchWithTagGroupOperations(t *testing.T) {
	c := &ZombieBattleground{}
	var pubKeyHexString = "3866f776276246e4f9998aa90632931d89b0d3a5930e804e02299533f55b39e1"
	var addr loom.Address
	var ctx contract.Context

	setup(c, pubKeyHexString, &addr, &ctx, t)
	setupAccount(c, ctx, &zb.UpsertAccountRequest{
		UserId:  "player-1-tag",
		Version: "v1",
	}, t)
	setupAccount(c, ctx, &zb.UpsertAccountRequest{
		UserId:  "player-2-tag",
		Version: "v1",
	}, t)
	setupAccount(c, ctx, &zb.UpsertAccountRequest{
		UserId:  "player-3-tag",
		Version: "v1",
	}, t)
	setupAccount(c, ctx, &zb.UpsertAccountRequest{
		UserId:  "player-4-tag",
		Version: "v1",
	}, t)
	setupAccount(c, ctx, &zb.UpsertAccountRequest{
		UserId:  "player-5-tag",
		Version: "v1",
	}, t)
	setupAccount(c, ctx, &zb.UpsertAccountRequest{
		UserId:  "player-6-tag",
		Version: "v1",
	}, t)

	tags1 := []string{"tags1"}
	tags2 := []string{"tags2"}
	tags3 := []string{"tags3", "othertag"}

	t.Run("RegisterPlayerPool", func(t *testing.T) {
		_, err := c.RegisterPlayerPool(ctx, &zb.RegisterPlayerPoolRequest{
			RegistrationData: &zb.PlayerProfileRegistrationData{
				DeckId:  1,
				UserId:  "player-1-tag",
				Version: "v1",
				Tags:    tags1,
			},
		})
		assert.Nil(t, err)
	})

	t.Run("RegisterPlayerPool", func(t *testing.T) {
		_, err := c.RegisterPlayerPool(ctx, &zb.RegisterPlayerPoolRequest{
			RegistrationData: &zb.PlayerProfileRegistrationData{
				DeckId:  1,
				UserId:  "player-3-tag",
				Version: "v1",
				Tags:    tags2,
			},
		})
		assert.Nil(t, err)
	})

	t.Run("RegisterPlayerPool", func(t *testing.T) {
		_, err := c.RegisterPlayerPool(ctx, &zb.RegisterPlayerPoolRequest{
			RegistrationData: &zb.PlayerProfileRegistrationData{
				DeckId:  1,
				UserId:  "player-5-tag",
				Version: "v1",
				Tags:    tags3,
			},
		})
		assert.Nil(t, err)
	})

	t.Run("Findmatch", func(t *testing.T) {
		response, err := c.FindMatch(ctx, &zb.FindMatchRequest{
			UserId: "player-1-tag",
			Tags:   tags1,
		})
		assert.Nil(t, err)
		assert.Equal(t, false, response.MatchFound)
	})

	t.Run("Findmatch", func(t *testing.T) {
		response, err := c.FindMatch(ctx, &zb.FindMatchRequest{
			UserId: "player-3-tag",
			Tags:   tags2,
		})
		assert.Nil(t, err)
		assert.Equal(t, false, response.MatchFound)
	})

	t.Run("Findmatch", func(t *testing.T) {
		response, err := c.FindMatch(ctx, &zb.FindMatchRequest{
			UserId: "player-5-tag",
			Tags:   tags3,
		})
		assert.Nil(t, err)
		assert.Equal(t, false, response.MatchFound)
	})

	t.Run("RegisterPlayerPool", func(t *testing.T) {
		_, err := c.RegisterPlayerPool(ctx, &zb.RegisterPlayerPoolRequest{
			RegistrationData: &zb.PlayerProfileRegistrationData{
				DeckId:  1,
				UserId:  "player-6-tag",
				Version: "v1",
				Tags:    tags3,
			},
		})
		assert.Nil(t, err)
	})

	t.Run("RegisterPlayerPool", func(t *testing.T) {
		_, err := c.RegisterPlayerPool(ctx, &zb.RegisterPlayerPoolRequest{
			RegistrationData: &zb.PlayerProfileRegistrationData{
				DeckId:  1,
				UserId:  "player-2-tag",
				Version: "v1",
				Tags:    tags1,
			},
		})
		assert.Nil(t, err)
	})

	t.Run("RegisterPlayerPool", func(t *testing.T) {
		_, err := c.RegisterPlayerPool(ctx, &zb.RegisterPlayerPoolRequest{
			RegistrationData: &zb.PlayerProfileRegistrationData{
				DeckId:  1,
				UserId:  "player-4-tag",
				Version: "v1",
				Tags:    tags2,
			},
		})
		assert.Nil(t, err)
	})

	t.Run("Findmatch", func(t *testing.T) {
		response, err := c.FindMatch(ctx, &zb.FindMatchRequest{
			UserId: "player-1-tag",
			Tags:   tags1,
		})
		assert.Nil(t, err)
		assert.NotNil(t, response)
		assert.Equal(t, 2, len(response.Match.PlayerStates), "the player should see 2 player states")
		assert.Equal(t, zb.Match_Matching, response.Match.Status, "match status should be 'matching'")
		assert.Equal(t, "player-1-tag", response.Match.PlayerStates[0].Id, "Player should be player-1-tag")
		assert.Equal(t, "player-2-tag", response.Match.PlayerStates[1].Id, "Player should be player-2-tag")
	})

	t.Run("Findmatch", func(t *testing.T) {
		response, err := c.FindMatch(ctx, &zb.FindMatchRequest{
			UserId: "player-3-tag",
			Tags:   tags2,
		})
		assert.Nil(t, err)
		assert.NotNil(t, response)
		assert.Equal(t, 2, len(response.Match.PlayerStates), "the player should see 2 player states")
		assert.Equal(t, zb.Match_Matching, response.Match.Status, "match status should be 'matching'")
		assert.Equal(t, "player-3-tag", response.Match.PlayerStates[0].Id, "Player should be player-3-tag")
		assert.Equal(t, "player-4-tag", response.Match.PlayerStates[1].Id, "Player should be player-4-tag")
	})

	t.Run("Findmatch", func(t *testing.T) {
		response, err := c.FindMatch(ctx, &zb.FindMatchRequest{
			UserId: "player-5-tag",
			Tags:   tags3,
		})
		assert.Nil(t, err)
		assert.NotNil(t, response)
		assert.Equal(t, 2, len(response.Match.PlayerStates), "the player should see 2 player states")
		assert.Equal(t, zb.Match_Matching, response.Match.Status, "match status should be 'matching'")
		assert.Equal(t, "player-5-tag", response.Match.PlayerStates[0].Id, "Player should be player-5-tag")
		assert.Equal(t, "player-6-tag", response.Match.PlayerStates[1].Id, "Player should be player-6-tag")
	})
}

func TestMatchMakingPlayerPool(t *testing.T) {
	c := &ZombieBattleground{}
	var pubKeyHexString = "3866f776276246e4f9998aa90632931d89b0d3a5930e804e02299533f55b39e1"
	var addr loom.Address
	var ctx contract.Context

	setup(c, pubKeyHexString, &addr, &ctx, t)
	numPlayers := 10
	for i := 0; i < numPlayers; i++ {
		setupAccount(c, ctx, &zb.UpsertAccountRequest{
			UserId:  fmt.Sprintf("player-%d", i+1),
			Version: "v1",
		}, t)
	}

	for i := 0; i < numPlayers; i++ {
		_, err := c.RegisterPlayerPool(ctx, &zb.RegisterPlayerPoolRequest{
			RegistrationData: &zb.PlayerProfileRegistrationData{
				DeckId:  1,
				UserId:  fmt.Sprintf("player-%d", i+1),
				Version: "v1",
			},
		})
		assert.Nil(t, err)
	}

	for i := 0; i < numPlayers; i++ {
		func(i int) {
			response, err := c.FindMatch(ctx, &zb.FindMatchRequest{
				UserId: fmt.Sprintf("player-%d", i+1),
			})
			assert.Nil(t, err)
			assert.NotNil(t, response)
		}(i)
	}
}

func TestMatchMakingTimeout(t *testing.T) {
	c := &ZombieBattleground{}
	var pubKeyHexString = "3866f776276246e4f9998aa90632931d89b0d3a5930e804e02299533f55b39e1"
	var addr *loom.Address
	var ctx contract.Context

	// setup ctx
	c = &ZombieBattleground{}
	pubKey, _ := hex.DecodeString(pubKeyHexString)
	addr = &loom.Address{
		Local: loom.LocalAddressFromPublicKey(pubKey),
	}
	now := time.Now()
	fc := plugin.CreateFakeContext(*addr, *addr)
	fc.SetTime(now)
	ctx = contract.WrapPluginContext(fc)
	err := c.Init(ctx, &initRequest)
	assert.Nil(t, err)

	setupAccount(c, ctx, &zb.UpsertAccountRequest{
		UserId:  "player-1",
		Version: "v1",
	}, t)
	setupAccount(c, ctx, &zb.UpsertAccountRequest{
		UserId:  "player-2",
		Version: "v1",
	}, t)
	setupAccount(c, ctx, &zb.UpsertAccountRequest{
		UserId:  "player-3",
		Version: "v1",
	}, t)

	t.Run("RegisterPlayerPool", func(t *testing.T) {
		_, err := c.RegisterPlayerPool(ctx, &zb.RegisterPlayerPoolRequest{
			RegistrationData: &zb.PlayerProfileRegistrationData{
				DeckId:  1,
				UserId:  "player-1",
				Version: "v1",
			},
		})
		assert.Nil(t, err)
	})

	t.Run("RegisterPlayerPool", func(t *testing.T) {
		_, err := c.RegisterPlayerPool(ctx, &zb.RegisterPlayerPoolRequest{
			RegistrationData: &zb.PlayerProfileRegistrationData{
				DeckId:  1,
				UserId:  "player-2",
				Version: "v1",
			},
		})
		assert.Nil(t, err)
	})

	t.Run("RegisterPlayerPool", func(t *testing.T) {
		_, err := c.RegisterPlayerPool(ctx, &zb.RegisterPlayerPoolRequest{
			RegistrationData: &zb.PlayerProfileRegistrationData{
				DeckId:  1,
				UserId:  "player-3",
				Version: "v1",
			},
		})
		assert.Nil(t, err)
	})

	var matchID int64
	t.Run("Findmatch", func(t *testing.T) {
		response, err := c.FindMatch(ctx, &zb.FindMatchRequest{
			UserId: "player-1",
		})
		assert.Nil(t, err)
		assert.NotNil(t, response)
		assert.Equal(t, zb.Match_Matching, response.Match.Status, "match status should be 'matching'")
		matchID = response.Match.Id
	})

	// move time forward to expire the matchmaking
	fc.SetTime(now.Add(2 * MMTimeout))

	t.Run("FindMatch", func(t *testing.T) {
		response, err := c.FindMatch(ctx, &zb.FindMatchRequest{
			UserId: "player-1",
		})
		assert.Nil(t, err)
		assert.Equal(t, zb.Match_Timedout, response.Match.Status)
	})

	t.Run("GetMatch", func(t *testing.T) {
		response, err := c.GetMatch(ctx, &zb.GetMatchRequest{
			MatchId: matchID,
		})
		assert.Nil(t, err)
		assert.Equal(t, zb.Match_Timedout, response.Match.Status)
	})
}

func TestGameStateOperations(t *testing.T) {
	c := &ZombieBattleground{}
	var pubKeyHexString = "3866f776276246e4f9998aa90632931d89b0d3a5930e804e02299533f55b39e1"
	var addr loom.Address
	var ctx contract.Context

	setup(c, pubKeyHexString, &addr, &ctx, t)
	setupAccount(c, ctx, &zb.UpsertAccountRequest{
		UserId:  "player-1",
		Version: "v1",
	}, t)
	setupAccount(c, ctx, &zb.UpsertAccountRequest{
		UserId:  "player-2",
		Version: "v1",
	}, t)

	// make users have decks
	t.Run("ListDecksPlayer1", func(t *testing.T) {
		deckResponse, err := c.ListDecks(ctx, &zb.ListDecksRequest{
			UserId: "player-1",
		})
		assert.Nil(t, err)
		assert.Equal(t, 1, len(deckResponse.Decks))
		assert.Equal(t, int64(1), deckResponse.Decks[0].Id)
		assert.Equal(t, "Default", deckResponse.Decks[0].Name)
	})
	t.Run("ListDecksPlayer2", func(t *testing.T) {
		deckResponse, err := c.ListDecks(ctx, &zb.ListDecksRequest{
			UserId: "player-2",
		})
		assert.Nil(t, err)
		assert.Equal(t, 1, len(deckResponse.Decks))
		assert.Equal(t, int64(1), deckResponse.Decks[0].Id)
		assert.Equal(t, "Default", deckResponse.Decks[0].Name)
	})

	var matchID int64

	t.Run("RegisterPlayerPool", func(t *testing.T) {
		_, err := c.RegisterPlayerPool(ctx, &zb.RegisterPlayerPoolRequest{
			RegistrationData: &zb.PlayerProfileRegistrationData{
				DeckId:  1,
				UserId:  "player-1",
				Version: "v1",
			},
		})
		assert.Nil(t, err)
	})

	t.Run("RegisterPlayerPool", func(t *testing.T) {
		_, err := c.RegisterPlayerPool(ctx, &zb.RegisterPlayerPoolRequest{
			RegistrationData: &zb.PlayerProfileRegistrationData{
				DeckId:  1,
				UserId:  "player-2",
				Version: "v1",
			},
		})
		assert.Nil(t, err)
	})

	t.Run("Findmatch", func(t *testing.T) {
		response, err := c.FindMatch(ctx, &zb.FindMatchRequest{
			UserId: "player-1",
		})
		assert.Nil(t, err)
		assert.NotNil(t, response)
		assert.Equal(t, 2, len(response.Match.PlayerStates), "the player should see 2 player states")
		assert.Equal(t, zb.Match_Matching, response.Match.Status, "match status should be 'matching'")
		matchID = response.Match.Id
	})

	t.Run("Findmatch", func(t *testing.T) {
		response, err := c.FindMatch(ctx, &zb.FindMatchRequest{
			UserId: "player-2",
		})
		assert.Nil(t, err)
		assert.NotNil(t, response)
		assert.Equal(t, 2, len(response.Match.PlayerStates), "the player should see 2 player states")
		assert.Equal(t, zb.Match_Matching, response.Match.Status, "match status should be 'matching'")
		assert.Equal(t, matchID, response.Match.Id)
	})

	t.Run("AcceptMatch", func(t *testing.T) {
		response, err := c.AcceptMatch(ctx, &zb.AcceptMatchRequest{
			UserId:  "player-1",
			MatchId: matchID,
		})
		assert.Nil(t, err)
		assert.NotNil(t, response)
		assert.Equal(t, 2, len(response.Match.PlayerStates), "the player should see 2 player states")
		assert.Equal(t, zb.Match_Matching, response.Match.Status, "match status should be 'matching'")
		assert.Equal(t, matchID, response.Match.Id)
	})

	t.Run("AcceptMatch", func(t *testing.T) {
		response, err := c.AcceptMatch(ctx, &zb.AcceptMatchRequest{
			UserId:  "player-2",
			MatchId: matchID,
		})
		assert.Nil(t, err)
		assert.NotNil(t, response)
		assert.Equal(t, 2, len(response.Match.PlayerStates), "the player should see 2 player states")
		assert.Equal(t, zb.Match_Started, response.Match.Status, "match status should be 'started'")
		assert.Equal(t, matchID, response.Match.Id)
	})

	t.Run("GetMatch", func(t *testing.T) {
		response, err := c.GetMatch(ctx, &zb.GetMatchRequest{
			MatchId: matchID,
		})
		assert.Nil(t, err)
		assert.NotNil(t, response)
		assert.Equal(t, 2, len(response.Match.PlayerStates), "the second player should 2 player states")
		assert.Equal(t, zb.Match_Started, response.Match.Status, "match status should be 'started'")
	})

	// Note: since the toss coin seed is always 0 for testing, we always get 0 as the first player
	t.Run("SendEndturnPlayer2_Failed", func(t *testing.T) {
		_, err := c.SendPlayerAction(ctx, &zb.PlayerActionRequest{
			MatchId: matchID,
			PlayerAction: &zb.PlayerAction{
				ActionType: zb.PlayerActionType_EndTurn,
				PlayerId:   "player-2",
			},
		})
		assert.NotNil(t, err)
		assert.Equal(t, errInvalidPlayer, err)
	})

	t.Run("SendEndturnPlayer1_Success", func(t *testing.T) {
		response, err := c.SendPlayerAction(ctx, &zb.PlayerActionRequest{
			MatchId: matchID,
			PlayerAction: &zb.PlayerAction{
				ActionType: zb.PlayerActionType_EndTurn,
				PlayerId:   "player-1",
			},
		})
		assert.Nil(t, err)
		assert.NotNil(t, response)

		gameState, err := loadGameState(ctx, matchID)
		assert.EqualValues(t, 1, gameState.CurrentPlayerIndex, "player-2 should be active")
	})
	t.Run("SendEndturnPlayer2_Success", func(t *testing.T) {
		response, err := c.SendPlayerAction(ctx, &zb.PlayerActionRequest{
			MatchId: matchID,
			PlayerAction: &zb.PlayerAction{
				ActionType: zb.PlayerActionType_EndTurn,
				PlayerId:   "player-2",
			},
		})
		assert.Nil(t, err)
		assert.NotNil(t, response)

		gameState, err := loadGameState(ctx, matchID)
		assert.EqualValues(t, 0, gameState.CurrentPlayerIndex, "player-1 should be active")
	})
	t.Run("SendCardPlayPlayer1", func(t *testing.T) {
		response, err := c.SendPlayerAction(ctx, &zb.PlayerActionRequest{
			MatchId: matchID,
			PlayerAction: &zb.PlayerAction{
				ActionType: zb.PlayerActionType_CardPlay,
				PlayerId:   "player-1",
				Action: &zb.PlayerAction_CardPlay{
					CardPlay: &zb.PlayerActionCardPlay{
						Card: &zb.InstanceId{Id: 8},
					},
				},
			},
		})
		assert.Nil(t, err)
		assert.NotNil(t, response)
	})
	t.Run("SendCardAbilityPlayer1", func(t *testing.T) {
		response, err := c.SendPlayerAction(ctx, &zb.PlayerActionRequest{
			MatchId: matchID,
			PlayerAction: &zb.PlayerAction{
				ActionType: zb.PlayerActionType_CardAbilityUsed,
				PlayerId:   "player-1",
				Action: &zb.PlayerAction_CardAbilityUsed{
					CardAbilityUsed: &zb.PlayerActionCardAbilityUsed{
						Card: &zb.InstanceId{Id: 1},
						Targets: []*zb.Unit{
							&zb.Unit{
								InstanceId: &zb.InstanceId{Id: 2},
							},
						},
					},
				},
			},
		})
		assert.Nil(t, err)
		assert.NotNil(t, response)
	})
	t.Run("SendOverlordSkillUsedPlayer1", func(t *testing.T) {
		response, err := c.SendPlayerAction(ctx, &zb.PlayerActionRequest{
			MatchId: matchID,
			PlayerAction: &zb.PlayerAction{
				ActionType: zb.PlayerActionType_OverlordSkillUsed,
				PlayerId:   "player-1",
				Action: &zb.PlayerAction_OverlordSkillUsed{
					OverlordSkillUsed: &zb.PlayerActionOverlordSkillUsed{
						SkillId: 1,
						Target: &zb.Unit{
							InstanceId: &zb.InstanceId{Id: 2},
						},
					},
				},
			},
		})
		assert.Nil(t, err)
		assert.NotNil(t, response)
	})
	t.Run("SendRankBuff", func(t *testing.T) {
		response, err := c.SendPlayerAction(ctx, &zb.PlayerActionRequest{
			MatchId: matchID,
			PlayerAction: &zb.PlayerAction{
				ActionType: zb.PlayerActionType_RankBuff,
				PlayerId:   "player-1",
				Action: &zb.PlayerAction_RankBuff{
					RankBuff: &zb.PlayerActionRankBuff{
						Card: &zb.InstanceId{Id: 1},
						Targets: []*zb.Unit{
							&zb.Unit{
								InstanceId: &zb.InstanceId{Id: 2},
							},
						},
					},
				},
			},
		})
		assert.Nil(t, err)
		assert.NotNil(t, response)
	})
	t.Run("SendEndturnPlayer1_Success2", func(t *testing.T) {
		response, err := c.SendPlayerAction(ctx, &zb.PlayerActionRequest{
			MatchId: matchID,
			PlayerAction: &zb.PlayerAction{
				ActionType: zb.PlayerActionType_EndTurn,
				PlayerId:   "player-1",
			},
		})
		assert.Nil(t, err)
		assert.NotNil(t, response)

		gameState, err := loadGameState(ctx, matchID)
		assert.EqualValues(t, 1, gameState.CurrentPlayerIndex, "player-2 should be active")
	})
	t.Run("SendCardPlayPlayer2", func(t *testing.T) {
		response, err := c.SendPlayerAction(ctx, &zb.PlayerActionRequest{
			MatchId: matchID,
			PlayerAction: &zb.PlayerAction{
				ActionType: zb.PlayerActionType_CardPlay,
				PlayerId:   "player-2",
				Action: &zb.PlayerAction_CardPlay{
					CardPlay: &zb.PlayerActionCardPlay{
						Card: &zb.InstanceId{Id: 13},
					},
				},
			},
		})
		assert.Nil(t, err)
		assert.NotNil(t, response)
	})
	t.Run("SendCardAttackPlayer2", func(t *testing.T) {
		response, err := c.SendPlayerAction(ctx, &zb.PlayerActionRequest{
			MatchId: matchID,
			PlayerAction: &zb.PlayerAction{
				ActionType: zb.PlayerActionType_CardAttack,
				PlayerId:   "player-2",
				Action: &zb.PlayerAction_CardAttack{
					CardAttack: &zb.PlayerActionCardAttack{
						Attacker: &zb.InstanceId{Id: 13},
						Target: &zb.Unit{
							InstanceId: &zb.InstanceId{Id: 8},
						},
					},
				},
			},
		})
		assert.Nil(t, err)
		assert.NotNil(t, response)
	})
	t.Run("SendCardAbilityPlayer2", func(t *testing.T) {
		response, err := c.SendPlayerAction(ctx, &zb.PlayerActionRequest{
			MatchId: matchID,
			PlayerAction: &zb.PlayerAction{
				ActionType: zb.PlayerActionType_CardAbilityUsed,
				PlayerId:   "player-2",
				Action: &zb.PlayerAction_CardAbilityUsed{
					CardAbilityUsed: &zb.PlayerActionCardAbilityUsed{
						Card: &zb.InstanceId{Id: 1},
						Targets: []*zb.Unit{
							&zb.Unit{
								InstanceId: &zb.InstanceId{Id: 2},
							},
						},
					},
				},
			},
		})
		assert.Nil(t, err)
		assert.NotNil(t, response)
	})
	t.Run("SendOverlordSkillUsedPlayer2", func(t *testing.T) {
		response, err := c.SendPlayerAction(ctx, &zb.PlayerActionRequest{
			MatchId: matchID,
			PlayerAction: &zb.PlayerAction{
				ActionType: zb.PlayerActionType_OverlordSkillUsed,
				PlayerId:   "player-2",
				Action: &zb.PlayerAction_OverlordSkillUsed{
					OverlordSkillUsed: &zb.PlayerActionOverlordSkillUsed{
						SkillId: 1,
						Target: &zb.Unit{
							InstanceId: &zb.InstanceId{Id: 2},
						},
					},
				},
			},
		})
		assert.Nil(t, err)
		assert.NotNil(t, response)
	})
	t.Run("LeaveMatch", func(t *testing.T) {
		response, err := c.SendPlayerAction(ctx, &zb.PlayerActionRequest{
			MatchId: matchID,
			PlayerAction: &zb.PlayerAction{
				ActionType: zb.PlayerActionType_LeaveMatch,
				PlayerId:   "player-2",
				Action: &zb.PlayerAction_LeaveMatch{
					LeaveMatch: &zb.PlayerActionLeaveMatch{},
				},
			},
		})
		assert.Nil(t, err)
		assert.NotNil(t, response)
	})
	t.Run("GetGameState", func(t *testing.T) {
		response, err := c.GetGameState(ctx, &zb.GetGameStateRequest{
			MatchId: matchID,
		})
		assert.Nil(t, err)
		assert.NotNil(t, response)
		assert.True(t, response.GameState.IsEnded, "game state should be ended after use leaves the match")
	})
}

func TestGameModeOperations(t *testing.T) {
	c := &ZombieBattleground{}
	var pubKeyHexString = "3866f776276246e4f9998aa90632931d89b0d3a5930e804e02299533f55b39e1"
	var addr loom.Address
	var ctx contract.Context

	setup(c, pubKeyHexString, &addr, &ctx, t)
	setupAccount(c, ctx, &zb.UpsertAccountRequest{
		UserId:  "player-1",
		Version: "v1",
	}, t)

	var ID string

	t.Run("Add Game Mode", func(t *testing.T) {
		gameMode, err := c.AddGameMode(ctx, &zb.GameModeRequest{
			Name:        "Test game mode",
			Description: "Just a test",
			Version:     "0.1",
			Address:     "0xf16a25a1b4e6434bacf9d037d69d675dcf852691",
		})
		assert.Nil(t, err)
		ID = gameMode.ID
		assert.Equal(t, "Test game mode", gameMode.Name)
		assert.Equal(t, "Just a test", gameMode.Description)
		assert.Equal(t, "0.1", gameMode.Version)
		assert.Equal(t, zb.GameModeType_Community, gameMode.GameModeType)
	})

	t.Run("Get Game Mode", func(t *testing.T) {
		gameMode, err := c.GetGameMode(ctx, &zb.GetGameModeRequest{
			ID: ID,
		})
		assert.Nil(t, err)
		assert.Equal(t, "Test game mode", gameMode.Name)
		assert.Equal(t, "Just a test", gameMode.Description)
		assert.Equal(t, "0.1", gameMode.Version)
		assert.Equal(t, zb.GameModeType_Community, gameMode.GameModeType)
	})

	t.Run("Add another Game Mode", func(t *testing.T) {
		gameMode, err := c.AddGameMode(ctx, &zb.GameModeRequest{
			Name:        "Test game mode 2",
			Description: "Just another test",
			Version:     "0.1",
			Address:     "0xf16a25a1b4e6434bacf9d037d69d675dcf852692",
		})
		assert.Nil(t, err)
		assert.Equal(t, "Test game mode 2", gameMode.Name)
		assert.Equal(t, "Just another test", gameMode.Description)
		assert.Equal(t, "0.1", gameMode.Version)
		assert.Equal(t, zb.GameModeType_Community, gameMode.GameModeType)
	})

	t.Run("Update a Game Mode", func(t *testing.T) {
		gameMode, err := c.UpdateGameMode(ctx, &zb.UpdateGameModeRequest{
			ID:          ID,
			Name:        "Test game mode",
			Description: "Changed description",
			Version:     "0.2",
		})
		assert.Nil(t, err)
		assert.Equal(t, "Test game mode", gameMode.Name)
		assert.Equal(t, "Changed description", gameMode.Description)
		assert.Equal(t, "0.2", gameMode.Version)
		assert.Equal(t, zb.GameModeType_Community, gameMode.GameModeType)
	})

	t.Run("List Game Modes", func(t *testing.T) {
		gameModeList, err := c.ListGameModes(ctx, &zb.ListGameModesRequest{})
		assert.Nil(t, err)
		assert.Equal(t, 2, len(gameModeList.GameModes))
		assert.Equal(t, ID, gameModeList.GameModes[0].ID)
		assert.Equal(t, "0.2", gameModeList.GameModes[0].Version)
		assert.Equal(t, "Test game mode 2", gameModeList.GameModes[1].Name)
	})

	t.Run("Delete Game Mode", func(t *testing.T) {
		err := c.DeleteGameMode(ctx, &zb.DeleteGameModeRequest{
			ID: ID,
		})
		assert.Nil(t, err)
	})

	t.Run("GameModeList should not contain deleted GameMode", func(t *testing.T) {
		gameModeList, err := c.ListGameModes(ctx, &zb.ListGameModesRequest{})
		assert.Nil(t, err)
		assert.Equal(t, 1, len(gameModeList.GameModes))
		assert.NotEqual(t, ID, gameModeList.GameModes[0].ID)
		assert.Equal(t, "Test game mode 2", gameModeList.GameModes[0].Name)
	})
}

func TestCardPlayOperations(t *testing.T) {
	c := &ZombieBattleground{}
	var pubKeyHexString = "3866f776276246e4f9998aa90632931d89b0d3a5930e804e02299533f55b39e1"
	var addr loom.Address
	var ctx contract.Context

	setup(c, pubKeyHexString, &addr, &ctx, t)
	setupAccount(c, ctx, &zb.UpsertAccountRequest{
		UserId:  "player-1",
		Version: "v1",
	}, t)
	setupAccount(c, ctx, &zb.UpsertAccountRequest{
		UserId:  "player-2",
		Version: "v1",
	}, t)

	var matchID int64

	t.Run("RegisterPlayerPool", func(t *testing.T) {
		_, err := c.RegisterPlayerPool(ctx, &zb.RegisterPlayerPoolRequest{
			RegistrationData: &zb.PlayerProfileRegistrationData{
				DeckId:  1,
				UserId:  "player-1",
				Version: "v1",
			},
		})
		assert.Nil(t, err)
	})

	t.Run("RegisterPlayerPool", func(t *testing.T) {
		_, err := c.RegisterPlayerPool(ctx, &zb.RegisterPlayerPoolRequest{
			RegistrationData: &zb.PlayerProfileRegistrationData{
				DeckId:  1,
				UserId:  "player-2",
				Version: "v1",
			},
		})
		assert.Nil(t, err)
	})

	t.Run("Findmatch", func(t *testing.T) {
		response, err := c.FindMatch(ctx, &zb.FindMatchRequest{
			UserId: "player-1",
		})
		assert.Nil(t, err)
		assert.NotNil(t, response)
		assert.Equal(t, zb.Match_Matching, response.Match.Status, "match status should be 'matching'")
		matchID = response.Match.Id
	})

	t.Run("Acceptmatch", func(t *testing.T) {
		response, err := c.AcceptMatch(ctx, &zb.AcceptMatchRequest{
			UserId:  "player-1",
			MatchId: matchID,
		})
		assert.Nil(t, err)
		assert.NotNil(t, response)
		assert.Equal(t, 2, len(response.Match.PlayerStates), "the second player should 2 player states")
		assert.Equal(t, zb.Match_Matching, response.Match.Status, "match status should be 'Matching'")
		assert.Equal(t, matchID, response.Match.Id)
	})

	t.Run("Acceptmatch", func(t *testing.T) {
		response, err := c.AcceptMatch(ctx, &zb.AcceptMatchRequest{
			UserId:  "player-2",
			MatchId: matchID,
		})
		assert.Nil(t, err)
		assert.NotNil(t, response)
		assert.Equal(t, 2, len(response.Match.PlayerStates), "the second player should 2 player states")
		assert.Equal(t, zb.Match_Started, response.Match.Status, "match status should be 'started'")
		assert.Equal(t, matchID, response.Match.Id)
	})

	t.Run("SendCardPlayPlayer1", func(t *testing.T) {
		response, err := c.SendPlayerAction(ctx, &zb.PlayerActionRequest{
			MatchId: matchID,
			PlayerAction: &zb.PlayerAction{
				ActionType: zb.PlayerActionType_CardPlay,
				PlayerId:   "player-1",
				Action: &zb.PlayerAction_CardPlay{
					CardPlay: &zb.PlayerActionCardPlay{
						Card: &zb.InstanceId{Id: 8},
					},
				},
			},
		})
		assert.Nil(t, err)
		assert.NotNil(t, response)
	})
}

func TestCheckGameStatusWithTimeout(t *testing.T) {
	c := &ZombieBattleground{}
	var pubKeyHexString = "3866f776276246e4f9998aa90632931d89b0d3a5930e804e02299533f55b39e1"
	var addr *loom.Address
	var ctx contract.Context

	// setup ctx
	c = &ZombieBattleground{}
	pubKey, _ := hex.DecodeString(pubKeyHexString)
	addr = &loom.Address{
		Local: loom.LocalAddressFromPublicKey(pubKey),
	}
	now := time.Now()
	fc := plugin.CreateFakeContext(*addr, *addr)
	fc.SetTime(now)
	ctx = contract.WrapPluginContext(fc)
	err := c.Init(ctx, &initRequest)
	assert.Nil(t, err)

	setupAccount(c, ctx, &zb.UpsertAccountRequest{
		UserId:  "player-1",
		Version: "v1",
	}, t)
	setupAccount(c, ctx, &zb.UpsertAccountRequest{
		UserId:  "player-2",
		Version: "v1",
	}, t)

	var matchID int64

	t.Run("RegisterPlayerPool", func(t *testing.T) {
		_, err := c.RegisterPlayerPool(ctx, &zb.RegisterPlayerPoolRequest{
			RegistrationData: &zb.PlayerProfileRegistrationData{
				DeckId:  1,
				UserId:  "player-1",
				Version: "v1",
				DebugCheats: zb.DebugCheatsConfiguration{
					Enabled:             true,
					UseCustomRandomSeed: true,
					CustomRandomSeed:    2,
				},
			},
		})
		assert.Nil(t, err)
	})

	t.Run("RegisterPlayerPool", func(t *testing.T) {
		_, err := c.RegisterPlayerPool(ctx, &zb.RegisterPlayerPoolRequest{
			RegistrationData: &zb.PlayerProfileRegistrationData{
				DeckId:  1,
				UserId:  "player-2",
				Version: "v1",
				DebugCheats: zb.DebugCheatsConfiguration{
					Enabled:             true,
					UseCustomRandomSeed: true,
					CustomRandomSeed:    2,
				},
			},
		})
		assert.Nil(t, err)
	})

	t.Run("Findmatch", func(t *testing.T) {
		response, err := c.FindMatch(ctx, &zb.FindMatchRequest{
			UserId: "player-1",
		})
		assert.Nil(t, err)
		assert.NotNil(t, response)
		assert.Equal(t, 2, len(response.Match.PlayerStates), "the player should see 2 player states")
		assert.Equal(t, zb.Match_Matching, response.Match.Status, "match status should be 'matching'")
		matchID = response.Match.Id
	})

	t.Run("Findmatch", func(t *testing.T) {
		response, err := c.FindMatch(ctx, &zb.FindMatchRequest{
			UserId: "player-2",
		})
		assert.Nil(t, err)
		assert.NotNil(t, response)
		assert.Equal(t, 2, len(response.Match.PlayerStates), "the player should see 2 player states")
		assert.Equal(t, zb.Match_Matching, response.Match.Status, "match status should be 'matching'")
		assert.Equal(t, matchID, response.Match.Id)
	})

	t.Run("AcceptMatch", func(t *testing.T) {
		response, err := c.AcceptMatch(ctx, &zb.AcceptMatchRequest{
			UserId:  "player-1",
			MatchId: matchID,
		})
		assert.Nil(t, err)
		assert.NotNil(t, response)
		assert.Equal(t, 2, len(response.Match.PlayerStates), "the player should see 2 player states")
		assert.Equal(t, zb.Match_Matching, response.Match.Status, "match status should be 'matching'")
		assert.Equal(t, matchID, response.Match.Id)
	})

	t.Run("AcceptMatch", func(t *testing.T) {
		response, err := c.AcceptMatch(ctx, &zb.AcceptMatchRequest{
			UserId:  "player-2",
			MatchId: matchID,
		})
		assert.Nil(t, err)
		assert.NotNil(t, response)
		assert.Equal(t, 2, len(response.Match.PlayerStates), "the player should see 2 player states")
		assert.Equal(t, zb.Match_Started, response.Match.Status, "match status should be 'started'")
		assert.Equal(t, matchID, response.Match.Id)
	})

	t.Run("GetGameState", func(t *testing.T) {
		response, err := c.GetGameState(ctx, &zb.GetGameStateRequest{
			MatchId: 1,
		})
		assert.Nil(t, err)
		assert.EqualValues(t, 0, response.GameState.CurrentPlayerIndex)
	})

	t.Run("SendEndturnPlayer1_Success", func(t *testing.T) {
		_, err := c.SendPlayerAction(ctx, &zb.PlayerActionRequest{
			MatchId: 1,
			PlayerAction: &zb.PlayerAction{
				ActionType: zb.PlayerActionType_EndTurn,
				PlayerId:   "player-1",
			},
		})
		assert.Nil(t, err)
	})
	t.Run("SendEndturnPlayer2_Success", func(t *testing.T) {
		_, err := c.SendPlayerAction(ctx, &zb.PlayerActionRequest{
			MatchId: 1,
			PlayerAction: &zb.PlayerAction{
				ActionType: zb.PlayerActionType_EndTurn,
				PlayerId:   "player-2",
			},
		})
		assert.Nil(t, err)
	})

	t.Run("GetGameState", func(t *testing.T) {
		response, err := c.GetGameState(ctx, &zb.GetGameStateRequest{
			MatchId: 1,
		})
		assert.Nil(t, err)
		assert.EqualValues(t, 0, response.GameState.CurrentPlayerIndex)
	})

	// player1 don't sent enturn within TurnTimeout
	// move time forward to expire the player's turn
	fc.SetTime(now.Add(TurnTimeout + (time.Second * 10)))

	t.Run("Player2_CheckStatus", func(t *testing.T) {
		_, err := c.CheckGameStatus(ctx, &zb.CheckGameStatusRequest{
			MatchId: 1,
		})
		assert.Nil(t, err)
	})

	t.Run("GetGameState", func(t *testing.T) {
		response, err := c.GetGameState(ctx, &zb.GetGameStateRequest{
			MatchId: 1,
		})
		assert.Nil(t, err)
		assert.NotNil(t, response)
		assert.True(t, response.GameState.IsEnded, "game state should be ended after use leaves the match")
		latestAction := response.GameState.PlayerActions[len(response.GameState.PlayerActions)-1]
		assert.Equal(t, zb.PlayerActionType_LeaveMatch, latestAction.ActionType)
		assert.Equal(t, "player-2", response.GameState.Winner)
	})

	t.Run("SendAnyActionShould_Failed", func(t *testing.T) {
		_, err := c.SendPlayerAction(ctx, &zb.PlayerActionRequest{
			MatchId: 1,
			PlayerAction: &zb.PlayerAction{
				ActionType: zb.PlayerActionType_EndTurn,
				PlayerId:   "player-2",
			},
		})
		assert.NotNil(t, err)
	})
}

func TestCheckGameStatusNoPlayerAction(t *testing.T) {
	c := &ZombieBattleground{}
	var pubKeyHexString = "3866f776276246e4f9998aa90632931d89b0d3a5930e804e02299533f55b39e1"
	var addr *loom.Address
	var ctx contract.Context

	// setup ctx
	c = &ZombieBattleground{}
	pubKey, _ := hex.DecodeString(pubKeyHexString)
	addr = &loom.Address{
		Local: loom.LocalAddressFromPublicKey(pubKey),
	}
	now := time.Now()
	fc := plugin.CreateFakeContext(*addr, *addr)
	fc.SetTime(now)
	ctx = contract.WrapPluginContext(fc)
	err := c.Init(ctx, &initRequest)
	assert.Nil(t, err)

	setupAccount(c, ctx, &zb.UpsertAccountRequest{
		UserId:  "player-1",
		Version: "v1",
	}, t)
	setupAccount(c, ctx, &zb.UpsertAccountRequest{
		UserId:  "player-2",
		Version: "v1",
	}, t)

	var matchID int64

	t.Run("RegisterPlayerPool", func(t *testing.T) {
		_, err := c.RegisterPlayerPool(ctx, &zb.RegisterPlayerPoolRequest{
			RegistrationData: &zb.PlayerProfileRegistrationData{
				DeckId:  1,
				UserId:  "player-1",
				Version: "v1",
				DebugCheats: zb.DebugCheatsConfiguration{
					Enabled:             true,
					UseCustomRandomSeed: true,
					CustomRandomSeed:    2,
				},
			},
		})
		assert.Nil(t, err)
	})

	t.Run("RegisterPlayerPool", func(t *testing.T) {
		_, err := c.RegisterPlayerPool(ctx, &zb.RegisterPlayerPoolRequest{
			RegistrationData: &zb.PlayerProfileRegistrationData{
				DeckId:  1,
				UserId:  "player-2",
				Version: "v1",
				DebugCheats: zb.DebugCheatsConfiguration{
					Enabled:             true,
					UseCustomRandomSeed: true,
					CustomRandomSeed:    2,
				},
			},
		})
		assert.Nil(t, err)
	})

	t.Run("Findmatch", func(t *testing.T) {
		response, err := c.FindMatch(ctx, &zb.FindMatchRequest{
			UserId: "player-1",
		})
		assert.Nil(t, err)
		assert.NotNil(t, response)
		assert.Equal(t, 2, len(response.Match.PlayerStates), "the player should see 2 player states")
		assert.Equal(t, zb.Match_Matching, response.Match.Status, "match status should be 'matching'")
		matchID = response.Match.Id
	})

	t.Run("Findmatch", func(t *testing.T) {
		response, err := c.FindMatch(ctx, &zb.FindMatchRequest{
			UserId: "player-2",
		})
		assert.Nil(t, err)
		assert.NotNil(t, response)
		assert.Equal(t, 2, len(response.Match.PlayerStates), "the player should see 2 player states")
		assert.Equal(t, zb.Match_Matching, response.Match.Status, "match status should be 'matching'")
		assert.Equal(t, matchID, response.Match.Id)
	})

	t.Run("AcceptMatch", func(t *testing.T) {
		response, err := c.AcceptMatch(ctx, &zb.AcceptMatchRequest{
			UserId:  "player-1",
			MatchId: matchID,
		})
		assert.Nil(t, err)
		assert.NotNil(t, response)
		assert.Equal(t, 2, len(response.Match.PlayerStates), "the player should see 2 player states")
		assert.Equal(t, zb.Match_Matching, response.Match.Status, "match status should be 'matching'")
		assert.Equal(t, matchID, response.Match.Id)
	})

	t.Run("AcceptMatch", func(t *testing.T) {
		response, err := c.AcceptMatch(ctx, &zb.AcceptMatchRequest{
			UserId:  "player-2",
			MatchId: matchID,
		})
		assert.Nil(t, err)
		assert.NotNil(t, response)
		assert.Equal(t, 2, len(response.Match.PlayerStates), "the player should see 2 player states")
		assert.Equal(t, zb.Match_Started, response.Match.Status, "match status should be 'started'")
		assert.Equal(t, matchID, response.Match.Id)
	})

	t.Run("GetGameState", func(t *testing.T) {
		response, err := c.GetGameState(ctx, &zb.GetGameStateRequest{
			MatchId: 1,
		})
		assert.Nil(t, err)
		assert.EqualValues(t, 0, response.GameState.CurrentPlayerIndex)
	})

	t.Run("GetGameState", func(t *testing.T) {
		response, err := c.GetGameState(ctx, &zb.GetGameStateRequest{
			MatchId: 1,
		})
		assert.Nil(t, err)
		assert.EqualValues(t, 0, response.GameState.CurrentPlayerIndex)
	})

	// player1 don't sent enturn within TurnTimeout
	// move time forward to expire the player's turn
	fc.SetTime(now.Add(TurnTimeout + (time.Second * 10)))

	t.Run("Player2_CheckStatus", func(t *testing.T) {
		_, err := c.CheckGameStatus(ctx, &zb.CheckGameStatusRequest{
			MatchId: 1,
		})
		assert.Nil(t, err)
	})

	t.Run("GetGameState", func(t *testing.T) {
		response, err := c.GetGameState(ctx, &zb.GetGameStateRequest{
			MatchId: 1,
		})
		assert.Nil(t, err)
		assert.NotNil(t, response)
		assert.True(t, response.GameState.IsEnded, "game state should be ended after use leaves the match")
		latestAction := response.GameState.PlayerActions[len(response.GameState.PlayerActions)-1]
		assert.Equal(t, zb.PlayerActionType_LeaveMatch, latestAction.ActionType)
		assert.Equal(t, "player-2", response.GameState.Winner)
	})
}

func TestAIDeckOperations(t *testing.T) {
	c := &ZombieBattleground{}
	var pubKeyHexString = "3866f776276246e4f9998aa90632931d89b0d3a5930e804e02299533f55b39e1"
	var addr loom.Address
	var ctx contract.Context

	setup(c, pubKeyHexString, &addr, &ctx, t)
	aiDecks := []*zb.AIDeck{
		{
			Deck: &zb.Deck{
				Id:     1,
				HeroId: 2,
				Name:   "AI Decks",
				Cards: []*zb.DeckCard{
					{CardName: "Wheezy", Amount: 2},
					{CardName: "Ztormmcaller", Amount: 2},
					{CardName: "Ztormmcaller", Amount: 2},
					{CardName: "Soothsayer", Amount: 2},
					{CardName: "Wheezy", Amount: 2},
					{CardName: "Gaz", Amount: 2},
					{CardName: "Whizpar", Amount: 1},
					{CardName: "Bolderr", Amount: 1},
					{CardName: "Bouncer", Amount: 1},
					{CardName: "Blocker", Amount: 1},
					{CardName: "Pit", Amount: 1},
					{CardName: "Golem", Amount: 1},
				},
			},
			Type: zb.AIType_MIXED_AI,
		},
	}

	t.Run("Set AI Decks", func(t *testing.T) {
		req := &zb.SetAIDecksRequest{
			Decks:   aiDecks,
			Version: "v1",
		}
		err := c.SetAIDecks(ctx, req)
		assert.Nil(t, err)
	})

	t.Run("Get AI Decks", func(t *testing.T) {
		_, err := c.GetAIDecks(ctx, &zb.GetAIDecksRequest{
			Version: "v1",
		})
		assert.Nil(t, err)
	})

	aiDecks = []*zb.AIDeck{
		{
			Deck: &zb.Deck{
				Id:     1,
				HeroId: 2,
				Name:   "AI Decks",
				Cards: []*zb.DeckCard{
					{CardName: "NoName", Amount: 2},
				},
			},
			Type: zb.AIType_MIXED_AI,
		},
	}

	t.Run("Set AI Decks should fail", func(t *testing.T) {
		req := &zb.SetAIDecksRequest{
			Decks:   aiDecks,
			Version: "v1",
		}
		err := c.SetAIDecks(ctx, req)
		assert.NotNil(t, err)
	})
}

func TestKeepAlive(t *testing.T) {
	c := &ZombieBattleground{}
	var pubKeyHexString = "3866f776276246e4f9998aa90632931d89b0d3a5930e804e02299533f55b39e1"
	var addr *loom.Address
	var ctx contract.Context

	// setup ctx
	c = &ZombieBattleground{}
	pubKey, _ := hex.DecodeString(pubKeyHexString)
	addr = &loom.Address{
		Local: loom.LocalAddressFromPublicKey(pubKey),
	}
	now := time.Now()
	fc := plugin.CreateFakeContext(*addr, *addr)
	fc.SetTime(now)
	ctx = contract.WrapPluginContext(fc)
	err := c.Init(ctx, &initRequest)
	assert.Nil(t, err)

	setupAccount(c, ctx, &zb.UpsertAccountRequest{
		UserId:  "player-1",
		Version: "v1",
	}, t)
	setupAccount(c, ctx, &zb.UpsertAccountRequest{
		UserId:  "player-2",
		Version: "v1",
	}, t)

	var matchID int64

	t.Run("RegisterPlayerPool", func(t *testing.T) {
		_, err := c.RegisterPlayerPool(ctx, &zb.RegisterPlayerPoolRequest{
			RegistrationData: &zb.PlayerProfileRegistrationData{
				DeckId:  1,
				UserId:  "player-1",
				Version: "v1",
				DebugCheats: zb.DebugCheatsConfiguration{
					Enabled:             true,
					UseCustomRandomSeed: true,
					CustomRandomSeed:    2,
				},
			},
		})
		assert.Nil(t, err)
	})

	t.Run("RegisterPlayerPool", func(t *testing.T) {
		_, err := c.RegisterPlayerPool(ctx, &zb.RegisterPlayerPoolRequest{
			RegistrationData: &zb.PlayerProfileRegistrationData{
				DeckId:  1,
				UserId:  "player-2",
				Version: "v1",
				DebugCheats: zb.DebugCheatsConfiguration{
					Enabled:             true,
					UseCustomRandomSeed: true,
					CustomRandomSeed:    2,
				},
			},
		})
		assert.Nil(t, err)
	})

	t.Run("Findmatch", func(t *testing.T) {
		response, err := c.FindMatch(ctx, &zb.FindMatchRequest{
			UserId: "player-1",
		})
		assert.Nil(t, err)
		assert.NotNil(t, response)
		assert.Equal(t, 2, len(response.Match.PlayerStates), "the player should see 2 player states")
		assert.Equal(t, zb.Match_Matching, response.Match.Status, "match status should be 'matching'")
		matchID = response.Match.Id
	})

	t.Run("Findmatch", func(t *testing.T) {
		response, err := c.FindMatch(ctx, &zb.FindMatchRequest{
			UserId: "player-2",
		})
		assert.Nil(t, err)
		assert.NotNil(t, response)
		assert.Equal(t, 2, len(response.Match.PlayerStates), "the player should see 2 player states")
		assert.Equal(t, zb.Match_Matching, response.Match.Status, "match status should be 'matching'")
		assert.Equal(t, matchID, response.Match.Id)
	})

	t.Run("AcceptMatch", func(t *testing.T) {
		response, err := c.AcceptMatch(ctx, &zb.AcceptMatchRequest{
			UserId:  "player-1",
			MatchId: matchID,
		})
		assert.Nil(t, err)
		assert.NotNil(t, response)
		assert.Equal(t, 2, len(response.Match.PlayerStates), "the player should see 2 player states")
		assert.Equal(t, zb.Match_Matching, response.Match.Status, "match status should be 'matching'")
		assert.Equal(t, matchID, response.Match.Id)
	})

	t.Run("AcceptMatch", func(t *testing.T) {
		response, err := c.AcceptMatch(ctx, &zb.AcceptMatchRequest{
			UserId:  "player-2",
			MatchId: matchID,
		})
		assert.Nil(t, err)
		assert.NotNil(t, response)
		assert.Equal(t, 2, len(response.Match.PlayerStates), "the player should see 2 player states")
		assert.Equal(t, zb.Match_Started, response.Match.Status, "match status should be 'started'")
		assert.Equal(t, matchID, response.Match.Id)
	})

	t.Run("GetGameState", func(t *testing.T) {
		response, err := c.GetGameState(ctx, &zb.GetGameStateRequest{
			MatchId: 1,
		})
		assert.Nil(t, err)
		assert.EqualValues(t, 0, response.GameState.CurrentPlayerIndex)
	})

	t.Run("KeepAlivePlayer1_Success", func(t *testing.T) {
		_, err := c.KeepAlive(ctx, &zb.KeepAliveRequest{
			MatchId: 1,
			UserId:  "player-1",
		})
		assert.Nil(t, err)
	})

	t.Run("KeepAlivePlayer2_Success", func(t *testing.T) {
		_, err := c.KeepAlive(ctx, &zb.KeepAliveRequest{
			MatchId: 1,
			UserId:  "player-2",
		})
		assert.Nil(t, err)
	})

	t.Run("GetGameState", func(t *testing.T) {
		response, err := c.GetGameState(ctx, &zb.GetGameStateRequest{
			MatchId: 1,
		})
		assert.Nil(t, err)
		assert.EqualValues(t, 0, response.GameState.CurrentPlayerIndex)
	})

	// keep player2 alive
	fc.SetTime(now.Add(time.Second * 5))
	t.Run("KeepAlivePlayer2_Success", func(t *testing.T) {
		_, err := c.KeepAlive(ctx, &zb.KeepAliveRequest{
			MatchId: 1,
			UserId:  "player-2",
		})
		assert.Nil(t, err)
	})

	// player1 fails to keep alive
	// move time forward to expire the player's turn
	fc.SetTime(now.Add(KeepAliveTimeout + time.Second*5))

	t.Run("KeepAlivePlayer2_Winner", func(t *testing.T) {
		_, err := c.KeepAlive(ctx, &zb.KeepAliveRequest{
			MatchId: 1,
			UserId:  "player-2",
		})
		assert.Nil(t, err)
	})

	t.Run("GetGameState", func(t *testing.T) {
		response, err := c.GetGameState(ctx, &zb.GetGameStateRequest{
			MatchId: 1,
		})
		assert.Nil(t, err)
		assert.NotNil(t, response)
		assert.True(t, response.GameState.IsEnded, "game state should be ended after use leaves the match")
		latestAction := response.GameState.PlayerActions[len(response.GameState.PlayerActions)-1]
		assert.Equal(t, zb.PlayerActionType_LeaveMatch, latestAction.ActionType)
		assert.Equal(t, "player-2", response.GameState.Winner)
	})

	t.Run("KeepAliveAfterGameEndedShouldNot_Fail", func(t *testing.T) {
		_, err := c.KeepAlive(ctx, &zb.KeepAliveRequest{
			MatchId: 1,
			UserId:  "player-1",
		})
		assert.Nil(t, err)
	})

	t.Run("KeepAliveAfterGameEndedShouldNot_Fail", func(t *testing.T) {
		_, err := c.KeepAlive(ctx, &zb.KeepAliveRequest{
			MatchId: 1,
			UserId:  "player-2",
		})
		assert.Nil(t, err)
	})

	t.Run("SendAnyActionShould_Fail", func(t *testing.T) {
		_, err := c.SendPlayerAction(ctx, &zb.PlayerActionRequest{
			MatchId: 1,
			PlayerAction: &zb.PlayerAction{
				ActionType: zb.PlayerActionType_EndTurn,
				PlayerId:   "player-2",
			},
		})
		assert.NotNil(t, err)
	})
}

func TestRewardTutorialCompleted(t *testing.T) {
	c := &ZombieBattleground{}
	var pubKeyHexString = "3866f776276246e4f9998aa90632931d89b0d3a5930e804e02299533f55b39e1"
	var addr loom.Address
	var ctx contract.Context

	setup(c, pubKeyHexString, &addr, &ctx, t)

	setupAccount(c, ctx, &zb.UpsertAccountRequest{
		UserId:  "loom1",
		Version: "v1",
	}, t)

	privateKeyStr = "757fc001c98d83eb8288d6c5294f31c284f1c83dbdbc516e3062365f682ffd8a"

	// make sure we have the correct reward_contract_version and tutorial_reward_amount
	resp, err := c.GetState(ctx, &zb.GetGamechainStateRequest{})
	assert.Nil(t, err)
	assert.EqualValues(t, 1, resp.State.RewardContractVersion)
	assert.EqualValues(t, 1, resp.State.TutorialRewardAmount)
	var rewardTutorialCompletedResp *zb.RewardTutorialCompletedResponse

	// get reward on completing tutorial
	t.Run("RewardTutorialCompleted", func(t *testing.T) {
		var err error
		rewardTutorialCompletedResp, err = c.RewardTutorialCompleted(ctx, &zb.RewardTutorialCompletedRequest{})
		assert.Nil(t, err)
		assert.NotNil(t, rewardTutorialCompletedResp)
		assert.Equal(t, "0xcc69885fda6bcc1a4ace058b4a62bf5e179ea78fd58a1ccd71c22cc9b688792f", rewardTutorialCompletedResp.Hash)
		assert.Equal(t, "0x25d667d7a5afa5fc9cfacf67aeaf35bff6b3d54bf40e8b3b5a90fe86ce596732", rewardTutorialCompletedResp.R)
		assert.Equal(t, "0x02a59d7fd35f07738ac2931193b92e8f31941c15a123d07f0990c28a1fef2760", rewardTutorialCompletedResp.S)
		assert.Equal(t, uint64(27), rewardTutorialCompletedResp.V)
	})

	// send the correct request
	t.Run("ConfirmRewardClaimed", func(t *testing.T) {
		err := c.ConfirmRewardTutorialClaimed(ctx, &zb.ConfirmRewardTutorialClaimedRequest{})
		assert.Nil(t, err)
	})

	// attempt to claim reward again should fail
	t.Run("RewardTutorialCompleted again should fail", func(t *testing.T) {
		var err error
		rewardTutorialCompletedResp, err = c.RewardTutorialCompleted(ctx, &zb.RewardTutorialCompletedRequest{})
		assert.NotNil(t, err)
		assert.Contains(t, err.Error(), "reward already claimed")
		assert.Nil(t, rewardTutorialCompletedResp)
	})

	// attempt to get reward again should fail
	t.Run("repeated RewardTutorialCompleted fails", func(t *testing.T) {
		resp, err := c.RewardTutorialCompleted(ctx, &zb.RewardTutorialCompletedRequest{})
		assert.NotNil(t, err)
		assert.Contains(t, err.Error(), "reward already claimed")
		assert.Nil(t, resp)
	})
}

func TestHashSignature(t *testing.T) {
	privateKeyStr = "921660bf3e5c7a404beed663f00462645fd8d50751d21e262f6f1a3b7e5b5da3"
	privateKey, err := crypto.HexToECDSA(privateKeyStr)
	assert.Nil(t, err)

	verifySignResult, err := generateVerifyHash(5, 1, privateKey)
	assert.Nil(t, err)
	assert.Equal(t, "0xe2689cd4a84e23ad2f564004f1c9013e9589d260bde6380aba3ca7e09e4df40c", verifySignResult.Hash)
	assert.Equal(t, "0x0e729720a48e6164451792e657bd4c68c25c67884e8852790d0cf2fbe999f2bb2833d41711917583d70dacbb5c80206edafa3bc4bca079ceafbb2fc50af1c8fc1b", verifySignResult.Signature)
}

// createJwtToken creates a jwt token from a User model
func createJwtToken(userID uint, secret string) (string, error) {
	// create the token
	claims := latypes.UserClaims{
		UserID: userID,
	}
	token := jwt.NewWithClaims(jwt.SigningMethodHS256, claims)

	// sign and get the complete encoded token as string
	return token.SignedString([]byte(secret))
}<|MERGE_RESOLUTION|>--- conflicted
+++ resolved
@@ -17,11 +17,6 @@
 	"github.com/stretchr/testify/assert"
 )
 
-<<<<<<< HEAD
-=======
-var fakeOracle = loom.Address{}
-
->>>>>>> 89ac65fb
 var initRequest = zb.InitRequest{
 	Version: "v1",
 	DefaultCollection: []*zb.CardCollectionCard{
