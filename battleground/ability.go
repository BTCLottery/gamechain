--- conflicted
+++ resolved
@@ -356,12 +356,8 @@
 	return nil
 }
 
-<<<<<<< HEAD
-func (c *CardInstance) AttackOverload(target *zb.PlayerState, attacker *zb.PlayerState) {
-=======
 func (c *CardInstance) AttackOverlord(target *zb.PlayerState, attacker *zb.PlayerState) {
 	c.Gameplay.debugf("Attack Overlord")
->>>>>>> a21a58b3
 	target.Defense -= c.Instance.Attack
 
 	if target.Defense <= 0 {
