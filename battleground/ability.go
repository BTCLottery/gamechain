--- conflicted
+++ resolved
@@ -276,9 +276,7 @@
 		c.Gameplay.State.Winner = attacker.Id
 		c.Gameplay.State.IsEnded = true
 	}
-<<<<<<< HEAD
 	c.AfterAttacking()
-=======
 }
 
 func (c *CardInstance) Mulligan() error {
@@ -311,5 +309,4 @@
 	newCardInstance := NewCardInstance(newcard, c.Gameplay)
 	newCardInstance.MoveZone(zb.Zone_DECK, zb.Zone_HAND)
 	return nil
->>>>>>> b82b0b4d
 }