--- conflicted
+++ resolved
@@ -61,12 +61,6 @@
 			},
 		},
 		PlayerActions: []*zb.PlayerAction{
-<<<<<<< HEAD
-			&zb.PlayerAction{ActionType: zb.PlayerActionType_DrawCardPlayer, PlayerId: uid1},
-			&zb.PlayerAction{ActionType: zb.PlayerActionType_EndTurn, PlayerId: uid1},
-			&zb.PlayerAction{ActionType: zb.PlayerActionType_DrawCardPlayer, PlayerId: uid2},
-			&zb.PlayerAction{ActionType: zb.PlayerActionType_EndTurn, PlayerId: uid2},
-=======
 			&zb.PlayerAction{ActionType: zb.PlayerActionType_CoinToss},
 			&zb.PlayerAction{ActionType: zb.PlayerActionType_InitHands},
 			&zb.PlayerAction{
@@ -89,7 +83,6 @@
 			},
 			&zb.PlayerAction{ActionType: zb.PlayerActionType_EndTurn, PlayerId: player1},
 			&zb.PlayerAction{ActionType: zb.PlayerActionType_EndTurn, PlayerId: player2},
->>>>>>> 1efcf3c5
 			&zb.PlayerAction{
 				ActionType: zb.PlayerActionType_CardAttack,
 				PlayerId:   player1,
@@ -99,15 +92,8 @@
 		CurrentActionIndex: -1, // must start with -1
 		Randomseed:         0,
 	}
-<<<<<<< HEAD
-	gp := &Gameplay{
-		State: state,
-	}
-	err := RunStateMachine(gp)
-=======
 	gp := &Gameplay{State: state}
 	err := gp.run()
->>>>>>> 1efcf3c5
 	assert.Nil(t, err)
 	assert.EqualValues(t, len(gp.State.PlayerActions)-1, gp.State.CurrentActionIndex)
 	// // add more action
@@ -132,8 +118,6 @@
 	err = gp.AddAction(&zb.PlayerAction{ActionType: zb.PlayerActionType_EndTurn, PlayerId: player2})
 	assert.Nil(t, err)
 
-<<<<<<< HEAD
-=======
 	// card attack
 	err = gp.AddAction(&zb.PlayerAction{
 		ActionType: zb.PlayerActionType_CardAttack,
@@ -187,7 +171,6 @@
 	gp.PrintState()
 }
 
->>>>>>> 1efcf3c5
 func TestInvalidUserTurn(t *testing.T) {
 	player1 := "player-1"
 	player2 := "player-2"
@@ -201,11 +184,7 @@
 	// add more action
 	err = gp.AddAction(&zb.PlayerAction{ActionType: zb.PlayerActionType_EndTurn, PlayerId: player2})
 	assert.Equal(t, err, errInvalidPlayer)
-<<<<<<< HEAD
-	err = gp.AddAction(&zb.PlayerAction{ActionType: zb.PlayerActionType_DrawCardPlayer, PlayerId: uid1})
-=======
 	err = gp.AddAction(&zb.PlayerAction{ActionType: zb.PlayerActionType_DrawCard, PlayerId: player1})
->>>>>>> 1efcf3c5
 	assert.Nil(t, err)
 	err = gp.AddAction(&zb.PlayerAction{ActionType: zb.PlayerActionType_EndTurn, PlayerId: player1})
 	assert.Nil(t, err)
