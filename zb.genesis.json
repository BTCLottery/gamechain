{
  "contracts": [
    {
      "vm": "plugin",
      "format": "plugin",
      "name": "ZombieBattleground",
      "location": "zombiebattleground:1.0.0",
      "init": {
        "default_collection": [
          {
            "card_name": "Pyromaz",
            "amount": 4
          },
          {
            "card_name": "Quazi",
            "amount": 4
          },
          {
            "card_name": "Burrrnn",
            "amount": 4
          },
          {
            "card_name": "Cynderman",
            "amount": 4
          },
          {
            "card_name": "Werezomb",
            "amount": 4
          },
          {
            "card_name": "Modo",
            "amount": 4
          },
          {
            "card_name": "Fire-Maw",
            "amount": 4
          },
          {
            "card_name": "Zhampion",
            "amount": 4
          },
          {
            "card_name": "Gargantua",
            "amount": 4
          },
          {
            "card_name": "Cerberus",
            "amount": 4
          },
          {
            "card_name": "Izze",
            "amount": 4
          },
          {
            "card_name": "Znowman",
            "amount": 4
          },
          {
            "card_name": "Ozmoziz",
            "amount": 4
          },
          {
            "card_name": "Jetter",
            "amount": 4
          },
          {
            "card_name": "Freezzee",
            "amount": 4
          },
          {
            "card_name": "Geyzer",
            "amount": 4
          },
          {
            "card_name": "Blizzard",
            "amount": 4
          },
          {
            "card_name": "Froztbite",
            "amount": 4
          },
          {
            "card_name": "Zhatterer",
            "amount": 4
          },
          {
            "card_name": "Maelstrom",
            "amount": 4
          },
          {
            "card_name": "Tzunamy",
            "amount": 4
          },
          {
            "card_name": "Rockky",
            "amount": 4
          },
          {
            "card_name": "Bolderr",
            "amount": 4
          },
          {
            "card_name": "Blocker",
            "amount": 4
          },
          {
            "card_name": "Slab",
            "amount": 4
          },
          {
            "card_name": "Pit",
            "amount": 4
          },
          {
            "card_name": "Golem",
            "amount": 4
          },
          {
            "card_name": "Walley",
            "amount": 4
          },
          {
            "card_name": "Tiny",
            "amount": 4
          },
          {
            "card_name": "Spiker",
            "amount": 4
          },
          {
            "card_name": "Crater",
            "amount": 4
          },
          {
            "card_name": "Earthshaker",
            "amount": 4
          },
          {
            "card_name": "IgneouZ",
            "amount": 4
          },
          {
            "card_name": "Pyrite",
            "amount": 4
          },
          {
            "card_name": "Mountain",
            "amount": 4
          },
          {
            "card_name": "Gaea",
            "amount": 4
          },
          {
            "card_name": "Whizpar",
            "amount": 4
          },
          {
            "card_name": "Wheezy",
            "amount": 4
          },
          {
            "card_name": "Soothsayer",
            "amount": 4
          },
          {
            "card_name": "Fumez",
            "amount": 4
          },
          {
            "card_name": "Pushhh",
            "amount": 4
          },
          {
            "card_name": "Ztormmcaller",
            "amount": 4
          },
          {
            "card_name": "Bouncer",
            "amount": 4
          },
          {
            "card_name": "Gaz",
            "amount": 4
          },
          {
            "card_name": "Draft",
            "amount": 4
          },
          {
            "card_name": "MonZoon",
            "amount": 4
          },
          {
            "card_name": "Zeuz",
            "amount": 4
          },
          {
            "card_name": "Azuraz",
            "amount": 4
          },
          {
            "card_name": "Bloomer",
            "amount": 4
          },
          {
            "card_name": "Zap",
            "amount": 4
          },
          {
            "card_name": "Shroom",
            "amount": 4
          },
          {
            "card_name": "Vindrom",
            "amount": 4
          },
          {
            "card_name": "Puffer",
            "amount": 4
          },
          {
            "card_name": "Sapper",
            "amount": 4
          },
          {
            "card_name": "Keeper",
            "amount": 4
          },
          {
            "card_name": "Cactuz",
            "amount": 4
          },
          {
            "card_name": "Shammann",
            "amount": 4
          },
          {
            "card_name": "Z-Virus",
            "amount": 4
          },
          {
            "card_name": "Yggdrazil",
            "amount": 4
          },
          {
            "card_name": "Poizom",
            "amount": 4
          },
          {
            "card_name": "Hazmaz",
            "amount": 4
          },
          {
            "card_name": "Zpitter",
            "amount": 4
          },
          {
            "card_name": "Zeptic",
            "amount": 4
          },
          {
            "card_name": "Ghoul",
            "amount": 4
          },
          {
            "card_name": "Zeeter",
            "amount": 4
          },
          {
            "card_name": "Hazzard",
            "amount": 4
          },
          {
            "card_name": "Zludge",
            "amount": 4
          },
          {
            "card_name": "Ectoplasm",
            "amount": 4
          },
          {
            "card_name": "Cherno-bill",
            "amount": 4
          },
          {
            "card_name": "GooZilla",
            "amount": 4
          },
          {
            "card_name": "Chainsaw",
            "amount": 4
          },
          {
            "card_name": "Goo Beaker",
            "amount": 4
          },
          {
            "card_name": "Stapler",
            "amount": 4
          },
          {
            "card_name": "Nail Bomb",
            "amount": 4
          },
          {
            "card_name": "Goo Bottle",
            "amount": 4
          },
          {
            "card_name": "Fresh Meat",
            "amount": 4
          },
          {
            "card_name": "Zombie 1/1",
            "amount": 4
          },
          {
            "card_name": "Zombie 2/2",
            "amount": 4
          },
          {
            "card_name": "Zombie Feral",
            "amount": 4
          },
          {
            "card_name": "Armageddon",
            "amount": 4
          },
          {
            "card_name": "Tainted Goo",
            "amount": 4
          },
          {
            "card_name": "Corrupted Goo",
            "amount": 4
          }
        ],
<<<<<<< HEAD
        "default_heroes": [
          {
            "hero_id": 0,
            "icon": "icon",
            "name": "Brakuus",
            "short_description": "The Guardian",
            "long_description": "Lorem ipsum dolor sit amet, consectetur adipiscing elit. Proin mollis cursus magna, ac faucibus arcu laoreet eu. Donec ex urna, aliquet eu lacus quis, scelerisque rutrum ipsum. ",
            "element": "EARTH",
            "experience": 0,
            "level": 0,
            "skills": [
              {
                "title": "HARDEN",
                "skill": "HARDEN",
                "icon_path": "overlordability_earth",
                "description": "Add 2 Def to the Overlord.",
                "skill_target_type": [0],
                "cooldown": 2,
                "initial_cooldown": 2,
                "value": 2
              },
              {
                "title": "STONESKIN",
                "skill": "STONE_SKIN",
                "icon_path": "overlordability_earth_stone_skin",
                "description": "Give a friendly zombie +1 Def.",
                "skill_target_type": [0],
                "cooldown": 2,
                "initial_cooldown": 2,
                "value": 1
              }
            ],
            "primary_skill": 0,
            "secondary_skill": 1
          },
          {
            "hero_id": 1,
            "icon": "icon",
            "name": "Razu",
            "short_description": "The Fire Daemon",
            "long_description": "Maecenas tristique ac magna vel dapibus. Quisque orci mi, varius id quam at, aliquam condimentum dui. Fusce a sollicitudin tortor. Donec aliquet aliquam aliquet. Suspendisse at aliquam ipsum.",
            "element": "FIRE",
            "experience": 0,
            "skills": [
              {
                "title": "Fire Bolt",
                "skill": "FIRE_BOLT",
                "icon_path": "overlordability_fire",
                "description": "Deal 1 damage to target.",
                "skill_target_type": [1, 2, 4, 5],
                "cooldown": 2,
                "initial_cooldown": 2,
                "value": 1
              },
              {
                "title": "Fireball",
                "skill": "RABIES",
                "icon_path": "overlordability_fire_rabies",
                "description": "Give friendly zombie feral.",
                "skill_target_type": [1, 2, 4, 5],
                "cooldown": 2,
                "initial_cooldown": 2,
                "value": 1
              }
            ],
            "primary_skill": 0,
            "secondary_skill": 1
          },
          {
            "hero_id": 2,
            "icon": "icon",
            "name": "Vash'Kala",
            "short_description": "The Ancient One",
            "long_description": "Vestibulum purus justo, dictum vitae iaculis a, maximus ut lacus. Aenean et cursus magna. Ut sit amet eros sodales, consequat lorem egestas, placerat eros.",
            "element": "WATER",
            "experience": 0,
            "level": 0,
            "skills": [
              {
                "title": "Freeze",
                "skill": "FREEZE",
                "icon_path": "overlordability_water",
                "description": "Freeze an enemy zombie for 1 turn.",
                "skill_target_type": [1, 2, 4, 5],
                "cooldown": 2,
                "initial_cooldown": 2,
                "value": 1
              },
              {
                "title": "Ice bolt",
                "skill": "ICE_BOLT",
                "icon_path": "overlordability_water_ice_bolt",
                "description": "Deal 2 damage to a target zombie. If it survives, Freeze it.",
                "skill_target_type": [1, 2, 4, 5],
                "cooldown": 2,
                "initial_cooldown": 2,
                "value": 2
              }
            ],
            "primary_skill": 0,
            "secondary_skill": 1
          },
          {
            "hero_id": 3,
            "icon": "icon",
            "name": "Kalile",
            "short_description": "Tempest of Storms",
            "long_description": "Vestibulum ante ipsum primis in faucibus orci luctus et ultrices posuere cubilia Curae; Nulla auctor nisi id sem efficitur, eget finibus erat cursus. Integer pulvinar elit ac rutrum scelerisque. ",
            "element": "AIR",
            "experience": 0,
            "level": 0,
            "skills": [
              {
                "title": "PUSH",
                "skill": "PUSH",
                "icon_path": "overlordability_air_push",
                "description": "Return a friendly zombie to your hand.",
                "skill_target_type": [2, 5],
                "cooldown": 2,
                "initial_cooldown": 2,
                "value": 0
              },
              {
                "title": "DRAW",
                "skill": "DRAW",
                "icon_path": "overlordability_air_draw",
                "description": "Draw a card.",
                "skill_target_type": [2, 5],
                "cooldown": 2,
                "initial_cooldown": 2,
                "value": 0
              }
            ],
            "primary_skill": 0,
            "secondary_skill": 1
          },
          {
            "hero_id": 4,
            "icon": "icon",
            "name": "Mhalik",
            "short_description": "Lord of Pestilence",
            "long_description": "Maecenas lacus est, rutrum non massa sit amet, ultricies feugiat risus. Nam a ligula ex. Fusce semper, nibh sit amet maximus volutpat, orci eros tincidunt eros, vitae commodo magna nunc vitae.",
            "element": "TOXIC",
            "experience": 0,
            "level": 0,
            "skills": [
              {
                "title": "POISON DART",
                "skill": "POISON_DART",
                "icon_path": "overlordability_toxic",
                "description": "Deal 1 damage to a target.",
                "skill_target_type": [1, 2, 4, 5],
                "cooldown": 2,
                "initial_cooldown": 2,
                "value": 1
              },
              {
                "title": "Toxic power",
                "skill": "TOXIC_POWER",
                "icon_path": "overlordability_toxic_toxic_power",
                "description": "Deal 1 damage to a zombie and give it +1 Atk.",
                "skill_target_type": [1, 2, 4, 5],
                "cooldown": 2,
                "initial_cooldown": 2,
                "value": 1,
                "attack": 1
              }
            ],
            "primary_skill": 0,
            "secondary_skill": 1
          },
          {
            "hero_id": 5,
            "icon": "icon",
            "name": "Valash",
            "short_description": "Natures Warden",
            "long_description": "Vivamus sed tellus ac erat gravida tempor vel at mauris. Aliquam egestas eget dolor sed aliquet. Pellentesque aliquam vel eros id luctus. In iaculis orci sed aliquam pellentesque.",
            "element": "LIFE",
            "experience": 0,
            "level": 0,
            "skills": [
              {
                "title": "HEALING TOUCH",
                "skill": "HEALING_TOUCH",
                "icon_path": "overlordability_life",
                "description": "Restore 2 Def to a target.",
                "skill_target_type": [1, 2, 4, 5],
                "cooldown": 2,
                "initial_cooldown": 2,
                "value": 1
              },
              {
                "title": "MEND",
                "skill": "MEND",
                "icon_path": "overlordability_life_mend",
                "description": "Restore 4 Def to your Overlord.",
                "skill_target_type": [1, 2, 4, 5],
                "cooldown": 2,
                "initial_cooldown": 2,
                "value": 1
              }
            ],
            "primary_skill": 0,
            "secondary_skill": 1
          }
        ],
=======
>>>>>>> 169e064a
        "default_decks": [
          {
            "heroId": 0,
            "name": "Default",
            "cards": [
              {
                "card_name": "Pyromaz",
                "amount": 4
              },
              {
                "card_name": "Burrrnn",
                "amount": 2
              },
              {
                "card_name": "Izze",
                "amount": 4
              },
              {
                "card_name": "Zhatterer",
                "amount": 4
              },
              {
                "card_name": "Rockky",
                "amount": 4
              },
              {
                "card_name": "Blocker",
                "amount": 4
              },
              {
                "card_name": "Cerberus",
                "amount": 1
              },
              {
                "card_name": "Gargantua",
                "amount": 1
              },
              {
                "card_name": "Zhampion",
                "amount": 2
              },
              {
                "card_name": "Fire-Maw",
                "amount": 1
              },
              {
                "card_name": "Modo",
                "amount": 1
              },
              {
                "card_name": "Werezomb",
                "amount": 2
              }
            ]
          }
        ],
        "heroes": [
          {
            "hero_id": 0,
            "icon": "icon",
            "name": "Brakuus",
            "short_description": "The Guardian",
            "long_description": "Lorem ipsum dolor sit amet, consectetur adipiscing elit. Proin mollis cursus magna, ac faucibus arcu laoreet eu. Donec ex urna, aliquet eu lacus quis, scelerisque rutrum ipsum. ",
            "element": "EARTH",
            "experience": 0,
            "level": 0,
            "skills": [
              {
                "title": "HARDEN",
                "skill": "HARDEN",
                "icon_path": "overlordability_earth",
                "description": "Add 2 Def to the Overlord.",
                "skill_target_type": [0],
                "cooldown": 2,
                "initial_cooldown": 2,
                "value": 2
              },
              {
                "title": "STONESKIN",
                "skill": "STONE_SKIN",
                "icon_path": "overlordability_earth_stone_skin",
                "description": "Give a friendly zombie +1 Def.",
                "skill_target_type": [0],
                "cooldown": 2,
                "initial_cooldown": 2,
                "value": 1
              }
            ],
            "primary_skill": 0,
            "secondary_skill": 1
          },
          {
            "hero_id": 1,
            "icon": "icon",
            "name": "Razu",
            "short_description": "The Fire Daemon",
            "long_description": "Maecenas tristique ac magna vel dapibus. Quisque orci mi, varius id quam at, aliquam condimentum dui. Fusce a sollicitudin tortor. Donec aliquet aliquam aliquet. Suspendisse at aliquam ipsum.",
            "element": "FIRE",
            "experience": 0,
            "skills": [
              {
                "title": "Fire Bolt",
                "skill": "FIRE_BOLT",
                "icon_path": "overlordability_fire",
                "description": "Deal 1 damage to target.",
                "skill_target_type": [1, 2, 4, 5],
                "cooldown": 2,
                "initial_cooldown": 2,
                "value": 1
              },
              {
                "title": "Fireball",
                "skill": "RABIES",
                "icon_path": "overlordability_fire_rabies",
                "description": "Give friendly zombie feral.",
                "skill_target_type": [1, 2, 4, 5],
                "cooldown": 2,
                "initial_cooldown": 2,
                "value": 1
              }
            ],
            "primary_skill": 0,
            "secondary_skill": 1
          },
          {
            "hero_id": 2,
            "icon": "icon",
            "name": "Vash'Kala",
            "short_description": "The Ancient One",
            "long_description": "Vestibulum purus justo, dictum vitae iaculis a, maximus ut lacus. Aenean et cursus magna. Ut sit amet eros sodales, consequat lorem egestas, placerat eros.",
            "element": "WATER",
            "experience": 0,
            "level": 0,
            "skills": [
              {
                "title": "Freeze target for 1 turn",
                "skill": "FREEZE",
                "icon_path": "overlordability_water",
                "description": "Freeze an enemy zombie.",
                "skill_target_type": [1, 2, 4, 5],
                "cooldown": 2,
                "initial_cooldown": 2,
                "value": 1
              },
              {
                "title": "Ice bolt",
                "skill": "ICE_BOLT",
                "icon_path": "overlordability_water_ice_bolt",
                "description": "Deal 2 damage to a target zombie. If it survives, Freeze it.",
                "skill_target_type": [1, 2, 4, 5],
                "cooldown": 2,
                "initial_cooldown": 2,
                "value": 2
              }
            ],
            "primary_skill": 0,
            "secondary_skill": 1
          },
          {
            "hero_id": 3,
            "icon": "icon",
            "name": "Kalile",
            "short_description": "Tempest of Storms",
            "long_description": "Vestibulum ante ipsum primis in faucibus orci luctus et ultrices posuere cubilia Curae; Nulla auctor nisi id sem efficitur, eget finibus erat cursus. Integer pulvinar elit ac rutrum scelerisque. ",
            "element": "AIR",
            "experience": 0,
            "level": 0,
            "skills": [
              {
                "title": "PUSH",
                "skill": "PUSH",
                "icon_path": "overlordability_air_push",
                "description": "Return a friendly zombie to your hand.",
                "skill_target_type": [2, 5],
                "cooldown": 2,
                "initial_cooldown": 2,
                "value": 0
              },
              {
                "title": "DRAW",
                "skill": "DRAW",
                "icon_path": "overlordability_air_draw",
                "description": "Draw a card.",
                "skill_target_type": [2, 5],
                "cooldown": 2,
                "initial_cooldown": 2,
                "value": 0
              }
            ],
            "primary_skill": 0,
            "secondary_skill": 1
          },
          {
            "hero_id": 4,
            "icon": "icon",
            "name": "Mhalik",
            "short_description": "Lord of Pestilence",
            "long_description": "Maecenas lacus est, rutrum non massa sit amet, ultricies feugiat risus. Nam a ligula ex. Fusce semper, nibh sit amet maximus volutpat, orci eros tincidunt eros, vitae commodo magna nunc vitae.",
            "element": "TOXIC",
            "experience": 0,
            "level": 0,
            "skills": [
              {
                "title": "POISON DART",
                "skill": "POISON_DART",
                "icon_path": "overlordability_toxic",
                "description": "Deal 1 damage to a target.",
                "skill_target_type": [1, 2, 4, 5],
                "cooldown": 2,
                "initial_cooldown": 2,
                "value": 1
              },
              {
                "title": "Toxic power",
                "skill": "TOXIC_POWER",
                "icon_path": "overlordability_toxic_toxic_power",
                "description": "Deal 1 damage to a zombie and give it +1 Atk.",
                "skill_target_type": [1, 2, 4, 5],
                "cooldown": 2,
                "initial_cooldown": 2,
                "value": 1,
                "attack": 1
              }
            ],
            "primary_skill": 0,
            "secondary_skill": 1
          },
          {
            "hero_id": 5,
            "icon": "icon",
            "name": "Valash",
            "short_description": "Natures Warden",
            "long_description": "Vivamus sed tellus ac erat gravida tempor vel at mauris. Aliquam egestas eget dolor sed aliquet. Pellentesque aliquam vel eros id luctus. In iaculis orci sed aliquam pellentesque.",
            "element": "LIFE",
            "experience": 0,
            "level": 0,
            "skills": [
              {
                "title": "HEALING TOUCH",
                "skill": "HEALING_TOUCH",
                "icon_path": "overlordability_life",
                "description": "Restore 2 Def to a target.",
                "skill_target_type": [1, 2, 4, 5],
                "cooldown": 2,
                "initial_cooldown": 2,
                "value": 1
              },
              {
                "title": "MEND",
                "skill": "MEND",
                "icon_path": "overlordability_life_mend",
                "description": "Restore 4 Def to your Overlord.",
                "skill_target_type": [1, 2, 4, 5],
                "cooldown": 2,
                "initial_cooldown": 2,
                "value": 1
              }
            ],
            "primary_skill": 0,
            "secondary_skill": 1
          }
        ],
        "cards": [
          {
            "kind": "CREATURE",
            "name": "Pyromaz",
            "description": "\u003cb\u003eAttack:\u003c/b\u003e +1 damage to Life zombies",
            "flavorText": "He's really into that old Prodigy song... Firestarter...",
            "picture": "Pyromaz",
            "rank": "MINION",
            "type": "WALKER",
            "damage": 1,
            "health": 1,
            "cost": 1,
            "abilities": [
              {
                "type": "MODIFICATOR_STATS",
                "value": 1
              }
            ]
          },
          {
            "id": 1,
            "kind": "CREATURE",
            "name": "Quazi",
            "description": "\u003cb\u003eFeral\u003c/b\u003e, \u003cb\u003eOverflow\u003c/b\u003e 2, \u003cb\u003eEnd:\u003c/b\u003e deal 2 damage to this and adjecent zombies",
            "picture": "embryo",
            "rank": "MINION",
            "type": "FERAL",
            "health": 1,
            "cost": 1,
            "abilities": [
              {
                "type": "OVERFLOW_GOO",
                "value": 2
              },
              {
                "type": "DEAL_DAMAGE_TO_THIS_AND_ADJACENT_UNITS",
                "value": 2
              }
            ]
          },
          {
            "id": 2,
            "kind": "CREATURE",
            "name": "Burrrnn",
            "description": "\u003cb\u003eFeral\u003c/b\u003e",
            "flavorText": "So he likes all the pretty bright colors, can you blame him?",
            "picture": "Burrrnn",
            "rank": "OFFICER",
            "type": "FERAL",
            "damage": 2,
            "health": 2,
            "cost": 3
          },
          {
            "id": 3,
            "kind": "CREATURE",
            "name": "Cynderman",
            "description": "\u003cb\u003eEnter:\u003c/b\u003e 2 damage to a zombie",
            "flavorText": "Hot, so very hot - all the time!",
            "picture": "cynderman",
            "rank": "OFFICER",
            "type": "WALKER",
            "damage": 2,
            "health": 3,
            "cost": 4,
            "abilities": [
              {
                "type": "DAMAGE_TARGET",
                "value": 2
              }
            ]
          },
          {
            "id": 4,
            "kind": "CREATURE",
            "name": "Werezomb",
            "description": "\u003cb\u003eEntry\u003c/b\u003e: A friendly zombie gets Feral",
            "flavorText": "HOOOOOWWHOOO--UCH",
            "picture": "Werezomb",
            "rank": "OFFICER",
            "type": "WALKER",
            "damage": 1,
            "health": 1,
            "cost": 3,
            "abilities": [
              {
                "type": "TAKE_UNIT_TYPE_TO_ALLY_UNIT"
              }
            ]
          },
          {
            "id": 5,
            "kind": "CREATURE",
            "name": "Modo",
            "description": "\u003cb\u003eFeral\u003c/b\u003e, \u003cb\u003eOverflow\u003c/b\u003e 5, \u003cb\u003eEnd:\u003c/b\u003e deal 4 damage to this and adjacent zombies",
            "flavorText": "Hot, so very hot - all the time!",
            "picture": "embryo",
            "rank": "OFFICER",
            "type": "FERAL",
            "damage": 2,
            "health": 2,
            "cost": 3,
            "abilities": [
              {
                "type": "OVERFLOW_GOO",
                "value": 5
              },
              {
                "type": "DEAL_DAMAGE_TO_THIS_AND_ADJACENT_UNITS",
                "value": 4
              }
            ]
          },
          {
            "id": 6,
            "kind": "CREATURE",
            "name": "Fire-Maw",
            "description": "\u003cb\u003eFeral, Flash\u003c/b\u003e",
            "picture": "fire-maw",
            "rank": "COMMANDER",
            "type": "FERAL",
            "damage": 3,
            "health": 3,
            "cost": 5,
            "abilities": [
              {
                "type": "ATTACK_NUMBER_OF_TIMES_PER_TURN",
                "value": 2
              }
            ]
          },
          {
            "id": 7,
            "kind": "CREATURE",
            "name": "Zhampion",
            "description": "\u003cb\u003eFeral, Entry:\u003c/b\u003e Spawn a two 1/1 enemy Pyromaz zombies ",
            "picture": "Zhampion",
            "rank": "COMMANDER",
            "type": "FERAL",
            "damage": 5,
            "health": 2,
            "cost": 5,
            "abilities": [
              {
                "type": "SUMMON"
              }
            ]
          },
          {
            "id": 8,
            "kind": "CREATURE",
            "name": "Gargantua",
            "description": "\u003cb\u003eEntry:\u003c/b\u003e 2 damageto all enemies",
            "flavorText": "(sing) Under pressure... coming down on you...",
            "picture": "Gargantua",
            "rank": "GENERAL",
            "type": "HEAVY",
            "damage": 6,
            "health": 8,
            "cost": 11,
            "abilities": [
              {
                "type": "MASSIVE_DAMAGE",
                "value": 2
              }
            ]
          },
          {
            "id": 9,
            "kind": "CREATURE",
            "name": "Cerberus",
            "description": "\u003cb\u003eFeral, Flash x2\u003c/b\u003e",
            "flavorText": "If you look closely enough, the one in the middle is the most good looking... er, least bad looking",
            "picture": "Cerberus",
            "rank": "GENERAL",
            "type": "FERAL",
            "damage": 8,
            "health": 8,
            "cost": 12,
            "abilities": [
              {
                "type": "ATTACK_NUMBER_OF_TIMES_PER_TURN",
                "value": 3
              }
            ]
          },
          {
            "id": 10,
            "kind": "CREATURE",
            "name": "Izze",
            "description": "\u003cb\u003eAttack: Freeze\u003c/b\u003e target",
            "flavorText": "It would be a-lot Izzier if you just stay put!",
            "picture": "Izze",
            "rank": "MINION",
            "type": "WALKER",
            "damage": 1,
            "health": 1,
            "cost": 1,
            "abilities": [
              {
                "type": "STUN",
                "value": 1
              }
            ]
          },
          {
            "id": 11,
            "kind": "CREATURE",
            "name": "Znowman",
            "description": "\u003cb\u003eHeavy\u003c/b\u003e, enemies that attack this become \u003cb\u003eFrozen\u003c/b\u003e",
            "flavorText": "This guy won't let you go",
            "picture": "Znowman",
            "rank": "MINION",
            "type": "HEAVY",
            "health": 5,
            "cost": 4,
            "abilities": [
              {
                "type": "ENEMY_THAT_ATTACKS_BECOME_FROZEN"
              }
            ]
          },
          {
            "id": 12,
            "kind": "CREATURE",
            "name": "Ozmoziz",
            "description": "\u003cb\u003eEntry: Freeze\u003c/b\u003e a random ally, add \u003cb\u003eTainted Goo\u003c/b\u003e to your Hand",
            "picture": "embryo",
            "rank": "MINION",
            "type": "WALKER",
            "damage": 1,
            "health": 2,
            "cost": 2,
            "abilities": [
              {
                "type": "FREEZE_NUMBER_OF_RANDOM_ALLY",
                "value": 1
              },
              {
                "type": "ADD_CARD_BY_NAME_TO_HAND"
              }
            ]
          },
          {
            "id": 13,
            "kind": "CREATURE",
            "name": "Jetter",
            "description": "\u003cb\u003eAttack:\u003c/b\u003e 1 damage to a zombie.",
            "flavorText": "Most welcomed during hot summer days on the busy city streets",
            "picture": "Jetter",
            "rank": "OFFICER",
            "type": "WALKER",
            "damage": 3,
            "health": 3,
            "cost": 4,
            "abilities": [
              {
                "type": "DAMAGE_TARGET",
                "value": 1
              }
            ]
          },
          {
            "id": 14,
            "kind": "CREATURE",
            "name": "Freezzee",
            "description": "\u003cb\u003eEntry: Freeze\u003c/b\u003e zombie and adjecent zombies, 2 damage if Frozen",
            "flavorText": "How he loves decorating with ice sculptures... Everywhere!",
            "picture": "Freezzee",
            "rank": "OFFICER",
            "type": "WALKER",
            "damage": 3,
            "health": 3,
            "cost": 5,
            "abilities": [
              {
                "type": "STUN_OR_DAMAGE_ADJUSTMENTS",
                "value": 2
              }
            ]
          },
          {
            "id": 15,
            "kind": "CREATURE",
            "name": "Geyzer",
            "description": "\u003cb\u003eEntry: Freeze\u003c/b\u003e 2 random allies, add \u003cb\u003eCorrupted Goo\u003c/b\u003e to your Hand",
            "flavorText": "How he loves decorating with ice sculptures... Everywhere!",
            "picture": "embryo",
            "rank": "OFFICER",
            "type": "WALKER",
            "damage": 2,
            "health": 3,
            "cost": 4,
            "abilities": [
              {
                "type": "FREEZE_NUMBER_OF_RANDOM_ALLY",
                "value": 2
              },
              {
                "type": "ADD_CARD_BY_NAME_TO_HAND"
              }
            ]
          },
          {
            "id": 16,
            "kind": "CREATURE",
            "name": "Blizzard",
            "description": "\u003cb\u003eEntry: Freeze\u003c/b\u003e all enemy zombies",
            "picture": "Blizzard",
            "rank": "COMMANDER",
            "type": "WALKER",
            "damage": 3,
            "health": 3,
            "cost": 5,
            "abilities": [
              {
                "type": "FREEZE_UNITS",
                "value": 1
              }
            ]
          },
          {
            "id": 17,
            "kind": "CREATURE",
            "name": "Froztbite",
            "description": "\u003cb\u003eDelayed\u003c/b\u003e 1: +6 Atk",
            "picture": "Froztbite",
            "rank": "COMMANDER",
            "type": "WALKER",
            "health": 6,
            "cost": 4,
            "abilities": [
              {
                "type": "DELAYED_GAIN_ATTACK",
                "value": 6
              }
            ]
          },
          {
            "id": 18,
            "kind": "CREATURE",
            "name": "Zhatterer",
            "description": "\u003cb\u003eEntry: Destroy\u003c/b\u003e a \u003cb\u003eFrozen\u003c/b\u003e zombie",
            "flavorText": "Now where do you suppose it got that ice pick?",
            "picture": "Zhatterer",
            "rank": "MINION",
            "type": "WALKER",
            "damage": 3,
            "health": 3,
            "cost": 5,
            "abilities": [
              {
                "type": "DESTROY_FROZEN_UNIT"
              }
            ]
          },
          {
            "id": 19,
            "kind": "CREATURE",
            "name": "Maelstrom",
            "description": "\u003cb\u003eEntry:\u003c/b\u003e Return all zombies into their owners' decks",
            "picture": "Maelstrom",
            "rank": "GENERAL",
            "type": "WALKER",
            "damage": 8,
            "health": 8,
            "cost": 11,
            "abilities": [
              {
                "type": "RETURN_UNITS_ON_BOARD_TO_OWNERS_DECKS"
              }
            ]
          },
          {
            "id": 20,
            "kind": "CREATURE",
            "name": "Tzunamy",
            "description": "\u003cb\u003eEntry:\u003c/b\u003e 2 damage to all enemies, then Freeze them",
            "flavorText": "Bringing a nice, big shower, cleaning an entire city at a time.",
            "picture": "Tzunamy",
            "rank": "GENERAL",
            "type": "WALKER",
            "damage": 6,
            "health": 7,
            "cost": 11,
            "abilities": [
              {
                "type": "DAMAGE_ENEMY_UNITS_AND_FREEZE_THEM",
                "value": 2
              }
            ]
          },
          {
            "id": 21,
            "kind": "CREATURE",
            "name": "Rockky",
            "description": "\u003cb\u003eAttack:\u003c/b\u003e +1 damage to Water zombies",
            "flavorText": "Addriaaannn!!! Addriaaaaaannnnn!!!",
            "picture": "Rockky",
            "rank": "MINION",
            "type": "WALKER",
            "damage": 1,
            "health": 1,
            "cost": 1,
            "abilities": [
              {
                "type": "MODIFICATOR_STATS",
                "value": 1
              }
            ]
          },
          {
            "id": 22,
            "kind": "CREATURE",
            "name": "Bolderr",
            "description": "\u003cb\u003eEntry:\u003c/b\u003e 1 damage to a zombie",
            "flavorText": "One more step, just one more step!",
            "picture": "Bolderr",
            "rank": "COMMANDER",
            "type": "WALKER",
            "damage": 1,
            "health": 2,
            "cost": 3,
            "abilities": [
              {
                "type": "DAMAGE_TARGET",
                "value": 1
              }
            ]
          },
          {
            "id": 23,
            "kind": "CREATURE",
            "name": "Blocker",
            "description": "\u003cb\u003eHeavy\u003c/b\u003e",
            "flavorText": "Zzzzzz",
            "picture": "Blocker",
            "rank": "MINION",
            "type": "HEAVY",
            "health": 3,
            "cost": 1
          },
          {
            "id": 24,
            "kind": "CREATURE",
            "name": "Slab",
            "picture": "Slab",
            "rank": "MINION",
            "type": "WALKER",
            "damage": 3,
            "health": 4,
            "cost": 3
          },
          {
            "id": 25,
            "kind": "CREATURE",
            "name": "Pit",
            "description": "\u003cb\u003eHeavy, Entry\u003c/b\u003e: Add a Tainted Goo to your Hand",
            "picture": "embryo",
            "rank": "MINION",
            "type": "HEAVY",
            "health": 2,
            "cost": 1,
            "abilities": [
              {
                "type": "ADD_CARD_BY_NAME_TO_HAND"
              }
            ]
          },
          {
            "id": 26,
            "kind": "CREATURE",
            "name": "Golem",
            "description": "\u003cb\u003eHeavy\u003c/b\u003e",
            "flavorText": "mmMMWhaaaaat?",
            "picture": "Golem",
            "rank": "OFFICER",
            "type": "HEAVY",
            "damage": 2,
            "health": 6,
            "cost": 4
          },
          {
            "id": 27,
            "kind": "CREATURE",
            "name": "Walley",
            "description": "\u003cb\u003eAttack:\u003c/b\u003e Adjacent zombies get Heavy",
            "picture": "Walley",
            "rank": "OFFICER",
            "type": "WALKER",
            "damage": 2,
            "health": 2,
            "cost": 4,
            "abilities": [
              {
                "type": "ADJACENT_UNITS_GET_HEAVY"
              }
            ]
          },
          {
            "id": 28,
            "kind": "CREATURE",
            "name": "Tiny",
            "description": "\u003cb\u003eHeavy\u003c/b\u003e",
            "flavorText": "Znorlax, is that you?",
            "picture": "Tiny",
            "rank": "OFFICER",
            "type": "HEAVY",
            "health": 7,
            "cost": 4
          },
          {
            "id": 29,
            "kind": "CREATURE",
            "name": "Spiker",
            "description": "\u003cb\u003eHeavy, Attack:\u003c/b\u003e +1 damage to \u003cb\u003eHeavy\u003c/b\u003e zombies",
            "flavorText": "As long as the shell isn't blue, I don't think anybody will be upset",
            "picture": "Spiker",
            "rank": "OFFICER",
            "type": "HEAVY",
            "damage": 2,
            "health": 3,
            "cost": 3,
            "abilities": [
              {
                "type": "ADDITIONAL_DAMAGE_TO_HEAVY_IN_ATTACK",
                "value": 1
              }
            ]
          },
          {
            "id": 30,
            "kind": "CREATURE",
            "name": "Crater",
            "description": "\u003cb\u003eHeavy, Entry\u003c/b\u003e: Add a Corrupted Goo to your Hand",
            "picture": "embryo",
            "rank": "OFFICER",
            "type": "HEAVY",
            "damage": 1,
            "health": 4,
            "cost": 3,
            "abilities": [
              {
                "type": "ADD_CARD_BY_NAME_TO_HAND"
              }
            ]
          },
          {
            "id": 31,
            "kind": "CREATURE",
            "name": "Earthshaker",
            "description": "\u003cb\u003eEntry: Destroy\u003c/b\u003e a \u003cb\u003eHeavy\u003c/b\u003e zombie",
            "flavorText": "Meet thunder, and meet lightning!",
            "picture": "Earthshaker",
            "rank": "COMMANDER",
            "type": "WALKER",
            "damage": 4,
            "health": 4,
            "cost": 5,
            "abilities": [
              {
                "type": "DESTROY_UNIT_BY_TYPE"
              }
            ]
          },
          {
            "id": 32,
            "kind": "CREATURE",
            "name": "IgneouZ",
            "description": "\u003cb\u003eEntry:\u003c/b\u003e If yourOverlord has 10 Def or less, this gets +2 Def",
            "flavorText": "Meet thunder, and meet lightning!",
            "picture": "IgneouZ",
            "rank": "COMMANDER",
            "type": "HEAVY",
            "damage": 3,
            "health": 3,
            "cost": 4,
            "abilities": [
              {
                "type": "TAKE_DEFENSE_IF_OVERLORD_HAS_LESS_DEFENSE_THAN",
                "value": 2
              }
            ]
          },
          {
            "id": 33,
            "kind": "CREATURE",
            "name": "Pyrite",
            "description": "\u003cb\u003eHeavy, Delayed\u003c/b\u003e 2: This loses \u003cb\u003eHeavy\u003c/b\u003e but gains +4 Atk",
            "flavorText": "Yes, he did shoot first",
            "picture": "Pyrite",
            "rank": "COMMANDER",
            "type": "HEAVY",
            "health": 8,
            "cost": 5,
            "abilities": [
              {
                "type": "DELAYED_LOSE_HEAVY_GAIN_ATTACK",
                "value": 4
              }
            ]
          },
          {
            "id": 34,
            "kind": "CREATURE",
            "name": "Mountain",
            "description": "\u003cb\u003eHeavy, Swing\u003c/b\u003e 4",
            "flavorText": "When the mountain comes to you... you'll run!",
            "picture": "Mountain",
            "rank": "GENERAL",
            "type": "HEAVY",
            "damage": 6,
            "health": 8,
            "cost": 11,
            "abilities": [
              {
                "type": "SWING",
                "value": 4
              }
            ]
          },
          {
            "id": 35,
            "kind": "CREATURE",
            "name": "Gaea",
            "description": "\u003cb\u003eEntry\u003c/b\u003e: All ally Earth zombies inplay get +1/+2",
            "picture": "Gaea",
            "rank": "GENERAL",
            "type": "WALKER",
            "damage": 5,
            "health": 7,
            "cost": 11,
            "abilities": [
              {
                "type": "ALLY_UNITS_OF_TYPE_IN_PLAY_GET_STATS"
              }
            ]
          },
          {
            "id": 36,
            "kind": "CREATURE",
            "name": "Whizpar",
            "description": "\u003cb\u003eFeral\u003c/b\u003e",
            "flavorText": "The unfriendly ghost...",
            "picture": "Whizpar",
            "rank": "MINION",
            "type": "FERAL",
            "damage": 1,
            "health": 1,
            "cost": 2
          },
          {
            "id": 37,
            "kind": "CREATURE",
            "name": "Wheezy",
            "description": "\u003cb\u003eEntry:\u003c/b\u003e A random card in your hand gets -1 cost",
            "flavorText": "Ommmmmmmmmmm",
            "picture": "Wheezy",
            "rank": "MINION",
            "type": "WALKER",
            "damage": 1,
            "health": 2,
            "cost": 2,
            "abilities": [
              {
                "type": "LOWER_COST_OF_CARD_IN_HAND"
              }
            ]
          },
          {
            "id": 38,
            "kind": "CREATURE",
            "name": "Soothsayer",
            "description": "\u003cb\u003eEntry:\u003c/b\u003e Draw a card",
            "flavorText": "You're better off listening to a fortune cookie",
            "picture": "Soothsayer",
            "rank": "MINION",
            "type": "WALKER",
            "damage": 1,
            "health": 1,
            "cost": 2,
            "abilities": [
              {
                "type": "DRAW_CARD"
              }
            ]
          },
          {
            "id": 39,
            "kind": "CREATURE",
            "name": "Fumez",
            "description": "\u003cb\u003eEntry:\u003c/b\u003e add \u003cb\u003eTainted Goo\u003c/b\u003e to your Hand",
            "picture": "embryo",
            "rank": "MINION",
            "type": "WALKER",
            "damage": 1,
            "health": 1,
            "cost": 2,
            "abilities": [
              {
                "type": "ADD_CARD_BY_NAME_TO_HAND"
              }
            ]
          },
          {
            "id": 40,
            "kind": "CREATURE",
            "name": "Pushhh",
            "description": "\u003cb\u003eEntry:\u003c/b\u003e Return a zombie to its owner's hand",
            "flavorText": "Like any adolescent child thatwishes you to leave him be... so GO AWAY!!",
            "picture": "Pushhh",
            "rank": "OFFICER",
            "type": "WALKER",
            "damage": 3,
            "health": 3,
            "cost": 3,
            "abilities": [
              {
                "type": "CARD_RETURN"
              }
            ]
          },
          {
            "id": 41,
            "kind": "CREATURE",
            "name": "Ztormmcaller",
            "description": "\u003cb\u003eEntry:\u003c/b\u003e 1 damage to a zombie, \u003cb\u003eSwing\u003c/b\u003e 1",
            "flavorText": "Thor's best student just got a little angrier...",
            "picture": "ztormmcaller",
            "rank": "OFFICER",
            "type": "WALKER",
            "damage": 3,
            "health": 3,
            "cost": 5,
            "abilities": [
              {
                "type": "SWING",
                "value": 1
              },
              {
                "type": "DAMAGE_TARGET",
                "value": 1
              }
            ]
          },
          {
            "id": 42,
            "kind": "CREATURE",
            "name": "Bouncer",
            "description": "\u003cb\u003eHeavy\u003c/b\u003e",
            "flavorText": "ID please",
            "picture": "Bouncer",
            "rank": "OFFICER",
            "type": "HEAVY",
            "damage": 2,
            "health": 3,
            "cost": 4
          },
          {
            "id": 43,
            "kind": "CREATURE",
            "name": "Gaz",
            "description": "\u003cb\u003eGuard, Entry:\u003c/b\u003e add \u003cb\u003eCorrupted Goo\u003c/b\u003e to your Hand",
            "picture": "embryo",
            "rank": "OFFICER",
            "type": "WALKER",
            "damage": 2,
            "health": 2,
            "cost": 4,
            "abilities": [
              {
                "type": "SHILED"
              },
              {
                "type": "ADD_CARD_BY_NAME_TO_HAND"
              }
            ]
          },
          {
            "id": 44,
            "kind": "CREATURE",
            "name": "Draft",
            "description": "\u003cb\u003eEntry:\u003c/b\u003e Draw a card from enemy deck",
            "picture": "Draft",
            "rank": "COMMANDER",
            "type": "WALKER",
            "damage": 4,
            "health": 5,
            "cost": 5,
            "abilities": [
              {
                "type": "DRAW_CARD"
              }
            ]
          },
          {
            "id": 45,
            "kind": "CREATURE",
            "name": "MonZoon",
            "description": "Costs 1 less for each Air zombie in your hand",
            "picture": "MonZoon",
            "rank": "COMMANDER",
            "type": "WALKER",
            "damage": 6,
            "health": 6,
            "cost": 9
          },
          {
            "id": 46,
            "kind": "CREATURE",
            "name": "Zeuz",
            "description": "\u003cb\u003eEntry:\u003c/b\u003e 3 damage to all enemy zombies",
            "flavorText": "From mount Zolimpus in the sky - fear Ze-might of ZeuZ!",
            "picture": "Zeuz",
            "rank": "GENERAL",
            "type": "WALKER",
            "damage": 6,
            "health": 6,
            "cost": 11,
            "abilities": [
              {
                "type": "MASSIVE_DAMAGE",
                "value": 3
              }
            ]
          },
          {
            "id": 47,
            "kind": "CREATURE",
            "name": "Azuraz",
            "description": "\u003cb\u003eAttack:\u003c/b\u003e +1 damage to Life zombies",
            "flavorText": "Beeee yourself!",
            "picture": "Azuraz",
            "rank": "MINION",
            "type": "WALKER",
            "damage": 1,
            "health": 1,
            "cost": 1,
            "abilities": [
              {
                "type": "MODIFICATOR_STATS",
                "value": 1
              }
            ]
          },
          {
            "id": 48,
            "kind": "CREATURE",
            "name": "Bloomer",
            "description": "\u003cb\u003eEntry:\u003c/b\u003e Draw a card if you have a Life zombie in play",
            "flavorText": "Turns out rotting flesh makes for some good fertilizer",
            "picture": "Bloomer",
            "rank": "MINION",
            "type": "WALKER",
            "damage": 1,
            "health": 1,
            "cost": 2,
            "abilities": [
              {
                "type": "DRAW_CARD"
              }
            ]
          },
          {
            "id": 49,
            "kind": "CREATURE",
            "name": "Zap",
            "description": "\u003cb\u003eOverflow 3\u003c/b\u003e, \u003cb\u003eEntry:\u003c/b\u003e Summon a 1/1 enemy zombie minion",
            "flavorText": "Turns out rotting flesh makes for some good fertilizer",
            "picture": "embryo",
            "rank": "MINION",
            "type": "WALKER",
            "damage": 1,
            "health": 1,
            "cost": 2,
            "abilities": [
              {
                "type": "OVERFLOW_GOO",
                "value": 3
              },
              {
                "type": "SUMMON"
              }
            ]
          },
          {
            "id": 50,
            "kind": "CREATURE",
            "name": "Shroom",
            "description": "\u003cb\u003eEntry:\u003c/b\u003e 2 damage to a zombie",
            "flavorText": "Some like to grow flowers, others grow hallucinogenic poison mushrooms...",
            "picture": "Shroom",
            "rank": "OFFICER",
            "type": "WALKER",
            "damage": 4,
            "health": 2,
            "cost": 4,
            "abilities": [
              {
                "type": "DAMAGE_TARGET",
                "value": 2
              }
            ]
          },
          {
            "id": 51,
            "kind": "CREATURE",
            "name": "Vindrom",
            "description": "\u003cb\u003eAttack: Freeze\u003c/b\u003e zombie",
            "flavorText": "BDSM much?!",
            "picture": "Vindrom",
            "rank": "OFFICER",
            "type": "WALKER",
            "damage": 2,
            "health": 3,
            "cost": 4,
            "abilities": [
              {
                "type": "STUN",
                "value": 1
              }
            ]
          },
          {
            "id": 52,
            "kind": "CREATURE",
            "name": "Puffer",
            "description": "\u003cb\u003eEntry:\u003c/b\u003e +1 Atk to all Life zombies in play",
            "picture": "Puffer",
            "rank": "OFFICER",
            "type": "WALKER",
            "damage": 2,
            "health": 2,
            "cost": 3,
            "abilities": [
              {
                "type": "CHANGE_STAT_OF_CREATURES_BY_TYPE",
                "value": 1
              }
            ]
          },
          {
            "id": 53,
            "kind": "CREATURE",
            "name": "Sapper",
            "description": "\u003cb\u003eAttack:\u003c/b\u003e Gain 1 life for each damage this deals.",
            "picture": "Sapper",
            "rank": "OFFICER",
            "type": "WALKER",
            "damage": 1,
            "health": 4,
            "cost": 5,
            "abilities": [
              {
                "type": "GAIN_NUMBER_OF_LIFE_FOR_EACH_DAMAGE_THIS_DEALS",
                "value": 1
              }
            ]
          },
          {
            "id": 54,
            "kind": "CREATURE",
            "name": "Keeper",
            "description": "\u003cb\u003eEntry:\u003c/b\u003e Summon a 1/1 \u003cb\u003eFeral\u003c/b\u003e zombie",
            "flavorText": "Down boy! Down!",
            "picture": "embryo",
            "rank": "OFFICER",
            "type": "WALKER",
            "damage": 1,
            "health": 3,
            "cost": 3,
            "abilities": [
              {
                "type": "SUMMON"
              }
            ]
          },
          {
            "id": 55,
            "kind": "CREATURE",
            "name": "Cactuz",
            "description": "\u003cb\u003eOverflow\u003c/b\u003e 6, \u003cb\u003eEntry:\u003c/b\u003e Summon two 2/2 enemy zombie minions",
            "flavorText": "Down boy! Down!",
            "picture": "embryo",
            "rank": "OFFICER",
            "type": "WALKER",
            "damage": 2,
            "health": 3,
            "cost": 4,
            "abilities": [
              {
                "type": "OVERFLOW_GOO",
                "value": 6
              },
              {
                "type": "SUMMON"
              }
            ]
          },
          {
            "id": 56,
            "kind": "CREATURE",
            "name": "Shammann",
            "description": "\u003cb\u003eTurn:\u003c/b\u003e summon a 2/2 zombie minion",
            "flavorText": "Dancing around a fire alone is a hoot, but bringing all your dead friends to join is a party!",
            "picture": "Shammann",
            "rank": "GENERAL",
            "type": "WALKER",
            "damage": 5,
            "health": 6,
            "cost": 11,
            "abilities": [
              {
                "type": "SUMMON"
              }
            ]
          },
          {
            "id": 57,
            "kind": "CREATURE",
            "name": "Z-Virus",
            "description": "\u003cb\u003eDevour\u003c/b\u003e all ally zombies, gain their Atk and Def",
            "flavorText": "Can you guess what 'Z' stands for?",
            "picture": "Z-Virus",
            "rank": "GENERAL",
            "type": "WALKER",
            "cost": 12,
            "abilities": [
              {
                "type": "DEVOUR_ZOMBIE_AND_COMBINE_STATS"
              }
            ]
          },
          {
            "id": 58,
            "kind": "CREATURE",
            "name": "Yggdrazil",
            "description": "\u003cb\u003eEntry\u003c/b\u003e: Revive all Life zombie that died this match",
            "flavorText": "Can you still call it Tree of Life ifit revives the dead? Can you even revive the dead? I'm so confuse...",
            "picture": "Yggdrazil",
            "rank": "GENERAL",
            "type": "WALKER",
            "damage": 4,
            "health": 4,
            "cost": 11,
            "abilities": [
              {
                "type": "REVIVE_DIED_UNITS_OF_TYPE_FROM_MATCH"
              }
            ]
          },
          {
            "id": 59,
            "kind": "CREATURE",
            "name": "Poizom",
            "description": "\u003cb\u003eAttack:\u003c/b\u003e +1 damage to Earth zombies",
            "flavorText": "Just like any frat boy, after the Friday night bash - bloated, gassy, puking and generally unpleasant to be around...",
            "picture": "Poizom",
            "rank": "MINION",
            "type": "WALKER",
            "damage": 1,
            "health": 1,
            "cost": 1,
            "abilities": [
              {
                "type": "MODIFICATOR_STATS",
                "value": 1
              }
            ]
          },
          {
            "id": 60,
            "kind": "CREATURE",
            "name": "Hazmaz",
            "description": "\u003cb\u003eFeral\u003c/b\u003e",
            "flavorText": "Being cooped up inside a plastic suit is no fun - now time this by a 1,000 with all the extra gases, something's gotta give...",
            "picture": "Hazmaz",
            "rank": "MINION",
            "type": "FERAL",
            "damage": 1,
            "health": 2,
            "cost": 2
          },
          {
            "id": 61,
            "kind": "CREATURE",
            "name": "Zpitter",
            "description": "\u003cb\u003eEntry\u003c/b\u003e: 1 damage random enemy",
            "flavorText": "Sorry, but its mother never bothered to teach it any manners",
            "picture": "Zpitter",
            "rank": "MINION",
            "type": "WALKER",
            "damage": 2,
            "health": 2,
            "cost": 3,
            "abilities": [
              {
                "type": "TAKE_DAMAGE_RANDOM_ENEMY",
                "value": 1
              }
            ]
          },
          {
            "id": 62,
            "kind": "CREATURE",
            "name": "Zeptic",
            "description": "\u003cb\u003eOverflow\u003c/b\u003e 2, deal 2 damage to your Overlord",
            "picture": "Zeptic",
            "rank": "MINION",
            "type": "WALKER",
            "damage": 1,
            "health": 1,
            "cost": 1,
            "abilities": [
              {
                "type": "OVERFLOW_GOO",
                "value": 2
              },
              {
                "type": "ATTACK_OVERLORD",
                "value": 2
              }
            ]
          },
          {
            "id": 63,
            "kind": "CREATURE",
            "name": "Ghoul",
            "description": "\u003cb\u003eAttack:\u003c/b\u003e -1 Atk",
            "flavorText": "Being dead has its perks, but in this case time and humidity has not been kind - the rotting flesh is literally sapping off the bone on this one",
            "picture": "Ghoul",
            "rank": "OFFICER",
            "type": "WALKER",
            "damage": 3,
            "health": 2,
            "cost": 2,
            "abilities": [
              {
                "type": "CHANGE_STAT",
                "value": -1
              }
            ]
          },
          {
            "id": 64,
            "kind": "CREATURE",
            "name": "Zeeter",
            "description": "\u003cb\u003eEntry: Devour\u003c/b\u003e an ally zombie, gain its Atk and Def",
            "flavorText": "When you're hungry, you'll eat just about anything. Even the zombie next to you",
            "picture": "Zeeter",
            "rank": "OFFICER",
            "type": "WALKER",
            "damage": 1,
            "health": 1,
            "cost": 5,
            "abilities": [
              {
                "type": "DEVOUR_ZOMBIE_AND_COMBINE_STATS"
              }
            ]
          },
          {
            "id": 65,
            "kind": "CREATURE",
            "name": "Hazzard",
            "description": "\u003cb\u003eOverflow\u003c/b\u003e 7, deal 4 damage to your Overlord",
            "picture": "Hazzard",
            "rank": "OFFICER",
            "type": "WALKER",
            "damage": 4,
            "health": 4,
            "cost": 5,
            "abilities": [
              {
                "type": "OVERFLOW_GOO",
                "value": 7
              },
              {
                "type": "ATTACK_OVERLORD",
                "value": 4
              }
            ]
          },
          {
            "id": 66,
            "kind": "CREATURE",
            "name": "Zludge",
            "description": "\u003cb\u003eRage:\u003c/b\u003e +2 Atk",
            "picture": "Zludge",
            "rank": "COMMANDER",
            "type": "WALKER",
            "damage": 4,
            "health": 4,
            "cost": 5,
            "abilities": [
              {
                "type": "RAGE",
                "value": 2
              }
            ]
          },
          {
            "id": 67,
            "kind": "CREATURE",
            "name": "Ectoplasm",
            "description": "\u003cb\u003eEntry\u003c/b\u003e: Lose 1 Goo",
            "picture": "Ectoplasm",
            "rank": "MINION",
            "type": "WALKER",
            "damage": 2,
            "health": 2,
            "cost": 1,
            "abilities": [
              {
                "type": "LOSE_GOO",
                "value": 1
              }
            ]
          },
          {
            "id": 68,
            "kind": "CREATURE",
            "name": "Cherno-bill",
            "description": "\u003cb\u003eHeavy, Death:\u003c/b\u003e 3 damage to all zombies",
            "flavorText": "Lumbering around ina world made of butter gets old real fast, maybe that's why he's sooo angry!",
            "picture": "Cherno-bill",
            "rank": "GENERAL",
            "type": "HEAVY",
            "damage": 7,
            "health": 9,
            "cost": 11,
            "abilities": [
              {
                "type": "MASSIVE_DAMAGE",
                "value": 3
              }
            ]
          },
          {
            "id": 69,
            "kind": "CREATURE",
            "name": "GooZilla",
            "description": "\u003cb\u003eEntry\u003c/b\u003e: Return 4 goo, and use all your goo for 2X Attack / Defense",
            "picture": "GooZilla",
            "rank": "GENERAL",
            "type": "WALKER",
            "damage": 1,
            "health": 1,
            "cost": 8,
            "abilities": [
              {
                "type": "OVERFLOW_GOO",
                "value": 4
              },
              {
                "type": "USE_ALL_GOO_TO_INCREASE_STATS",
                "value": 2
              }
            ]
          },
          {
            "id": 70,
            "kind": "SPELL",
            "name": "Chainsaw",
            "description": "+4 Attack to zombie; \u003cb\u003eEnd:\u003c/b\u003e 4 damage to this zombie",
            "flavorText": "Cutting through flesh, bone and even steel, it's easy to see why this is a fan-favorite!",
            "picture": "Chainsaw",
            "rank": "MINION",
            "type": "WALKER",
            "cost": 4,
            "abilities": [
              {
                "type": "UNIT_WEAPON",
                "value": 4
              }
            ]
          },
          {
            "id": 71,
            "kind": "SPELL",
            "name": "Goo Beaker",
            "description": "Gain 1 empty Goo vials",
            "picture": "goobeaker",
            "rank": "MINION",
            "type": "WALKER",
            "cost": 2,
            "abilities": [
              {
                "type": "ADD_GOO_VIAL",
                "value": 1
              }
            ]
          },
          {
            "id": 72,
            "kind": "SPELL",
            "name": "Stapler",
            "description": "Restore 4 Def to a zombie",
            "flavorText": "No pain, no gain.",
            "picture": "Stapler",
            "rank": "MINION",
            "type": "WALKER",
            "cost": 4,
            "abilities": [
              {
                "type": "heal",
                "value": 4
              }
            ]
          },
          {
            "id": 73,
            "kind": "SPELL",
            "name": "Nail Bomb",
            "description": "4 damage to a zombie, \u003cb\u003eSwing\u003c/b\u003e 4",
            "flavorText": "When you really want to nail it!",
            "picture": "NailBomb",
            "rank": "MINION",
            "type": "WALKER",
            "cost": 4,
            "abilities": [
              {
                "type": "DAMAGE_TARGET_ADJUSTMENTS",
                "value": 4
              }
            ]
          },
          {
            "id": 74,
            "kind": "SPELL",
            "name": "Goo Bottle",
            "description": "Gain 2 empty Goo vials",
            "flavorText": "Adding more goo to an already overly-goo-ed party is just too goo-d!",
            "picture": "goobottles",
            "rank": "MINION",
            "type": "WALKER",
            "cost": 4,
            "abilities": [
              {
                "type": "ADD_GOO_VIAL",
                "value": 2
              }
            ]
          },
          {
            "id": 75,
            "kind": "SPELL",
            "name": "Fresh Meat",
            "description": "\u003cb\u003eEntry\u003c/b\u003e: All enemy zombies get -3 Atk until the end of turn",
            "picture": "FreshMeat",
            "rank": "MINION",
            "type": "WALKER",
            "cost": 5,
            "abilities": [
              {
                "type": "CHANGE_STAT_UNTILL_END_OF_TURN"
              }
            ]
          },
          {
            "id": 100,
            "kind": "CREATURE",
            "name": "Zombie 1/1",
            "picture": "Zombie",
            "rank": "MINION",
            "type": "WALKER",
            "damage": 1,
            "health": 1,
            "cost": 1
          },
          {
            "id": 101,
            "kind": "CREATURE",
            "name": "Zombie 2/2",
            "picture": "Zombie",
            "rank": "MINION",
            "type": "WALKER",
            "damage": 2,
            "health": 2,
            "cost": 1
          },
          {
            "id": 102,
            "kind": "CREATURE",
            "name": "Zombie Feral",
            "picture": "Zombie",
            "rank": "MINION",
            "type": "FERAL",
            "damage": 1,
            "health": 1,
            "cost": 1
          },
          {
            "id": 51,
            "kind": "CREATURE",
            "name": "Armageddon",
            "description": "MEGA KILLER",
            "picture": "Zombie",
            "rank": "GENERAL",
            "type": "FERAL",
            "damage": 300,
            "health": 300
          },
          {
            "id": 30,
            "kind": "SPELL",
            "name": "Tainted Goo",
            "description": "\u003cb\u003eOverflow\u003c/b\u003e 3, disables 1 goo vial for next turn",
            "picture": "taintedgoo",
            "rank": "MINION",
            "type": "WALKER",
            "cost": 2,
            "abilities": [
              {
                "type": "OVERFLOW_GOO",
                "value": 3
              },
              {
                "type": "DISABLE_NEXT_TURN_GOO",
                "value": -1
              }
            ]
          },
          {
            "id": 30,
            "kind": "SPELL",
            "name": "Corrupted Goo",
            "description": "\u003cb\u003eOverflow\u003c/b\u003e 6, disables 2 goo vials for next turn",
            "picture": "corruptedgoo",
            "rank": "MINION",
            "type": "WALKER",
            "cost": 4,
            "abilities": [
              {
                "type": "OVERFLOW_GOO",
                "value": 6
              },
              {
                "type": "DISABLE_NEXT_TURN_GOO",
                "value": -2
              }
            ]
          }
        ]
      }
    }
  ]
}<|MERGE_RESOLUTION|>--- conflicted
+++ resolved
@@ -336,8 +336,63 @@
             "amount": 4
           }
         ],
-<<<<<<< HEAD
-        "default_heroes": [
+        "default_decks": [
+          {
+            "heroId": 0,
+            "name": "Default",
+            "cards": [
+              {
+                "card_name": "Pyromaz",
+                "amount": 4
+              },
+              {
+                "card_name": "Burrrnn",
+                "amount": 2
+              },
+              {
+                "card_name": "Izze",
+                "amount": 4
+              },
+              {
+                "card_name": "Zhatterer",
+                "amount": 4
+              },
+              {
+                "card_name": "Rockky",
+                "amount": 4
+              },
+              {
+                "card_name": "Blocker",
+                "amount": 4
+              },
+              {
+                "card_name": "Cerberus",
+                "amount": 1
+              },
+              {
+                "card_name": "Gargantua",
+                "amount": 1
+              },
+              {
+                "card_name": "Zhampion",
+                "amount": 2
+              },
+              {
+                "card_name": "Fire-Maw",
+                "amount": 1
+              },
+              {
+                "card_name": "Modo",
+                "amount": 1
+              },
+              {
+                "card_name": "Werezomb",
+                "amount": 2
+              }
+            ]
+          }
+        ],
+        "heroes": [
           {
             "hero_id": 0,
             "icon": "icon",
@@ -416,10 +471,10 @@
             "level": 0,
             "skills": [
               {
-                "title": "Freeze",
+                "title": "Freeze target for 1 turn",
                 "skill": "FREEZE",
                 "icon_path": "overlordability_water",
-                "description": "Freeze an enemy zombie for 1 turn.",
+                "description": "Freeze an enemy zombie.",
                 "skill_target_type": [1, 2, 4, 5],
                 "cooldown": 2,
                 "initial_cooldown": 2,
@@ -543,270 +598,6 @@
             "secondary_skill": 1
           }
         ],
-=======
->>>>>>> 169e064a
-        "default_decks": [
-          {
-            "heroId": 0,
-            "name": "Default",
-            "cards": [
-              {
-                "card_name": "Pyromaz",
-                "amount": 4
-              },
-              {
-                "card_name": "Burrrnn",
-                "amount": 2
-              },
-              {
-                "card_name": "Izze",
-                "amount": 4
-              },
-              {
-                "card_name": "Zhatterer",
-                "amount": 4
-              },
-              {
-                "card_name": "Rockky",
-                "amount": 4
-              },
-              {
-                "card_name": "Blocker",
-                "amount": 4
-              },
-              {
-                "card_name": "Cerberus",
-                "amount": 1
-              },
-              {
-                "card_name": "Gargantua",
-                "amount": 1
-              },
-              {
-                "card_name": "Zhampion",
-                "amount": 2
-              },
-              {
-                "card_name": "Fire-Maw",
-                "amount": 1
-              },
-              {
-                "card_name": "Modo",
-                "amount": 1
-              },
-              {
-                "card_name": "Werezomb",
-                "amount": 2
-              }
-            ]
-          }
-        ],
-        "heroes": [
-          {
-            "hero_id": 0,
-            "icon": "icon",
-            "name": "Brakuus",
-            "short_description": "The Guardian",
-            "long_description": "Lorem ipsum dolor sit amet, consectetur adipiscing elit. Proin mollis cursus magna, ac faucibus arcu laoreet eu. Donec ex urna, aliquet eu lacus quis, scelerisque rutrum ipsum. ",
-            "element": "EARTH",
-            "experience": 0,
-            "level": 0,
-            "skills": [
-              {
-                "title": "HARDEN",
-                "skill": "HARDEN",
-                "icon_path": "overlordability_earth",
-                "description": "Add 2 Def to the Overlord.",
-                "skill_target_type": [0],
-                "cooldown": 2,
-                "initial_cooldown": 2,
-                "value": 2
-              },
-              {
-                "title": "STONESKIN",
-                "skill": "STONE_SKIN",
-                "icon_path": "overlordability_earth_stone_skin",
-                "description": "Give a friendly zombie +1 Def.",
-                "skill_target_type": [0],
-                "cooldown": 2,
-                "initial_cooldown": 2,
-                "value": 1
-              }
-            ],
-            "primary_skill": 0,
-            "secondary_skill": 1
-          },
-          {
-            "hero_id": 1,
-            "icon": "icon",
-            "name": "Razu",
-            "short_description": "The Fire Daemon",
-            "long_description": "Maecenas tristique ac magna vel dapibus. Quisque orci mi, varius id quam at, aliquam condimentum dui. Fusce a sollicitudin tortor. Donec aliquet aliquam aliquet. Suspendisse at aliquam ipsum.",
-            "element": "FIRE",
-            "experience": 0,
-            "skills": [
-              {
-                "title": "Fire Bolt",
-                "skill": "FIRE_BOLT",
-                "icon_path": "overlordability_fire",
-                "description": "Deal 1 damage to target.",
-                "skill_target_type": [1, 2, 4, 5],
-                "cooldown": 2,
-                "initial_cooldown": 2,
-                "value": 1
-              },
-              {
-                "title": "Fireball",
-                "skill": "RABIES",
-                "icon_path": "overlordability_fire_rabies",
-                "description": "Give friendly zombie feral.",
-                "skill_target_type": [1, 2, 4, 5],
-                "cooldown": 2,
-                "initial_cooldown": 2,
-                "value": 1
-              }
-            ],
-            "primary_skill": 0,
-            "secondary_skill": 1
-          },
-          {
-            "hero_id": 2,
-            "icon": "icon",
-            "name": "Vash'Kala",
-            "short_description": "The Ancient One",
-            "long_description": "Vestibulum purus justo, dictum vitae iaculis a, maximus ut lacus. Aenean et cursus magna. Ut sit amet eros sodales, consequat lorem egestas, placerat eros.",
-            "element": "WATER",
-            "experience": 0,
-            "level": 0,
-            "skills": [
-              {
-                "title": "Freeze target for 1 turn",
-                "skill": "FREEZE",
-                "icon_path": "overlordability_water",
-                "description": "Freeze an enemy zombie.",
-                "skill_target_type": [1, 2, 4, 5],
-                "cooldown": 2,
-                "initial_cooldown": 2,
-                "value": 1
-              },
-              {
-                "title": "Ice bolt",
-                "skill": "ICE_BOLT",
-                "icon_path": "overlordability_water_ice_bolt",
-                "description": "Deal 2 damage to a target zombie. If it survives, Freeze it.",
-                "skill_target_type": [1, 2, 4, 5],
-                "cooldown": 2,
-                "initial_cooldown": 2,
-                "value": 2
-              }
-            ],
-            "primary_skill": 0,
-            "secondary_skill": 1
-          },
-          {
-            "hero_id": 3,
-            "icon": "icon",
-            "name": "Kalile",
-            "short_description": "Tempest of Storms",
-            "long_description": "Vestibulum ante ipsum primis in faucibus orci luctus et ultrices posuere cubilia Curae; Nulla auctor nisi id sem efficitur, eget finibus erat cursus. Integer pulvinar elit ac rutrum scelerisque. ",
-            "element": "AIR",
-            "experience": 0,
-            "level": 0,
-            "skills": [
-              {
-                "title": "PUSH",
-                "skill": "PUSH",
-                "icon_path": "overlordability_air_push",
-                "description": "Return a friendly zombie to your hand.",
-                "skill_target_type": [2, 5],
-                "cooldown": 2,
-                "initial_cooldown": 2,
-                "value": 0
-              },
-              {
-                "title": "DRAW",
-                "skill": "DRAW",
-                "icon_path": "overlordability_air_draw",
-                "description": "Draw a card.",
-                "skill_target_type": [2, 5],
-                "cooldown": 2,
-                "initial_cooldown": 2,
-                "value": 0
-              }
-            ],
-            "primary_skill": 0,
-            "secondary_skill": 1
-          },
-          {
-            "hero_id": 4,
-            "icon": "icon",
-            "name": "Mhalik",
-            "short_description": "Lord of Pestilence",
-            "long_description": "Maecenas lacus est, rutrum non massa sit amet, ultricies feugiat risus. Nam a ligula ex. Fusce semper, nibh sit amet maximus volutpat, orci eros tincidunt eros, vitae commodo magna nunc vitae.",
-            "element": "TOXIC",
-            "experience": 0,
-            "level": 0,
-            "skills": [
-              {
-                "title": "POISON DART",
-                "skill": "POISON_DART",
-                "icon_path": "overlordability_toxic",
-                "description": "Deal 1 damage to a target.",
-                "skill_target_type": [1, 2, 4, 5],
-                "cooldown": 2,
-                "initial_cooldown": 2,
-                "value": 1
-              },
-              {
-                "title": "Toxic power",
-                "skill": "TOXIC_POWER",
-                "icon_path": "overlordability_toxic_toxic_power",
-                "description": "Deal 1 damage to a zombie and give it +1 Atk.",
-                "skill_target_type": [1, 2, 4, 5],
-                "cooldown": 2,
-                "initial_cooldown": 2,
-                "value": 1,
-                "attack": 1
-              }
-            ],
-            "primary_skill": 0,
-            "secondary_skill": 1
-          },
-          {
-            "hero_id": 5,
-            "icon": "icon",
-            "name": "Valash",
-            "short_description": "Natures Warden",
-            "long_description": "Vivamus sed tellus ac erat gravida tempor vel at mauris. Aliquam egestas eget dolor sed aliquet. Pellentesque aliquam vel eros id luctus. In iaculis orci sed aliquam pellentesque.",
-            "element": "LIFE",
-            "experience": 0,
-            "level": 0,
-            "skills": [
-              {
-                "title": "HEALING TOUCH",
-                "skill": "HEALING_TOUCH",
-                "icon_path": "overlordability_life",
-                "description": "Restore 2 Def to a target.",
-                "skill_target_type": [1, 2, 4, 5],
-                "cooldown": 2,
-                "initial_cooldown": 2,
-                "value": 1
-              },
-              {
-                "title": "MEND",
-                "skill": "MEND",
-                "icon_path": "overlordability_life_mend",
-                "description": "Restore 4 Def to your Overlord.",
-                "skill_target_type": [1, 2, 4, 5],
-                "cooldown": 2,
-                "initial_cooldown": 2,
-                "value": 1
-              }
-            ],
-            "primary_skill": 0,
-            "secondary_skill": 1
-          }
-        ],
         "cards": [
           {
             "kind": "CREATURE",
