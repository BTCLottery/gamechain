--- conflicted
+++ resolved
@@ -1,13 +1,10 @@
 package cmd
 
 import (
-<<<<<<< HEAD
 	"encoding/json"
 	"fmt"
 	"strings"
 
-=======
->>>>>>> 113e0fd6
 	"github.com/loomnetwork/gamechain/types/zb"
 	"github.com/loomnetwork/go-loom"
 	"github.com/loomnetwork/go-loom/auth"
@@ -38,7 +35,6 @@
 			return err
 		}
 
-<<<<<<< HEAD
 		switch strings.ToLower(rootCmdArgs.outputFormat) {
 		case "json":
 			output, err := json.Marshal(result.Heroes)
@@ -54,9 +50,6 @@
 				}
 			}
 		}
-=======
-		printProtoMessageAsJsonToStdout(&result)
->>>>>>> 113e0fd6
 
 		return nil
 	},
