--- conflicted
+++ resolved
@@ -25,18 +25,11 @@
 			Local:   loom.LocalAddressFromPublicKey(signer.PublicKey()),
 		}
 
-<<<<<<< HEAD
-		req := zb_calls.ListOverlordsRequest{
-			UserId: listOverlordsForUserCmdArgs.userID,
+		req := zb_calls.ListOverlordUserInstancesRequest{
+			UserId:  listOverlordsForUserCmdArgs.userID,
+			Version: listOverlordsForUserCmdArgs.version,
 		}
-		result := zb_calls.ListOverlordsResponse{}
-=======
-		req := zb.ListOverlordUserInstancesRequest{
-			UserId:  listOverlordsForUserCmdArgs.userID,
-			Version: listOverlordsForUserCmdArgs.version
-		}
-		result := zb.ListOverlordUserInstancesResponse{}
->>>>>>> d6cfe78f
+		result := zb_calls.ListOverlordUserInstancesResponse{}
 
 		_, err := commonTxObjs.contract.StaticCall("ListOverlordUserInstances", &req, callerAddr, &result)
 		if err != nil {
