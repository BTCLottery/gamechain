--- conflicted
+++ resolved
@@ -9,15 +9,8 @@
 )
 
 var findMatchCmdArgs struct {
-<<<<<<< HEAD
 	userID string
-=======
-	userID     string
-	deckID     int64
-	version    string
-	randomSeed int64
-	tags       []string
->>>>>>> c25693f0
+	tags   []string
 }
 
 var findMatchCmd = &cobra.Command{
@@ -27,11 +20,7 @@
 		signer := auth.NewEd25519Signer(commonTxObjs.privateKey)
 		var req = zb.FindMatchRequest{
 			UserId: findMatchCmdArgs.userID,
-<<<<<<< HEAD
-=======
-			DeckId: findMatchCmdArgs.deckID,
 			Tags:   findMatchCmdArgs.tags,
->>>>>>> c25693f0
 		}
 		var resp zb.FindMatchResponse
 
@@ -58,11 +47,5 @@
 	rootCmd.AddCommand(findMatchCmd)
 
 	findMatchCmd.Flags().StringVarP(&findMatchCmdArgs.userID, "userId", "u", "loom", "UserId of account")
-<<<<<<< HEAD
-=======
-	findMatchCmd.Flags().Int64VarP(&findMatchCmdArgs.deckID, "deckId", "d", 1, "Deck Id")
-	findMatchCmd.Flags().StringVarP(&findMatchCmdArgs.version, "version", "v", "", "version number like “0.10.0”")
-	findMatchCmd.Flags().Int64VarP(&findMatchCmdArgs.randomSeed, "randomSeed", "s", time.Now().Unix(), "Random Seed")
 	findMatchCmd.Flags().StringArrayVarP(&findMatchCmdArgs.tags, "tags", "t", nil, "tags")
->>>>>>> c25693f0
 }