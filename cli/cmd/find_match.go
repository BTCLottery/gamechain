--- conflicted
+++ resolved
@@ -2,11 +2,7 @@
 
 import (
 	"fmt"
-<<<<<<< HEAD
 	"strings"
-	"time"
-=======
->>>>>>> 113e0fd6
 
 	"github.com/gogo/protobuf/jsonpb"
 	"github.com/loomnetwork/gamechain/types/zb"
