--- conflicted
+++ resolved
@@ -39,18 +39,11 @@
 		if err != nil {
 			return err
 		}
-<<<<<<< HEAD
-		fmt.Printf("card library size: %d\n", len(result.Sets))
-		for _, set := range result.Sets {
-			for _, card := range set.Cards {
-				fmt.Printf("card mould ID: %d, name: %s\n", card.MouldId, card.Name)
-			}
-=======
+
 		m := jsonpb.Marshaler{OrigName: true}
 
 		if err := m.Marshal(os.Stdout, &result); err != nil {
 			return fmt.Errorf("error parsing JSON file: %s", err.Error())
->>>>>>> 7769ae90
 		}
 
 		return nil
