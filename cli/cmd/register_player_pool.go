--- conflicted
+++ resolved
@@ -9,21 +9,12 @@
 )
 
 var registerPlayerPoolCmdArgs struct {
-<<<<<<< HEAD
 	userID              string
 	deckID              int64
 	version             string
 	randomSeed          int64
 	tags                []string
 	useBackendGameLogic bool
-=======
-	userID               string
-	deckID               int64
-	version              string
-	randomSeed           int64
-	tags                 []string
-	userBackendGameLogic bool
->>>>>>> 98f9b2dc
 }
 
 var registerPlayerPoolCmd = &cobra.Command{
@@ -37,11 +28,7 @@
 				DeckId:              registerPlayerPoolCmdArgs.deckID,
 				Version:             registerPlayerPoolCmdArgs.version,
 				Tags:                registerPlayerPoolCmdArgs.tags,
-<<<<<<< HEAD
 				UseBackendGameLogic: registerPlayerPoolCmdArgs.useBackendGameLogic,
-=======
-				UseBackendGameLogic: registerPlayerPoolCmdArgs.userBackendGameLogic,
->>>>>>> 98f9b2dc
 			},
 		}
 		var resp zb.RegisterPlayerPoolResponse
@@ -70,9 +57,5 @@
 	registerPlayerPoolCmd.Flags().StringVarP(&registerPlayerPoolCmdArgs.version, "version", "v", "", "version number like “0.10.0”")
 	registerPlayerPoolCmd.Flags().Int64VarP(&registerPlayerPoolCmdArgs.randomSeed, "randomSeed", "s", 0, "Random Seed")
 	registerPlayerPoolCmd.Flags().StringArrayVarP(&registerPlayerPoolCmdArgs.tags, "tags", "t", nil, "tags")
-<<<<<<< HEAD
-	registerPlayerPoolCmd.Flags().BoolVarP(&registerPlayerPoolCmdArgs.useBackendGameLogic, "useBackendGameLogic", "l", false, "useBackendGameLogic")
-=======
-	registerPlayerPoolCmd.Flags().BoolVarP(&registerPlayerPoolCmdArgs.userBackendGameLogic, "useBackendLogic", "b", false, "use backend game logic (if true)")
->>>>>>> 98f9b2dc
+	registerPlayerPoolCmd.Flags().BoolVarP(&registerPlayerPoolCmdArgs.useBackendGameLogic, "useBackendGameLogic", "b", false, "useBackendGameLogic")
 }