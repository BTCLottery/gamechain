package cmd

import (
<<<<<<< HEAD
	"fmt"
	"strings"

	"github.com/gogo/protobuf/jsonpb"
	"github.com/loomnetwork/gamechain/types/zb"
	loom "github.com/loomnetwork/go-loom"
=======
	"github.com/loomnetwork/gamechain/types/zb"
	"github.com/loomnetwork/go-loom"
>>>>>>> 113e0fd6
	"github.com/loomnetwork/go-loom/auth"
	"github.com/spf13/cobra"
)

var listHeroForUserCmdArgs struct {
	userID string
}

var listHeroForUserCmd = &cobra.Command{
	Use:   "list_hero",
	Short: "list hero for user",
	RunE: func(cmd *cobra.Command, args []string) error {
		signer := auth.NewEd25519Signer(commonTxObjs.privateKey)
		callerAddr := loom.Address{
			ChainID: commonTxObjs.rpcClient.GetChainID(),
			Local:   loom.LocalAddressFromPublicKey(signer.PublicKey()),
		}

		req := zb.ListHeroesRequest{
			UserId: listHeroForUserCmdArgs.userID,
		}
		result := zb.ListHeroesResponse{}

		_, err := commonTxObjs.contract.StaticCall("ListHeroes", &req, callerAddr, &result)
		if err != nil {
			return err
		}

<<<<<<< HEAD
		switch strings.ToLower(rootCmdArgs.outputFormat) {
		case "json":
			output, err := new(jsonpb.Marshaler).MarshalToString(&result)
			if err != nil {
				return err
			}
			fmt.Println(string(output))
		default:
			for _, heroInfo := range result.Heroes {
				fmt.Printf("hero_id: %d\n", heroInfo.HeroId)
				fmt.Printf("experience: %d\n", heroInfo.Experience)
				for _, skill := range heroInfo.Skills {
					fmt.Printf("skill_title: %s\n", skill.Title)
				}
			}
		}
=======
		printProtoMessageAsJsonToStdout(&result)
>>>>>>> 113e0fd6

		return nil
	},
}

func init() {
	rootCmd.AddCommand(listHeroForUserCmd)

	listHeroForUserCmd.Flags().StringVarP(&listHeroForUserCmdArgs.userID, "userId", "u", "loom", "UserId of account")
}<|MERGE_RESOLUTION|>--- conflicted
+++ resolved
@@ -1,17 +1,12 @@
 package cmd
 
 import (
-<<<<<<< HEAD
 	"fmt"
 	"strings"
 
 	"github.com/gogo/protobuf/jsonpb"
 	"github.com/loomnetwork/gamechain/types/zb"
-	loom "github.com/loomnetwork/go-loom"
-=======
-	"github.com/loomnetwork/gamechain/types/zb"
 	"github.com/loomnetwork/go-loom"
->>>>>>> 113e0fd6
 	"github.com/loomnetwork/go-loom/auth"
 	"github.com/spf13/cobra"
 )
@@ -40,7 +35,6 @@
 			return err
 		}
 
-<<<<<<< HEAD
 		switch strings.ToLower(rootCmdArgs.outputFormat) {
 		case "json":
 			output, err := new(jsonpb.Marshaler).MarshalToString(&result)
@@ -57,9 +51,6 @@
 				}
 			}
 		}
-=======
-		printProtoMessageAsJsonToStdout(&result)
->>>>>>> 113e0fd6
 
 		return nil
 	},
