--- conflicted
+++ resolved
@@ -70,11 +70,7 @@
 	rootCmd.AddCommand(updateInitCmd)
 
 	updateInitCmd.Flags().StringVarP(&updateInitCmdArgs.file, "file", "f", "", "File of init data to be updated in serialized json format")
-<<<<<<< HEAD
-	updateInitCmd.Flags().StringVarP(&updateInitCmdArgs.oldVersion, "old_version", "o", "", "Old version to copy missing keys from")
 
 	_ = updateInitCmd.MarkFlagRequired("version")
 	_ = updateInitCmd.MarkFlagRequired("file")
-=======
->>>>>>> e8b7469e
 }