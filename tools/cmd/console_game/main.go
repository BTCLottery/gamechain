package main

import (
	"encoding/hex"
	"fmt"
	"github.com/gogo/protobuf/jsonpb"
	"github.com/gogo/protobuf/proto"
	"github.com/loomnetwork/gamechain/battleground"
	"github.com/loomnetwork/gamechain/types/zb/zb_calls"
	"github.com/loomnetwork/go-loom"
	"github.com/loomnetwork/go-loom/plugin"
	contract "github.com/loomnetwork/go-loom/plugin/contractpb"
	"github.com/pkg/errors"
	"io/ioutil"
)

<<<<<<< HEAD
/*var initRequest = zb_calls.InitRequest{
	Version: "v1",
	DefaultCollection: []*zb_data.CardCollectionCard{
		{
			MouldId: 90,
			Amount:   4,
		},
		{
			MouldId: 91,
			Amount:   3,
		},
		{
			MouldId: 96,
			Amount:   5,
		},
		{
			MouldId: 3,
			Amount:   4,
		},
		{
			MouldId: 2,
			Amount:   3,
		},
		{
			MouldId: 92,
			Amount:   5,
		},
		{
			MouldId: 1,
			Amount:   4,
		},
		{
			MouldId: 93,
			Amount:   3,
		},
		{
			MouldId: 7,
			Amount:   5,
		},
		{
			MouldId: 94,
			Amount:   4,
		},
		{
			MouldId: 95,
			Amount:   3,
		},
		{
			MouldId: 5,
			Amount:   5,
		},
	},
	Overlords: []*zb_data.Overlord{
		{
			OverlordId: 0,
			Experience: 0,
			Level:      1,
			Skills: []*zb_data.Skill{{
				Title: "Attack",
				Skill: zb_enums.OverlordSkill_IceBolt,
				SkillTargets: []zb_enums.SkillTarget_Enum{
					zb_enums.SkillTarget_AllCards,
					zb_enums.SkillTarget_PlayerCard,
				},
				Value: 1,
			}},
		},
		{
			OverlordId: 1,
			Experience: 0,
			Level:      2,
			Skills: []*zb_data.Skill{{
				Title: "Deffence",
				Skill: zb_enums.OverlordSkill_Blizzard,
				SkillTargets: []zb_enums.SkillTarget_Enum{
					zb_enums.SkillTarget_Player,
					zb_enums.SkillTarget_OpponentCard,
				},
				Value: 2,
			}},
		},
	},
	Cards: []*zb_data.Card{
		{
			MouldId: 1,
			Faction: zb_enums.Faction_Air,
			Name:    "Soothsayer",
			Rank:    zb_enums.CreatureRank_Minion,
			Type:    zb_enums.CardType_Walker,
			Damage:  2,
			Defense: 1,
			Cost: 2,
			Abilities: []*zb_data.AbilityData{
				{
					Ability:  zb_enums.AbilityType_DrawCard,
					Activity: zb_enums.AbilityActivity_Passive,
					Trigger:  zb_enums.AbilityTrigger_Entry,
					Faction:  zb_enums.Faction_None,
				},
			},
			PictureTransform: &zb_data.PictureTransform{
				Position: &zb_data.Vector3Float{
					X: 1.5,
					Y: 2.5,
					Z: 3.5,
				},
				Scale: &zb_data.Vector3Float{
					X: 0.5,
					Y: 0.5,
					Z: 0.5,
				},
			},
		},
		{
			MouldId: 2,
			Faction: zb_enums.Faction_Air,
			Name:    "Azuraz",
			Rank:    zb_enums.CreatureRank_Minion,
			Type:    zb_enums.CardType_Walker,
			Damage:  1,
			Defense: 1,
			Cost: 1,
			Abilities: []*zb_data.AbilityData{
				{
					Ability:  zb_enums.AbilityType_ModificatorStats,
					Activity: zb_enums.AbilityActivity_Passive,
					Trigger:  zb_enums.AbilityTrigger_Permanent,
					Targets: []zb.Target_Enum{
						zb.Target_None,
					},
					Stat:    zb_enums.Stat_Damage,
					Faction: zb_enums.Faction_Earth,
					Value:   1,
				},
			},
		},
	},
	DefaultDecks: []*zb_data.Deck{
		{
			Id:         0,
			OverlordId: 2,
			Name:       "Default",
			Cards: []*zb_data.DeckCard{
				{
					MouldId: 90,
					Amount:   2,
				},
				{
					MouldId: 91,
					Amount:   2,
				},
				{
					MouldId: 96,
					Amount:   2,
				},
				{
					MouldId: 3,
					Amount:   2,
				},
				{
					MouldId: 2,
					Amount:   2,
				},
				{
					MouldId: 92,
					Amount:   2,
				},
				{
					MouldId: 1,
					Amount:   1,
				},
				{
					MouldId: 93,
					Amount:   1,
				},
				{
					MouldId: 7,
					Amount:   1,
				},
				{
					MouldId: 94,
					Amount:   1,
				},
				{
					MouldId: 95,
					Amount:   1,
				},
				{
					MouldId: 5,
					Amount:   1,
				},
			},
		},
	},
}*/
=======
var initRequest = zb.InitRequest {
}
>>>>>>> d6cfe78f

var updateInitRequest = zb.UpdateInitRequest {
}

func readJsonFileToProtobuf(filename string, message proto.Message) error {
	bytes, err := ioutil.ReadFile(filename)
	if err != nil {
		return err
	}

	json := string(bytes)
	if err := jsonpb.UnmarshalString(json, message); err != nil {
		return errors.Wrap(err, "error parsing JSON file " + filename)
	}

	return nil
}

func setup(c *battleground.ZombieBattleground, pubKeyHex string, addr *loom.Address, ctx *contract.Context) error {
	updateInitRequest.InitData = &zb.InitData{}
	err := readJsonFileToProtobuf("simple-init.json", updateInitRequest.InitData)
	if err != nil {
		return err
	}

	initRequest = zb.InitRequest{
		DefaultDecks:         updateInitRequest.InitData.DefaultDecks,
		DefaultCollection:    updateInitRequest.InitData.DefaultCollection,
		Cards:                updateInitRequest.InitData.Cards,
		Overlords:            updateInitRequest.InitData.Overlords,
		AiDecks:              updateInitRequest.InitData.AiDecks,
		Version:              updateInitRequest.InitData.Version,
		Oracle:               updateInitRequest.InitData.Oracle,
		OverlordLeveling:     updateInitRequest.InitData.OverlordLeveling,
	}

	pubKey, _ := hex.DecodeString(pubKeyHex)

	addr = &loom.Address{
		Local: loom.LocalAddressFromPublicKey(pubKey),
	}

	*ctx = contract.WrapPluginContext(
		plugin.CreateFakeContext(*addr, *addr),
	)

<<<<<<< HEAD
	// FIXME
	/*err := c.Init(*ctx, &initRequest)
	if err != nil {
		panic(err)
	}*/
=======
	err = c.Init(*ctx, &initRequest)
	if err != nil {
		return err
	}

	return nil
>>>>>>> d6cfe78f
}

func setupAccount(c *battleground.ZombieBattleground, ctx contract.Context, upsertAccountRequest *zb_calls.UpsertAccountRequest) {
	err := c.CreateAccount(ctx, upsertAccountRequest)
	if err != nil {
		panic(err)
	}
}
func setupZBContract() {

	var pubKeyHexString = "e4008e26428a9bca87465e8de3a8d0e9c37a56ca619d3d6202b0567528786618"
	var addr loom.Address

	setup(zvContract, pubKeyHexString, &addr, &ctx)
	setupAccount(zvContract, ctx, &zb_calls.UpsertAccountRequest{
		UserId:  "AccountUser",
		Image:   "PathToImage",
		Version: "v1",
	})

}
func listItemsForPlayer(playerId int) []string {
	res := []string{}

	cardCollection, err := zvContract.GetCollection(ctx, &zb_calls.GetCollectionRequest{
		UserId: "AccountUser",
	})
	if err != nil {
		panic(err)
	}
	for _, v := range cardCollection.Cards {
		res = append(res, fmt.Sprintf("Mould Id %d", v.MouldId))
	}

	return res
}

var zvContract *battleground.ZombieBattleground
var ctx contract.Context

func main() {
	zvContract = &battleground.ZombieBattleground{}
	setupZBContract()

	runGocui()
	return
}<|MERGE_RESOLUTION|>--- conflicted
+++ resolved
@@ -7,6 +7,7 @@
 	"github.com/gogo/protobuf/proto"
 	"github.com/loomnetwork/gamechain/battleground"
 	"github.com/loomnetwork/gamechain/types/zb/zb_calls"
+	"github.com/loomnetwork/gamechain/types/zb/zb_data"
 	"github.com/loomnetwork/go-loom"
 	"github.com/loomnetwork/go-loom/plugin"
 	contract "github.com/loomnetwork/go-loom/plugin/contractpb"
@@ -14,208 +15,10 @@
 	"io/ioutil"
 )
 
-<<<<<<< HEAD
-/*var initRequest = zb_calls.InitRequest{
-	Version: "v1",
-	DefaultCollection: []*zb_data.CardCollectionCard{
-		{
-			MouldId: 90,
-			Amount:   4,
-		},
-		{
-			MouldId: 91,
-			Amount:   3,
-		},
-		{
-			MouldId: 96,
-			Amount:   5,
-		},
-		{
-			MouldId: 3,
-			Amount:   4,
-		},
-		{
-			MouldId: 2,
-			Amount:   3,
-		},
-		{
-			MouldId: 92,
-			Amount:   5,
-		},
-		{
-			MouldId: 1,
-			Amount:   4,
-		},
-		{
-			MouldId: 93,
-			Amount:   3,
-		},
-		{
-			MouldId: 7,
-			Amount:   5,
-		},
-		{
-			MouldId: 94,
-			Amount:   4,
-		},
-		{
-			MouldId: 95,
-			Amount:   3,
-		},
-		{
-			MouldId: 5,
-			Amount:   5,
-		},
-	},
-	Overlords: []*zb_data.Overlord{
-		{
-			OverlordId: 0,
-			Experience: 0,
-			Level:      1,
-			Skills: []*zb_data.Skill{{
-				Title: "Attack",
-				Skill: zb_enums.OverlordSkill_IceBolt,
-				SkillTargets: []zb_enums.SkillTarget_Enum{
-					zb_enums.SkillTarget_AllCards,
-					zb_enums.SkillTarget_PlayerCard,
-				},
-				Value: 1,
-			}},
-		},
-		{
-			OverlordId: 1,
-			Experience: 0,
-			Level:      2,
-			Skills: []*zb_data.Skill{{
-				Title: "Deffence",
-				Skill: zb_enums.OverlordSkill_Blizzard,
-				SkillTargets: []zb_enums.SkillTarget_Enum{
-					zb_enums.SkillTarget_Player,
-					zb_enums.SkillTarget_OpponentCard,
-				},
-				Value: 2,
-			}},
-		},
-	},
-	Cards: []*zb_data.Card{
-		{
-			MouldId: 1,
-			Faction: zb_enums.Faction_Air,
-			Name:    "Soothsayer",
-			Rank:    zb_enums.CreatureRank_Minion,
-			Type:    zb_enums.CardType_Walker,
-			Damage:  2,
-			Defense: 1,
-			Cost: 2,
-			Abilities: []*zb_data.AbilityData{
-				{
-					Ability:  zb_enums.AbilityType_DrawCard,
-					Activity: zb_enums.AbilityActivity_Passive,
-					Trigger:  zb_enums.AbilityTrigger_Entry,
-					Faction:  zb_enums.Faction_None,
-				},
-			},
-			PictureTransform: &zb_data.PictureTransform{
-				Position: &zb_data.Vector3Float{
-					X: 1.5,
-					Y: 2.5,
-					Z: 3.5,
-				},
-				Scale: &zb_data.Vector3Float{
-					X: 0.5,
-					Y: 0.5,
-					Z: 0.5,
-				},
-			},
-		},
-		{
-			MouldId: 2,
-			Faction: zb_enums.Faction_Air,
-			Name:    "Azuraz",
-			Rank:    zb_enums.CreatureRank_Minion,
-			Type:    zb_enums.CardType_Walker,
-			Damage:  1,
-			Defense: 1,
-			Cost: 1,
-			Abilities: []*zb_data.AbilityData{
-				{
-					Ability:  zb_enums.AbilityType_ModificatorStats,
-					Activity: zb_enums.AbilityActivity_Passive,
-					Trigger:  zb_enums.AbilityTrigger_Permanent,
-					Targets: []zb.Target_Enum{
-						zb.Target_None,
-					},
-					Stat:    zb_enums.Stat_Damage,
-					Faction: zb_enums.Faction_Earth,
-					Value:   1,
-				},
-			},
-		},
-	},
-	DefaultDecks: []*zb_data.Deck{
-		{
-			Id:         0,
-			OverlordId: 2,
-			Name:       "Default",
-			Cards: []*zb_data.DeckCard{
-				{
-					MouldId: 90,
-					Amount:   2,
-				},
-				{
-					MouldId: 91,
-					Amount:   2,
-				},
-				{
-					MouldId: 96,
-					Amount:   2,
-				},
-				{
-					MouldId: 3,
-					Amount:   2,
-				},
-				{
-					MouldId: 2,
-					Amount:   2,
-				},
-				{
-					MouldId: 92,
-					Amount:   2,
-				},
-				{
-					MouldId: 1,
-					Amount:   1,
-				},
-				{
-					MouldId: 93,
-					Amount:   1,
-				},
-				{
-					MouldId: 7,
-					Amount:   1,
-				},
-				{
-					MouldId: 94,
-					Amount:   1,
-				},
-				{
-					MouldId: 95,
-					Amount:   1,
-				},
-				{
-					MouldId: 5,
-					Amount:   1,
-				},
-			},
-		},
-	},
-}*/
-=======
-var initRequest = zb.InitRequest {
+var initRequest = zb_calls.InitRequest {
 }
->>>>>>> d6cfe78f
 
-var updateInitRequest = zb.UpdateInitRequest {
+var updateInitRequest = zb_calls.UpdateInitRequest {
 }
 
 func readJsonFileToProtobuf(filename string, message proto.Message) error {
@@ -233,13 +36,13 @@
 }
 
 func setup(c *battleground.ZombieBattleground, pubKeyHex string, addr *loom.Address, ctx *contract.Context) error {
-	updateInitRequest.InitData = &zb.InitData{}
+	updateInitRequest.InitData = &zb_data.InitData{}
 	err := readJsonFileToProtobuf("simple-init.json", updateInitRequest.InitData)
 	if err != nil {
 		return err
 	}
 
-	initRequest = zb.InitRequest{
+	initRequest = zb_calls.InitRequest{
 		DefaultDecks:         updateInitRequest.InitData.DefaultDecks,
 		DefaultCollection:    updateInitRequest.InitData.DefaultCollection,
 		Cards:                updateInitRequest.InitData.Cards,
@@ -260,20 +63,12 @@
 		plugin.CreateFakeContext(*addr, *addr),
 	)
 
-<<<<<<< HEAD
-	// FIXME
-	/*err := c.Init(*ctx, &initRequest)
-	if err != nil {
-		panic(err)
-	}*/
-=======
 	err = c.Init(*ctx, &initRequest)
 	if err != nil {
 		return err
 	}
 
 	return nil
->>>>>>> d6cfe78f
 }
 
 func setupAccount(c *battleground.ZombieBattleground, ctx contract.Context, upsertAccountRequest *zb_calls.UpsertAccountRequest) {
