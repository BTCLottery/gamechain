--- conflicted
+++ resolved
@@ -132,7 +132,6 @@
 
 	// start replaying the actions and validate states after each transition
 	log.Info("Starting replay and validate")
-<<<<<<< HEAD
 	err = replayAndValidate(*fakeCtx, zbContract, &gameReplay, &replayedGameReplay)
 	if err != nil {
 		log.WithError(err).Error("error while validating gameplay")
@@ -152,33 +151,6 @@
 	// 	log.WithError(err).Error("error writing output to file")
 	// }
 	// log.Infof("Gameplay validation completed, output written to %s", pathReplayed)
-=======
-	errs := replayAndValidate(*fakeCtx, zbContract, &gameReplay, &replayedGameReplay)
-	if len(errs) != 0 {
-		log.Errorf("errors while validating gameplay: %v", errs)
-		//os.Exit(1)
-	}
-
-	fnameTrimmed := strings.TrimSuffix(fname, ".json")
-	fnameReplayed := fnameTrimmed + "_replayed.json"
-	pathReplayed := filepath.Join(basepath, "../../replays", fnameReplayed)
-	outFile, err := os.Create(pathReplayed)
-	if err != nil {
-		log.WithError(err).Errorf("error creating file %s", pathReplayed)
-	}
-
-	err = new(jsonpb.Marshaler).Marshal(outFile, &replayedGameReplay)
-	if err != nil {
-		log.WithError(err).Error("error writing output to file")
-	}
-
-	if len(errs) != 0 {
-		log.Infof("Gameplay validation completed but with errors: %s", errs)
-	} else {
-		log.Info("Gameplay validation completed without errors")
-	}
-	log.Infof("Output written to %s", pathReplayed)
->>>>>>> 95e06bb9
 }
 
 func setupFakeContext() *contract.Context {
@@ -220,11 +192,7 @@
 		err = zbContract.EditDeck(ctx, &zb.EditDeckRequest{
 			UserId:  ps.Id,
 			Deck:    ps.Deck,
-<<<<<<< HEAD
 			Version: game.Version,
-=======
-			Version: gameReplay.ReplayVersion,
->>>>>>> 95e06bb9
 		})
 		if err != nil {
 			return err
@@ -255,7 +223,6 @@
 	return nil
 }
 
-<<<<<<< HEAD
 func replayAndValidate(ctx contract.Context, zbContract *battleground.ZombieBattleground, gameReplay, replayedGameReplay *zb.GameReplay) error {
 	req := zb.BundlePlayerActionRequest{
 		MatchId:       1,
@@ -265,38 +232,9 @@
 	if err != nil {
 		return err
 	}
-=======
-func replayAndValidate(ctx contract.Context, zbContract *battleground.ZombieBattleground, gameReplay, replayedGameReplay *zb.GameReplay) []error {
-	actionList := gameReplay.Events
-	replayActionList := actionList[1:]
-	var errs []error
-	for _, replayAction := range replayActionList {
-		actionReq := zb.PlayerActionRequest{
-			MatchId:      1, //replayAction.Match.Id,
-			PlayerAction: replayAction.PlayerAction,
-		}
-		log.Info("replaying action: ", actionReq)
-		actionResp, err := zbContract.SendPlayerAction(ctx, &actionReq)
-		if err != nil {
-			errs = append(errs, fmt.Errorf("error sending action %v: %v", actionReq.PlayerAction, err))
-			return errs
-		}
-
-		playerEvent := &zb.PlayerActionEvent{
-			PlayerActionType: actionReq.PlayerAction.ActionType,
-			UserId:           actionReq.PlayerAction.PlayerId,
-			PlayerAction:     actionReq.PlayerAction,
-			Match:            actionResp.Match,
-			GameState:        actionResp.GameState,
-		}
-		replayedGameReplay.Events = append(replayedGameReplay.Events, playerEvent)
-
-		newGameState := actionResp.GameState
->>>>>>> 95e06bb9
 
 	historyBlock := replayedGameReplay.Blocks[1:]
 
-<<<<<<< HEAD
 	// validate history from recorded game replay and contract call
 	log.Info("Comparing history blocks")
 	if len(resp.History) != len(historyBlock) {
@@ -311,16 +249,6 @@
 
 	log.Info("Comparing complete - no difference")
 	return nil
-=======
-		log.Info("Comparing game states")
-		err = compareGameStates(newGameState, logGameState)
-		if err != nil {
-			errs = append(errs, err)
-			log.Error("game states do not match: ", err)
-		}
-	}
-	return errs
->>>>>>> 95e06bb9
 }
 
 func compareGameStates(newGameState, logGameState *zb.GameState) error {
