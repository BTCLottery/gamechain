package cmd

import (
	"bytes"
	"encoding/json"
	"log"
	"strings"
	"time"

	"github.com/gogo/protobuf/jsonpb"
	"github.com/jinzhu/gorm"
	"github.com/loomnetwork/gamechain/battleground"
	"github.com/loomnetwork/go-loom/client"
	"github.com/loomnetwork/go-loom/plugin/types"
	"github.com/pkg/errors"
)

type Runner struct {
	db                *gorm.DB
	eventC            chan *types.EventData
	stopC             chan struct{}
	errC              chan error
	wsURL             string
	reconnectInterval time.Duration
}

func NewRunner(wsURL string, db *gorm.DB, n int, reconnectInterval time.Duration) *Runner {
	return &Runner{
		wsURL:             wsURL,
		db:                db,
		stopC:             make(chan struct{}),
		errC:              make(chan error),
		eventC:            make(chan *types.EventData, n),
		reconnectInterval: reconnectInterval,
	}
}

func (r *Runner) Start() {
	for {
<<<<<<< HEAD
		err := r.watchTopic()
		if err == nil {
			break
		}
		log.Printf("error: %v", err)
		// delay before connecting again
		time.Sleep(r.reconnectInterval)
=======
		r.stopC = make(chan struct{})
		// delay before connecting again
		time.Sleep(500 * time.Millisecond)
		log.Printf("connecting to %s", r.wsURL)
		conn, err := connectGamechain(r.wsURL)
		if err != nil {
			log.Println(err)
			r.Stop()
			continue
		}
		go r.processEvent()
		r.watchTopic(conn)
		conn.Close()
>>>>>>> 9ce23950
	}
}

func (r *Runner) Stop() {
	close(r.stopC)
}

func (r *Runner) Error() chan error {
	return r.errC
}

func (r *Runner) watchTopic() error {
	log.Printf("connecting to chain %s", r.wsURL)
	conn, err := connectGamechain(r.wsURL)
	if err != nil {
		return err
	}
	defer conn.Close()

	log.Printf("connected to %s", r.wsURL)
	log.Printf("watching events from %s", r.wsURL)
	var unmarshaler jsonpb.Unmarshaler
	for {
		_, message, err := conn.ReadMessage()
		if err != nil {
			return errors.Wrapf(err, "error reading from websocket")
		}

		var resp client.RPCResponse
		if err := json.Unmarshal(message, &resp); err != nil {
			return errors.Wrapf(err, "error parsing jsonrpc response")
		}

		var eventData types.EventData
		if err = unmarshaler.Unmarshal(bytes.NewBuffer(resp.Result), &eventData); err != nil {
			return errors.Wrapf(err, "error parsing event data")
		}

		// only zombiebattleground smart contract
		if !strings.HasPrefix(eventData.PluginName, "zombiebattleground") {
			continue
		}

		select {
		case r.eventC <- &eventData:
		case <-r.stopC:
			return nil
		}
	}
}

func (r *Runner) processEvent() {
	for {
		select {
		case eventData := <-r.eventC:
			for _, topic := range eventData.Topics {
				var topicHandler TopicHandler
				switch topic {
				case battleground.TopicFindMatchEvent:
					topicHandler = FindMatchHandler
				case battleground.TopicAcceptMatchEvent:
					topicHandler = AcceptMatchHandler
				case battleground.TopicCreateDeckEvent:
					topicHandler = CreateDeckHandler
				case battleground.TopicEditDeckEvent:
					topicHandler = EditDeckHandler
				case battleground.TopicDeleteDeckEvent:
					topicHandler = DeleteDeckHandler
				default:
					if strings.HasPrefix(topic, "match:") {
						topicHandler = MatchHandler
					}
				}

				if topicHandler != nil {
					err := topicHandler(eventData, r.db)
					if err != nil {
						log.Println("error calling topic handler:", err)
					}
				}
			}
		case <-r.stopC:
			return
		}
	}
}<|MERGE_RESOLUTION|>--- conflicted
+++ resolved
@@ -35,9 +35,9 @@
 	}
 }
 
+// Start runs the loop to watch topic. It's a blocking call.
 func (r *Runner) Start() {
 	for {
-<<<<<<< HEAD
 		err := r.watchTopic()
 		if err == nil {
 			break
@@ -45,21 +45,6 @@
 		log.Printf("error: %v", err)
 		// delay before connecting again
 		time.Sleep(r.reconnectInterval)
-=======
-		r.stopC = make(chan struct{})
-		// delay before connecting again
-		time.Sleep(500 * time.Millisecond)
-		log.Printf("connecting to %s", r.wsURL)
-		conn, err := connectGamechain(r.wsURL)
-		if err != nil {
-			log.Println(err)
-			r.Stop()
-			continue
-		}
-		go r.processEvent()
-		r.watchTopic(conn)
-		conn.Close()
->>>>>>> 9ce23950
 	}
 }
 
