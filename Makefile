--- conflicted
+++ resolved
@@ -84,23 +84,15 @@
 		gopkg.in/yaml.v2 \
 		github.com/sirupsen/logrus \
 		gopkg.in/check.v1 \
-<<<<<<< HEAD
 		github.com/kr/logfmt \
 		github.com/jinzhu/gorm
-=======
-		github.com/kr/logfmt
-
->>>>>>> 44111fa8
 	go install github.com/golang/dep/cmd/dep
 	# use go-plugin version before we get 'timeout waiting for connection info' error
 	cd $(HASHICORP_DIR) && git checkout f4c3476bd38585f9ec669d10ed1686abd52b9961
 	cd $(LOOMCHAIN_DIR) && git checkout 78f7ef2f07a1b826cdbad09b7d35f3c6c25406d4 && make deps && make && cp loom $(GOPATH)/bin
 	# cd $(LOOMCHAIN_DIR) && git checkout v2 && git checkout registry/registry.pb.go && make deps && make && cp loom $(GOPATH)/bin && git checkout registry/registry.pb.go
 #	cd $(GOGO_PROTOBUF_DIR) && git checkout 1ef32a8b9fc3f8ec940126907cedb5998f6318e4
-<<<<<<< HEAD
-=======
 	cd $(GOPATH)/src/github.com/loomnetwork/e2e && git checkout adjust-config-param-staging
->>>>>>> 44111fa8
 
 abigen:
 	go build github.com/ethereum/go-ethereum/cmd/abigen
