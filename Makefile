--- conflicted
+++ resolved
@@ -95,12 +95,9 @@
 		github.com/phonkee/go-pubsub \
 		github.com/jinzhu/gorm \
 		github.com/mattn/go-sqlite3 \
-<<<<<<< HEAD
-		github.com/dgrijalva/jwt-go
-=======
+		github.com/dgrijalva/jwt-go \
 		github.com/getsentry/raven-go
 	
->>>>>>> e5e1bc80
 	go install github.com/golang/dep/cmd/dep
 	# use go-plugin version before we get 'timeout waiting for connection info' error
 	cd $(PLUGIN_DIR) && git checkout 0f1694777b0cbb80fe907188b0ab58506f47eba1
